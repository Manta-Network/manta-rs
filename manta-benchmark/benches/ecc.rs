--- conflicted
+++ resolved
@@ -16,15 +16,11 @@
 
 //! Elliptic Curve Cryptography Benchmarks
 
-<<<<<<< HEAD
-use ark_bls12_381::{G1Affine as BLSAffine, G1Projective as BLSProjective};
-=======
->>>>>>> f5118135
 use core::iter::repeat_with;
 use criterion::{black_box, criterion_group, criterion_main, Criterion};
 use manta_benchmark::ecc;
 use manta_crypto::{
-    arkworks::bls12_381::{G1Affine, G1Projective},
+    arkworks::bls12_381::{G1Affine as BLSAffine, G1Projective as BLSProjective},
     rand::OsRng,
 };
 
