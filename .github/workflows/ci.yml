name: CI
on:
  pull_request:
  push:
    branches:
      - 'main'
  schedule:
    - cron: '0 0 * * */2'
  workflow_dispatch:
concurrency:
  group: ${{ github.workflow }}-${{ github.head_ref || github.run_id }}
  cancel-in-progress: true
env:
  CARGO_TERM_COLOR: always
  RUSTFLAGS: -D warnings -A unknown-lints
  RUST_BACKTRACE: full
jobs:
  format:
    name: Format
    runs-on: ubuntu-latest
    steps:
    - uses: actions/checkout@v3
    - run: rustup update nightly && rustup default nightly && rustup component add rustfmt
    - run: cargo fmt --all -- --check
  format-cargo-toml:
    name: Format Crate Configuration Files
    runs-on: ubuntu-latest
    steps:
    - uses: actions/checkout@v3
    - run: rustup update nightly && rustup default nightly
    - run: cargo install cargo-sort
    - run: cargo sort --workspace --check
  docs:
    name: Build Documentation
    runs-on: ubuntu-latest
    steps:
      - uses: actions/checkout@v3
      - run: rustup update nightly && rustup default nightly
      - run: RUSTDOCFLAGS="-D warnings --cfg doc_cfg" cargo +nightly doc --workspace --all-features --no-deps --document-private-items
  lint:
    name: Lint (${{ matrix.os }} + ${{ matrix.channel }})
    needs: [format, format-cargo-toml, docs]
    strategy:
      fail-fast: true
      matrix:
        os:
          - ubuntu-latest
        channel:
          - stable
          - nightly
    runs-on: ${{ matrix.os }}
    steps:
      - uses: actions/checkout@v3
      - run: rustup update ${{ matrix.channel }} && rustup default ${{ matrix.channel }} && rustup component add clippy
      - run: cargo install cargo-hakari --locked
      - run: cargo hakari init workspace-hack --yes
      - run: cargo hakari generate
      - run: cargo hakari manage-deps --yes
      - run: cargo hakari verify
      - run: cargo install cargo-hack --locked
      - run: cargo clippy --workspace --all-features -vv
<<<<<<< HEAD
      - run: cargo hack clippy --workspace --feature-powerset
      - run: cargo hack clippy --workspace --feature-powerset --bins
      - run: cargo hack clippy --workspace --feature-powerset --examples
      - run: cargo hack clippy --workspace --feature-powerset --tests
=======
      - run: cargo hack clippy --workspace --feature-powerset --depth 3 --tests
      - run: cargo hack clippy --workspace --feature-powerset --depth 3
      - run: cargo hack clippy --workspace --feature-powerset --depth 3 --bins
      - run: cargo hack clippy --workspace --feature-powerset --depth 3 --examples
>>>>>>> e6edcad8
  test:
    name: Test (${{ matrix.os }} + ${{ matrix.channel }})
    needs: [format, format-cargo-toml, docs]
    strategy:
      fail-fast: true
      matrix:
        os:
          - macos-latest
          - ubuntu-latest
          - windows-latest
        channel:
          - stable
          - nightly
    runs-on: ${{ matrix.os }}
    steps:
      - uses: actions/checkout@v3
      - run: rustup update ${{ matrix.channel }} && rustup default ${{ matrix.channel }}
      - run: cargo install cargo-nextest --locked
      - run: cargo nextest run --workspace --release --all-features
  compile-bench:
    name: Compile Benchmarks (${{ matrix.os }} + ${{ matrix.channel }})
    needs: [format, format-cargo-toml, docs]
    strategy:
      fail-fast: true
      matrix:
        os:
          - macos-latest
          - ubuntu-latest
          - windows-latest
        channel:
          - stable
          - nightly
    runs-on: ${{ matrix.os }}
    steps:
      - uses: actions/checkout@v3
      - run: rustup update ${{ matrix.channel }} && rustup default ${{ matrix.channel }}
      - run: cargo bench --workspace --no-run --all-features<|MERGE_RESOLUTION|>--- conflicted
+++ resolved
@@ -59,17 +59,10 @@
       - run: cargo hakari verify
       - run: cargo install cargo-hack --locked
       - run: cargo clippy --workspace --all-features -vv
-<<<<<<< HEAD
-      - run: cargo hack clippy --workspace --feature-powerset
-      - run: cargo hack clippy --workspace --feature-powerset --bins
-      - run: cargo hack clippy --workspace --feature-powerset --examples
-      - run: cargo hack clippy --workspace --feature-powerset --tests
-=======
       - run: cargo hack clippy --workspace --feature-powerset --depth 3 --tests
       - run: cargo hack clippy --workspace --feature-powerset --depth 3
       - run: cargo hack clippy --workspace --feature-powerset --depth 3 --bins
       - run: cargo hack clippy --workspace --feature-powerset --depth 3 --examples
->>>>>>> e6edcad8
   test:
     name: Test (${{ matrix.os }} + ${{ matrix.channel }})
     needs: [format, format-cargo-toml, docs]
