--- conflicted
+++ resolved
@@ -57,15 +57,9 @@
     steps:
       - uses: actions/checkout@v3
       - run: rustup update nightly && rustup default nightly
-<<<<<<< HEAD
-      - run: RUSTDOCFLAGS="-D warnings --cfg doc_cfg" cargo doc --workspace --all-features --no-deps
+      - run: RUSTDOCFLAGS="-D warnings --cfg doc_cfg" cargo doc --workspace --all-features --no-deps --document-private-items
   compile-bench:
     name: Compile Bench (${{ matrix.os }} + ${{ matrix.channel }})
-=======
-      - run: RUSTDOCFLAGS="-D warnings --cfg doc_cfg" cargo doc --workspace --all-features --no-deps --document-private-items
-  bench:
-    name: Bench (${{ matrix.os }})
->>>>>>> 358f6e31
     strategy:
       fail-fast: false
       matrix:
