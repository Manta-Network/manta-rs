--- conflicted
+++ resolved
@@ -109,14 +109,6 @@
     }
 }
 
-// impl TryFrom<VerifyingKey> for PublicKey {
-//     type Error = SignatureError;
-
-//     fn try_from(value: VerifyingKey) -> Result<Self, Self::Error> {
-//         Self::from_bytes(value.0.as_slice())
-//     }
-// }
-
 impl<M> MessageType for Ed25519<M> {
     type Message = M;
 }
@@ -137,11 +129,7 @@
 }
 
 impl<M> VerifyingKeyType for Ed25519<M> {
-<<<<<<< HEAD
-    type VerifyingKey = Array<u8, 32>; // hack This is the serialization of an ed255::PublicKey
-=======
     type VerifyingKey = Array<u8, 32>;
->>>>>>> 153b356e
 }
 
 impl<M> Sign for Ed25519<M>
@@ -176,10 +164,6 @@
         compiler: &mut (),
     ) -> Self::Verification {
         let _ = compiler;
-<<<<<<< HEAD
-        // hack
-=======
->>>>>>> 153b356e
         let verifying_key = PublicKey::from_bytes(verifying_key.as_slice())?;
         verifying_key.verify(&message.as_bytes(), signature)
     }
