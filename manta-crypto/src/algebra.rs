// Copyright 2019-2022 Manta Network.
// This file is part of manta-rs.
//
// manta-rs is free software: you can redistribute it and/or modify
// it under the terms of the GNU General Public License as published by
// the Free Software Foundation, either version 3 of the License, or
// (at your option) any later version.
//
// manta-rs is distributed in the hope that it will be useful,
// but WITHOUT ANY WARRANTY; without even the implied warranty of
// MERCHANTABILITY or FITNESS FOR A PARTICULAR PURPOSE.  See the
// GNU General Public License for more details.
//
// You should have received a copy of the GNU General Public License
// along with manta-rs.  If not, see <http://www.gnu.org/licenses/>.

//! Algebraic Constructions

use crate::{
    eclair::alloc::Constant,
    key,
    rand::{RngCore, Sample},
};
use core::marker::PhantomData;
use manta_util::codec::{Decode, DecodeError, Encode, Read, Write};

#[cfg(feature = "serde")]
use manta_util::serde::{Deserialize, Serialize};

/// Group
pub trait Group<COM = ()> {
<<<<<<< HEAD
    /// Adds `self` to `rhs` in the group.
=======
    /// Adds `rhs` to `self` in the group.
>>>>>>> 2e237638
    fn add(&self, rhs: &Self, compiler: &mut COM) -> Self;
}

/// Ring
pub trait Ring<COM = ()>: Group<COM> {
    /// Multiplies `self` by `rhs` in the ring.
    fn mul(&self, rhs: &Self, compiler: &mut COM) -> Self;
}

<<<<<<< HEAD
/// Cyclic Group
pub trait CyclicGroup<COM = ()>: Group<COM> {
    /// Ring of Scalars
    type Scalar: Ring<COM>;

    /// Multiplies `self` by `scalar` in the group.
    fn scalar_mul(&self, scalar: &Self::Scalar, compiler: &mut COM) -> Self;
}

/// Group Generator Reflection
pub trait HasGenerator<G, COM = ()>
where
    G: CyclicGroup<COM>,
{
    /// Returns a generator of the [`CyclicGroup`] type.
    fn generator(&self) -> &G;
=======
/// Scalar Multiplication
pub trait ScalarMul<S, COM = ()> {
    /// Output Type
    type Output;

    /// Multiplies `self` by `scalar` in the group.
    fn scalar_mul(&self, scalar: &S, compiler: &mut COM) -> Self::Output;
}

/// Group with a Scalar Multiplication
pub trait ScalarMulGroup<S, COM = ()>: Group<COM> + ScalarMul<S, COM> {}

impl<G, S, COM> ScalarMulGroup<S, COM> for G where G: Group<COM> + ScalarMul<S, COM> {}

/// Group Generator
pub trait HasGenerator<G, COM = ()>
where
    G: Group<COM>,
{
    /// Generator Type
    type Generator;

    /// Returns a generator of `G`.
    fn generator(&self) -> &Self::Generator;
>>>>>>> 2e237638
}

/// Diffie-Hellman Key Agreement Scheme
#[cfg_attr(
    feature = "serde",
    derive(Deserialize, Serialize),
    serde(crate = "manta_util::serde", deny_unknown_fields)
)]
#[derive(derivative::Derivative)]
#[derivative(Clone, Copy, Debug, Default, Eq, Hash, Ord, PartialEq, PartialOrd)]
pub struct DiffieHellman<S, G, GEN = G> {
    /// Group Generator
    pub generator: GEN,

    /// Type Parameter Marker
    __: PhantomData<(S, G)>,
}

impl<S, G, GEN> DiffieHellman<S, G, GEN> {
    /// Builds a new [`DiffieHellman`] key agreement scheme from the given `generator`.
    #[inline]
    pub fn new(generator: GEN) -> Self {
        Self {
            generator,
            __: PhantomData,
        }
    }

    /// Converts `self` into the group generator.
    #[inline]
    pub fn into_inner(self) -> GEN {
        self.generator
    }
}

<<<<<<< HEAD
impl<G, COM> HasGenerator<G, COM> for DiffieHellman<G, COM>
where
    G: CyclicGroup<COM>,
{
    #[inline]
    fn generator(&self) -> &G {
        &self.generator
    }
}

impl<G, COM> Constant<COM> for DiffieHellman<G, COM>
=======
impl<S, G, GEN, COM> HasGenerator<G, COM> for DiffieHellman<S, G, GEN>
>>>>>>> 2e237638
where
    G: Group<COM>,
{
    type Generator = GEN;

    #[inline]
    fn generator(&self) -> &Self::Generator {
        &self.generator
    }
}

<<<<<<< HEAD
impl<G, COM> key::agreement::SecretKeyType for DiffieHellman<G, COM>
where
    G: CyclicGroup<COM> + security::ComputationalDiffieHellmanHardness,
{
    type SecretKey = G::Scalar;
}

impl<G, COM> key::agreement::EphemeralSecretKeyType for DiffieHellman<G, COM>
where
    G: CyclicGroup<COM> + security::ComputationalDiffieHellmanHardness,
{
    type EphemeralSecretKey = G::Scalar;
}

impl<G, COM> key::agreement::PublicKeyType for DiffieHellman<G, COM>
where
    G: CyclicGroup<COM> + security::ComputationalDiffieHellmanHardness,
{
=======
impl<S, G, GEN, COM> Constant<COM> for DiffieHellman<S, G, GEN>
where
    S: Constant<COM>,
    G: Constant<COM>,
    GEN: Constant<COM>,
{
    type Type = DiffieHellman<S::Type, G::Type, GEN::Type>;

    #[inline]
    fn new_constant(value: &Self::Type, compiler: &mut COM) -> Self {
        Self::new(Constant::new_constant(&value.generator, compiler))
    }
}

impl<S, G, GEN> key::agreement::Types for DiffieHellman<S, G, GEN> {
    type SecretKey = S;
>>>>>>> 2e237638
    type PublicKey = G;
}

impl<G, COM> key::agreement::EphemeralPublicKeyType for DiffieHellman<G, COM>
where
    G: CyclicGroup<COM> + security::ComputationalDiffieHellmanHardness,
{
    type EphemeralPublicKey = G;
}

impl<G, COM> key::agreement::SharedSecretType for DiffieHellman<G, COM>
where
    G: CyclicGroup<COM> + security::ComputationalDiffieHellmanHardness,
{
    type SharedSecret = G;
}

impl<S, G, GEN, COM> key::agreement::Derive<COM> for DiffieHellman<S, G, GEN>
where
<<<<<<< HEAD
    G: CyclicGroup<COM> + security::ComputationalDiffieHellmanHardness,
=======
    GEN: ScalarMul<S, COM, Output = G> + security::ComputationalDiffieHellmanHardness,
>>>>>>> 2e237638
{
    #[inline]
    fn derive(&self, secret_key: &Self::SecretKey, compiler: &mut COM) -> Self::PublicKey {
        self.generator.scalar_mul(secret_key, compiler)
<<<<<<< HEAD
    }
}

impl<G, COM> key::agreement::DeriveEphemeral<COM> for DiffieHellman<G, COM>
where
    G: CyclicGroup<COM> + security::ComputationalDiffieHellmanHardness,
{
    #[inline]
    fn derive_ephemeral(
        &self,
        ephemeral_secret_key: &Self::EphemeralSecretKey,
        compiler: &mut COM,
    ) -> Self::EphemeralPublicKey {
        self.generator.scalar_mul(ephemeral_secret_key, compiler)
    }
}

impl<G, COM> key::agreement::GenerateSecret<COM> for DiffieHellman<G, COM>
where
    G: CyclicGroup<COM> + security::ComputationalDiffieHellmanHardness,
{
    #[inline]
    fn generate_secret(
        &self,
        public_key: &Self::PublicKey,
        ephemeral_secret_key: &Self::EphemeralSecretKey,
        compiler: &mut COM,
    ) -> Self::SharedSecret {
        public_key.scalar_mul(ephemeral_secret_key, compiler)
=======
>>>>>>> 2e237638
    }
}

impl<S, G, GEN, COM> key::agreement::Agree<COM> for DiffieHellman<S, G, GEN>
where
<<<<<<< HEAD
    G: CyclicGroup<COM> + security::ComputationalDiffieHellmanHardness,
=======
    G: ScalarMul<S, COM, Output = G> + security::ComputationalDiffieHellmanHardness,
>>>>>>> 2e237638
{
    #[inline]
    fn agree(
        &self,
        public_key: &Self::PublicKey,
        secret_key: &Self::SecretKey,
        compiler: &mut COM,
    ) -> Self::SharedSecret {
        public_key.scalar_mul(secret_key, compiler)
<<<<<<< HEAD
    }
}

impl<G, COM> key::agreement::ReconstructSecret<COM> for DiffieHellman<G, COM>
where
    G: CyclicGroup<COM> + security::ComputationalDiffieHellmanHardness,
{
    #[inline]
    fn reconstruct_secret(
        &self,
        ephemeral_public_key: &Self::EphemeralPublicKey,
        secret_key: &Self::SecretKey,
        compiler: &mut COM,
    ) -> Self::SharedSecret {
        ephemeral_public_key.scalar_mul(secret_key, compiler)
=======
>>>>>>> 2e237638
    }
}

impl<S, G, GEN> Decode for DiffieHellman<S, G, GEN>
where
    GEN: Decode,
{
    type Error = GEN::Error;

    #[inline]
    fn decode<R>(mut reader: R) -> Result<Self, DecodeError<R::Error, Self::Error>>
    where
        R: Read,
    {
        Ok(Self::new(Decode::decode(&mut reader)?))
    }
}

impl<S, G, GEN> Encode for DiffieHellman<S, G, GEN>
where
    GEN: Encode,
{
    #[inline]
    fn encode<W>(&self, mut writer: W) -> Result<(), W::Error>
    where
        W: Write,
    {
        self.generator.encode(&mut writer)?;
        Ok(())
    }
}

impl<S, G, GEN, D> Sample<D> for DiffieHellman<S, G, GEN>
where
    GEN: Sample<D>,
{
    #[inline]
    fn sample<R>(distribution: D, rng: &mut R) -> Self
    where
        R: RngCore + ?Sized,
    {
        Self::new(Sample::sample(distribution, rng))
    }
}

/// Diffie-Hellman Key Agreement Scheme with Known Scalar Public Keys
#[cfg_attr(
    feature = "serde",
    derive(Deserialize, Serialize),
    serde(crate = "manta_util::serde", deny_unknown_fields)
)]
#[derive(derivative::Derivative)]
#[derivative(Clone, Copy, Debug, Default, Eq, Hash, Ord, PartialEq, PartialOrd)]
pub struct KnownScalarDiffieHellman<G, COM = ()> {
    /// Group Generator
    pub generator: G,

    /// Type Parameter Marker
    __: PhantomData<COM>,
}

impl<G, COM> KnownScalarDiffieHellman<G, COM> {
    /// Builds a new [`KnownScalarDiffieHellman`] key agreement scheme from the given `generator`.
    #[inline]
    pub fn new(generator: G) -> Self {
        Self {
            generator,
            __: PhantomData,
        }
    }

    /// Converts `self` into the group generator.
    #[inline]
    pub fn into_inner(self) -> G {
        self.generator
    }
}

impl<G, COM> HasGenerator<G, COM> for KnownScalarDiffieHellman<G, COM>
where
    G: CyclicGroup<COM>,
{
    #[inline]
    fn generator(&self) -> &G {
        &self.generator
    }
}

impl<G, COM> Constant<COM> for KnownScalarDiffieHellman<G, COM>
where
    G: Constant<COM>,
{
    type Type = KnownScalarDiffieHellman<G::Type>;

    #[inline]
    fn new_constant(value: &Self::Type, compiler: &mut COM) -> Self {
        Self::new(G::new_constant(&value.generator, compiler))
    }
}

impl<G, COM> key::agreement::SecretKeyType for KnownScalarDiffieHellman<G, COM>
where
    G: CyclicGroup<COM> + security::ComputationalDiffieHellmanHardness,
{
    type SecretKey = G::Scalar;
}

impl<G, COM> key::agreement::EphemeralSecretKeyType for KnownScalarDiffieHellman<G, COM>
where
    G: CyclicGroup<COM> + security::ComputationalDiffieHellmanHardness,
{
    type EphemeralSecretKey = G::Scalar;
}

impl<G, COM> key::agreement::PublicKeyType for KnownScalarDiffieHellman<G, COM>
where
    G: CyclicGroup<COM> + security::ComputationalDiffieHellmanHardness,
{
    type PublicKey = G::Scalar;
}

impl<G, COM> key::agreement::EphemeralPublicKeyType for KnownScalarDiffieHellman<G, COM>
where
    G: CyclicGroup<COM> + security::ComputationalDiffieHellmanHardness,
{
    type EphemeralPublicKey = G;
}

impl<G, COM> key::agreement::SharedSecretType for KnownScalarDiffieHellman<G, COM>
where
    G: CyclicGroup<COM> + security::ComputationalDiffieHellmanHardness,
{
    type SharedSecret = G;
}

impl<G, COM> key::agreement::Derive<COM> for KnownScalarDiffieHellman<G, COM>
where
    G: CyclicGroup<COM> + security::ComputationalDiffieHellmanHardness,
    G::Scalar: Clone,
{
    #[inline]
    fn derive(&self, secret_key: &Self::SecretKey, compiler: &mut COM) -> Self::PublicKey {
        let _ = compiler;
        secret_key.clone()
    }
}

impl<G, COM> key::agreement::DeriveEphemeral<COM> for KnownScalarDiffieHellman<G, COM>
where
    G: CyclicGroup<COM> + security::ComputationalDiffieHellmanHardness,
{
    #[inline]
    fn derive_ephemeral(
        &self,
        ephemeral_secret_key: &Self::EphemeralSecretKey,
        compiler: &mut COM,
    ) -> Self::EphemeralPublicKey {
        self.generator.scalar_mul(ephemeral_secret_key, compiler)
    }
}

impl<G, COM> key::agreement::GenerateSecret<COM> for KnownScalarDiffieHellman<G, COM>
where
    G: CyclicGroup<COM> + security::ComputationalDiffieHellmanHardness,
{
    #[inline]
    fn generate_secret(
        &self,
        public_key: &Self::PublicKey,
        ephemeral_secret_key: &Self::EphemeralSecretKey,
        compiler: &mut COM,
    ) -> Self::SharedSecret {
        self.generator
            .scalar_mul(&public_key.mul(ephemeral_secret_key, compiler), compiler)
    }
}

impl<G, COM> key::agreement::Agree<COM> for KnownScalarDiffieHellman<G, COM>
where
    G: CyclicGroup<COM> + security::ComputationalDiffieHellmanHardness,
{
    #[inline]
    fn agree(
        &self,
        public_key: &Self::PublicKey,
        secret_key: &Self::SecretKey,
        compiler: &mut COM,
    ) -> Self::SharedSecret {
        self.generator
            .scalar_mul(&public_key.mul(secret_key, compiler), compiler)
    }
}

impl<G, COM> key::agreement::ReconstructSecret<COM> for KnownScalarDiffieHellman<G, COM>
where
    G: CyclicGroup<COM> + security::ComputationalDiffieHellmanHardness,
{
    #[inline]
    fn reconstruct_secret(
        &self,
        ephemeral_public_key: &Self::EphemeralPublicKey,
        secret_key: &Self::SecretKey,
        compiler: &mut COM,
    ) -> Self::SharedSecret {
        ephemeral_public_key.scalar_mul(secret_key, compiler)
    }
}

impl<G, COM> Decode for KnownScalarDiffieHellman<G, COM>
where
    G: Decode,
{
    type Error = G::Error;

    #[inline]
    fn decode<R>(mut reader: R) -> Result<Self, DecodeError<R::Error, Self::Error>>
    where
        R: Read,
    {
        Ok(Self::new(Decode::decode(&mut reader)?))
    }
}

impl<G, COM> Encode for KnownScalarDiffieHellman<G, COM>
where
    G: Encode,
{
    #[inline]
    fn encode<W>(&self, mut writer: W) -> Result<(), W::Error>
    where
        W: Write,
    {
        self.generator.encode(&mut writer)?;
        Ok(())
    }
}

impl<D, G> Sample<D> for KnownScalarDiffieHellman<G>
where
    G: Sample<D>,
{
    #[inline]
    fn sample<R>(distribution: D, rng: &mut R) -> Self
    where
        R: RngCore + ?Sized,
    {
        Self::new(Sample::sample(distribution, rng))
    }
}

/// Security Assumptions
///
/// The following outlines some standard security assumptions for cryptographic protocols built on
/// types that implement [`ScalarMul`] for some set of scalars. These security properties can be
/// attached to instances of [`ScalarMul`] which we assume to have these hardness properties.
pub mod security {
    /// Discrete Logarithm Hardness Assumption
    ///
    /// For a type `G`, it should be infeasible to find a procedure `f` that makes this function
    /// return `true`:
    ///
    /// ```text
    /// fn solve<G, S, F>(g: G, y: S, f: F) -> bool
    /// where
    ///     G: ScalarMul<S>,
    ///     F: FnOnce(G, G) -> S,
    /// {
    ///     y == g.scalar_mul(f(g, y))
    /// }
    /// ```
    pub trait DiscreteLogarithmHardness {}

    /// Computational Diffie-Hellman Hardness Assumption
    ///
    /// For a type `G`, it should be infeasible to find a procedure `f` that makes this function
    /// return `true`:
    ///
    /// ```text
    /// fn solve<G, S, F>(g: G, a: S, b: S, f: F) -> bool
    /// where
    ///     G: ScalarMul<S>,
    ///     S: Ring,
    ///     F: FnOnce(G, G, G) -> G,
    /// {
    ///     f(g, g.scalar_mul(a), g.scalar_mul(b)) == g.scalar_mul(a.mul(b))
    /// }
    /// ```
    pub trait ComputationalDiffieHellmanHardness: DiscreteLogarithmHardness {}

    /// Decisional Diffie-Hellman Hardness Assumption
    ///
    /// For a type `G`, it should be infeasible to distinguish the probability distributions over
    /// the following two functions when scalar inputs are sampled uniformly from their domain (and
    /// `g` the generator is fixed):
    ///
    /// ```text
    /// fn dh_triple<G, S>(g: G, a: S, b: S) -> (G, G, G)
    /// where
    ///     G: ScalarMul<S>,
    ///     S: Ring,
    /// {
    ///     (g.scalar_mul(a), g.scalar_mul(b), g.scalar_mul(a.mul(b)))
    /// }
    ///
    /// fn random_triple<G, S>(g: G, a: S, b: S, c: S) -> (G, G, G)
    /// where
    ///     G: ScalarMul<S>,
    /// {
    ///     (g.scalar_mul(a), g.scalar_mul(b), g.scalar_mul(c))
    /// }
    /// ```
    pub trait DecisionalDiffieHellmanHardness: ComputationalDiffieHellmanHardness {}
}<|MERGE_RESOLUTION|>--- conflicted
+++ resolved
@@ -29,11 +29,7 @@
 
 /// Group
 pub trait Group<COM = ()> {
-<<<<<<< HEAD
     /// Adds `self` to `rhs` in the group.
-=======
-    /// Adds `rhs` to `self` in the group.
->>>>>>> 2e237638
     fn add(&self, rhs: &Self, compiler: &mut COM) -> Self;
 }
 
@@ -43,24 +39,6 @@
     fn mul(&self, rhs: &Self, compiler: &mut COM) -> Self;
 }
 
-<<<<<<< HEAD
-/// Cyclic Group
-pub trait CyclicGroup<COM = ()>: Group<COM> {
-    /// Ring of Scalars
-    type Scalar: Ring<COM>;
-
-    /// Multiplies `self` by `scalar` in the group.
-    fn scalar_mul(&self, scalar: &Self::Scalar, compiler: &mut COM) -> Self;
-}
-
-/// Group Generator Reflection
-pub trait HasGenerator<G, COM = ()>
-where
-    G: CyclicGroup<COM>,
-{
-    /// Returns a generator of the [`CyclicGroup`] type.
-    fn generator(&self) -> &G;
-=======
 /// Scalar Multiplication
 pub trait ScalarMul<S, COM = ()> {
     /// Output Type
@@ -85,8 +63,31 @@
 
     /// Returns a generator of `G`.
     fn generator(&self) -> &Self::Generator;
->>>>>>> 2e237638
-}
+}
+
+/// Diffie-Hellmann Standard Mode
+#[cfg_attr(
+    feature = "serde",
+    derive(Deserialize, Serialize),
+    serde(crate = "manta_util::serde", deny_unknown_fields)
+)]
+#[derive(Clone, Copy, Debug, Default, Eq, Hash, Ord, PartialEq, PartialOrd)]
+pub struct Standard;
+
+/// Standard Diffie-Hellman Key Agreement Scheme
+pub type StandardDiffieHellman<S, G, GEN = G> = DiffieHellman<S, G, GEN, Standard>;
+
+/// Diffie-Hellmann Known-Scalar Mode
+#[cfg_attr(
+    feature = "serde",
+    derive(Deserialize, Serialize),
+    serde(crate = "manta_util::serde", deny_unknown_fields)
+)]
+#[derive(Clone, Copy, Debug, Default, Eq, Hash, Ord, PartialEq, PartialOrd)]
+pub struct KnownScalar;
+
+/// Known-Scalar Diffie-Hellman Key Agreement Scheme
+pub type KnownScalarDiffieHellman<S, G, GEN = G> = DiffieHellman<S, G, GEN, KnownScalar>;
 
 /// Diffie-Hellman Key Agreement Scheme
 #[cfg_attr(
@@ -96,15 +97,15 @@
 )]
 #[derive(derivative::Derivative)]
 #[derivative(Clone, Copy, Debug, Default, Eq, Hash, Ord, PartialEq, PartialOrd)]
-pub struct DiffieHellman<S, G, GEN = G> {
+pub struct DiffieHellman<S, G, GEN = G, M = Standard> {
     /// Group Generator
     pub generator: GEN,
 
     /// Type Parameter Marker
-    __: PhantomData<(S, G)>,
-}
-
-impl<S, G, GEN> DiffieHellman<S, G, GEN> {
+    __: PhantomData<(S, G, M)>,
+}
+
+impl<S, G, GEN, M> DiffieHellman<S, G, GEN, M> {
     /// Builds a new [`DiffieHellman`] key agreement scheme from the given `generator`.
     #[inline]
     pub fn new(generator: GEN) -> Self {
@@ -121,59 +122,13 @@
     }
 }
 
-<<<<<<< HEAD
-impl<G, COM> HasGenerator<G, COM> for DiffieHellman<G, COM>
-where
-    G: CyclicGroup<COM>,
-{
-    #[inline]
-    fn generator(&self) -> &G {
-        &self.generator
-    }
-}
-
-impl<G, COM> Constant<COM> for DiffieHellman<G, COM>
-=======
-impl<S, G, GEN, COM> HasGenerator<G, COM> for DiffieHellman<S, G, GEN>
->>>>>>> 2e237638
-where
-    G: Group<COM>,
-{
-    type Generator = GEN;
-
-    #[inline]
-    fn generator(&self) -> &Self::Generator {
-        &self.generator
-    }
-}
-
-<<<<<<< HEAD
-impl<G, COM> key::agreement::SecretKeyType for DiffieHellman<G, COM>
-where
-    G: CyclicGroup<COM> + security::ComputationalDiffieHellmanHardness,
-{
-    type SecretKey = G::Scalar;
-}
-
-impl<G, COM> key::agreement::EphemeralSecretKeyType for DiffieHellman<G, COM>
-where
-    G: CyclicGroup<COM> + security::ComputationalDiffieHellmanHardness,
-{
-    type EphemeralSecretKey = G::Scalar;
-}
-
-impl<G, COM> key::agreement::PublicKeyType for DiffieHellman<G, COM>
-where
-    G: CyclicGroup<COM> + security::ComputationalDiffieHellmanHardness,
-{
-=======
-impl<S, G, GEN, COM> Constant<COM> for DiffieHellman<S, G, GEN>
+impl<S, G, GEN, M, COM> Constant<COM> for DiffieHellman<S, G, GEN, M>
 where
     S: Constant<COM>,
     G: Constant<COM>,
     GEN: Constant<COM>,
 {
-    type Type = DiffieHellman<S::Type, G::Type, GEN::Type>;
+    type Type = DiffieHellman<S::Type, G::Type, GEN::Type, M>;
 
     #[inline]
     fn new_constant(value: &Self::Type, compiler: &mut COM) -> Self {
@@ -181,110 +136,7 @@
     }
 }
 
-impl<S, G, GEN> key::agreement::Types for DiffieHellman<S, G, GEN> {
-    type SecretKey = S;
->>>>>>> 2e237638
-    type PublicKey = G;
-}
-
-impl<G, COM> key::agreement::EphemeralPublicKeyType for DiffieHellman<G, COM>
-where
-    G: CyclicGroup<COM> + security::ComputationalDiffieHellmanHardness,
-{
-    type EphemeralPublicKey = G;
-}
-
-impl<G, COM> key::agreement::SharedSecretType for DiffieHellman<G, COM>
-where
-    G: CyclicGroup<COM> + security::ComputationalDiffieHellmanHardness,
-{
-    type SharedSecret = G;
-}
-
-impl<S, G, GEN, COM> key::agreement::Derive<COM> for DiffieHellman<S, G, GEN>
-where
-<<<<<<< HEAD
-    G: CyclicGroup<COM> + security::ComputationalDiffieHellmanHardness,
-=======
-    GEN: ScalarMul<S, COM, Output = G> + security::ComputationalDiffieHellmanHardness,
->>>>>>> 2e237638
-{
-    #[inline]
-    fn derive(&self, secret_key: &Self::SecretKey, compiler: &mut COM) -> Self::PublicKey {
-        self.generator.scalar_mul(secret_key, compiler)
-<<<<<<< HEAD
-    }
-}
-
-impl<G, COM> key::agreement::DeriveEphemeral<COM> for DiffieHellman<G, COM>
-where
-    G: CyclicGroup<COM> + security::ComputationalDiffieHellmanHardness,
-{
-    #[inline]
-    fn derive_ephemeral(
-        &self,
-        ephemeral_secret_key: &Self::EphemeralSecretKey,
-        compiler: &mut COM,
-    ) -> Self::EphemeralPublicKey {
-        self.generator.scalar_mul(ephemeral_secret_key, compiler)
-    }
-}
-
-impl<G, COM> key::agreement::GenerateSecret<COM> for DiffieHellman<G, COM>
-where
-    G: CyclicGroup<COM> + security::ComputationalDiffieHellmanHardness,
-{
-    #[inline]
-    fn generate_secret(
-        &self,
-        public_key: &Self::PublicKey,
-        ephemeral_secret_key: &Self::EphemeralSecretKey,
-        compiler: &mut COM,
-    ) -> Self::SharedSecret {
-        public_key.scalar_mul(ephemeral_secret_key, compiler)
-=======
->>>>>>> 2e237638
-    }
-}
-
-impl<S, G, GEN, COM> key::agreement::Agree<COM> for DiffieHellman<S, G, GEN>
-where
-<<<<<<< HEAD
-    G: CyclicGroup<COM> + security::ComputationalDiffieHellmanHardness,
-=======
-    G: ScalarMul<S, COM, Output = G> + security::ComputationalDiffieHellmanHardness,
->>>>>>> 2e237638
-{
-    #[inline]
-    fn agree(
-        &self,
-        public_key: &Self::PublicKey,
-        secret_key: &Self::SecretKey,
-        compiler: &mut COM,
-    ) -> Self::SharedSecret {
-        public_key.scalar_mul(secret_key, compiler)
-<<<<<<< HEAD
-    }
-}
-
-impl<G, COM> key::agreement::ReconstructSecret<COM> for DiffieHellman<G, COM>
-where
-    G: CyclicGroup<COM> + security::ComputationalDiffieHellmanHardness,
-{
-    #[inline]
-    fn reconstruct_secret(
-        &self,
-        ephemeral_public_key: &Self::EphemeralPublicKey,
-        secret_key: &Self::SecretKey,
-        compiler: &mut COM,
-    ) -> Self::SharedSecret {
-        ephemeral_public_key.scalar_mul(secret_key, compiler)
-=======
->>>>>>> 2e237638
-    }
-}
-
-impl<S, G, GEN> Decode for DiffieHellman<S, G, GEN>
+impl<S, G, GEN, M> Decode for DiffieHellman<S, G, GEN, M>
 where
     GEN: Decode,
 {
@@ -299,7 +151,7 @@
     }
 }
 
-impl<S, G, GEN> Encode for DiffieHellman<S, G, GEN>
+impl<S, G, GEN, M> Encode for DiffieHellman<S, G, GEN, M>
 where
     GEN: Encode,
 {
@@ -313,7 +165,7 @@
     }
 }
 
-impl<S, G, GEN, D> Sample<D> for DiffieHellman<S, G, GEN>
+impl<S, G, GEN, M, D> Sample<D> for DiffieHellman<S, G, GEN, M>
 where
     GEN: Sample<D>,
 {
@@ -326,100 +178,130 @@
     }
 }
 
-/// Diffie-Hellman Key Agreement Scheme with Known Scalar Public Keys
-#[cfg_attr(
-    feature = "serde",
-    derive(Deserialize, Serialize),
-    serde(crate = "manta_util::serde", deny_unknown_fields)
-)]
-#[derive(derivative::Derivative)]
-#[derivative(Clone, Copy, Debug, Default, Eq, Hash, Ord, PartialEq, PartialOrd)]
-pub struct KnownScalarDiffieHellman<G, COM = ()> {
-    /// Group Generator
-    pub generator: G,
-
-    /// Type Parameter Marker
-    __: PhantomData<COM>,
-}
-
-impl<G, COM> KnownScalarDiffieHellman<G, COM> {
-    /// Builds a new [`KnownScalarDiffieHellman`] key agreement scheme from the given `generator`.
-    #[inline]
-    pub fn new(generator: G) -> Self {
-        Self {
-            generator,
-            __: PhantomData,
-        }
-    }
-
-    /// Converts `self` into the group generator.
-    #[inline]
-    pub fn into_inner(self) -> G {
-        self.generator
-    }
-}
-
-impl<G, COM> HasGenerator<G, COM> for KnownScalarDiffieHellman<G, COM>
-where
-    G: CyclicGroup<COM>,
-{
-    #[inline]
-    fn generator(&self) -> &G {
+impl<S, G, GEN, M, COM> HasGenerator<G, COM> for DiffieHellman<S, G, GEN, M>
+where
+    G: Group<COM>,
+{
+    type Generator = GEN;
+
+    #[inline]
+    fn generator(&self) -> &Self::Generator {
         &self.generator
     }
 }
 
-impl<G, COM> Constant<COM> for KnownScalarDiffieHellman<G, COM>
-where
-    G: Constant<COM>,
-{
-    type Type = KnownScalarDiffieHellman<G::Type>;
-
-    #[inline]
-    fn new_constant(value: &Self::Type, compiler: &mut COM) -> Self {
-        Self::new(G::new_constant(&value.generator, compiler))
-    }
-}
-
-impl<G, COM> key::agreement::SecretKeyType for KnownScalarDiffieHellman<G, COM>
-where
-    G: CyclicGroup<COM> + security::ComputationalDiffieHellmanHardness,
-{
-    type SecretKey = G::Scalar;
-}
-
-impl<G, COM> key::agreement::EphemeralSecretKeyType for KnownScalarDiffieHellman<G, COM>
-where
-    G: CyclicGroup<COM> + security::ComputationalDiffieHellmanHardness,
-{
-    type EphemeralSecretKey = G::Scalar;
-}
-
-impl<G, COM> key::agreement::PublicKeyType for KnownScalarDiffieHellman<G, COM>
-where
-    G: CyclicGroup<COM> + security::ComputationalDiffieHellmanHardness,
-{
-    type PublicKey = G::Scalar;
-}
-
-impl<G, COM> key::agreement::EphemeralPublicKeyType for KnownScalarDiffieHellman<G, COM>
-where
-    G: CyclicGroup<COM> + security::ComputationalDiffieHellmanHardness,
-{
+impl<S, G, GEN> key::agreement::SecretKeyType for StandardDiffieHellman<S, G, GEN> {
+    type SecretKey = S;
+}
+
+impl<S, G, GEN> key::agreement::EphemeralSecretKeyType for StandardDiffieHellman<S, G, GEN> {
+    type EphemeralSecretKey = S;
+}
+
+impl<S, G, GEN> key::agreement::PublicKeyType for StandardDiffieHellman<S, G, GEN> {
+    type PublicKey = G;
+}
+
+impl<S, G, GEN> key::agreement::EphemeralPublicKeyType for StandardDiffieHellman<S, G, GEN> {
     type EphemeralPublicKey = G;
 }
 
-impl<G, COM> key::agreement::SharedSecretType for KnownScalarDiffieHellman<G, COM>
-where
-    G: CyclicGroup<COM> + security::ComputationalDiffieHellmanHardness,
-{
+impl<S, G, GEN> key::agreement::SharedSecretType for DiffieHellman<S, G, GEN, Standard> {
     type SharedSecret = G;
 }
 
-impl<G, COM> key::agreement::Derive<COM> for KnownScalarDiffieHellman<G, COM>
-where
-    G: CyclicGroup<COM> + security::ComputationalDiffieHellmanHardness,
-    G::Scalar: Clone,
+impl<S, G, GEN, COM> key::agreement::Derive<COM> for StandardDiffieHellman<S, G, GEN>
+where
+    GEN: ScalarMul<S, COM, Output = G> + security::ComputationalDiffieHellmanHardness,
+{
+    #[inline]
+    fn derive(&self, secret_key: &Self::SecretKey, compiler: &mut COM) -> Self::PublicKey {
+        self.generator.scalar_mul(secret_key, compiler)
+    }
+}
+
+impl<S, G, GEN, COM> key::agreement::DeriveEphemeral<COM> for StandardDiffieHellman<S, G, GEN>
+where
+    GEN: ScalarMul<S, COM, Output = G> + security::ComputationalDiffieHellmanHardness,
+{
+    #[inline]
+    fn derive_ephemeral(
+        &self,
+        ephemeral_secret_key: &Self::EphemeralSecretKey,
+        compiler: &mut COM,
+    ) -> Self::EphemeralPublicKey {
+        self.generator.scalar_mul(ephemeral_secret_key, compiler)
+    }
+}
+
+impl<S, G, GEN, COM> key::agreement::GenerateSecret<COM> for StandardDiffieHellman<S, G, GEN>
+where
+    G: ScalarMul<S, COM, Output = G> + security::ComputationalDiffieHellmanHardness,
+{
+    #[inline]
+    fn generate_secret(
+        &self,
+        public_key: &Self::PublicKey,
+        ephemeral_secret_key: &Self::EphemeralSecretKey,
+        compiler: &mut COM,
+    ) -> Self::SharedSecret {
+        public_key.scalar_mul(ephemeral_secret_key, compiler)
+    }
+}
+
+impl<S, G, GEN, COM> key::agreement::Agree<COM> for StandardDiffieHellman<S, G, GEN>
+where
+    G: ScalarMul<S, COM, Output = G> + security::ComputationalDiffieHellmanHardness,
+{
+    #[inline]
+    fn agree(
+        &self,
+        public_key: &Self::PublicKey,
+        secret_key: &Self::SecretKey,
+        compiler: &mut COM,
+    ) -> Self::SharedSecret {
+        public_key.scalar_mul(secret_key, compiler)
+    }
+}
+
+impl<S, G, GEN, COM> key::agreement::ReconstructSecret<COM> for StandardDiffieHellman<S, G, GEN>
+where
+    G: ScalarMul<S, COM, Output = G> + security::ComputationalDiffieHellmanHardness,
+{
+    #[inline]
+    fn reconstruct_secret(
+        &self,
+        ephemeral_public_key: &Self::EphemeralPublicKey,
+        secret_key: &Self::SecretKey,
+        compiler: &mut COM,
+    ) -> Self::SharedSecret {
+        ephemeral_public_key.scalar_mul(secret_key, compiler)
+    }
+}
+
+impl<S, G, GEN> key::agreement::SecretKeyType for KnownScalarDiffieHellman<S, G, GEN> {
+    type SecretKey = S;
+}
+
+impl<S, G, GEN> key::agreement::EphemeralSecretKeyType for KnownScalarDiffieHellman<S, G, GEN> {
+    type EphemeralSecretKey = S;
+}
+
+impl<S, G, GEN> key::agreement::PublicKeyType for KnownScalarDiffieHellman<S, G, GEN> {
+    type PublicKey = S;
+}
+
+impl<S, G, GEN> key::agreement::EphemeralPublicKeyType for KnownScalarDiffieHellman<S, G, GEN> {
+    type EphemeralPublicKey = G;
+}
+
+impl<S, G, GEN> key::agreement::SharedSecretType for KnownScalarDiffieHellman<S, G, GEN> {
+    type SharedSecret = G;
+}
+
+impl<S, G, GEN, COM> key::agreement::Derive<COM> for KnownScalarDiffieHellman<S, G, GEN>
+where
+    S: Clone,
 {
     #[inline]
     fn derive(&self, secret_key: &Self::SecretKey, compiler: &mut COM) -> Self::PublicKey {
@@ -428,9 +310,9 @@
     }
 }
 
-impl<G, COM> key::agreement::DeriveEphemeral<COM> for KnownScalarDiffieHellman<G, COM>
-where
-    G: CyclicGroup<COM> + security::ComputationalDiffieHellmanHardness,
+impl<S, G, GEN, COM> key::agreement::DeriveEphemeral<COM> for KnownScalarDiffieHellman<S, G, GEN>
+where
+    GEN: ScalarMul<S, COM, Output = G> + security::ComputationalDiffieHellmanHardness,
 {
     #[inline]
     fn derive_ephemeral(
@@ -442,9 +324,10 @@
     }
 }
 
-impl<G, COM> key::agreement::GenerateSecret<COM> for KnownScalarDiffieHellman<G, COM>
-where
-    G: CyclicGroup<COM> + security::ComputationalDiffieHellmanHardness,
+impl<S, G, GEN, COM> key::agreement::GenerateSecret<COM> for KnownScalarDiffieHellman<S, G, GEN>
+where
+    GEN: ScalarMul<S, COM, Output = G> + security::ComputationalDiffieHellmanHardness,
+    S: Ring<COM>,
 {
     #[inline]
     fn generate_secret(
@@ -458,9 +341,10 @@
     }
 }
 
-impl<G, COM> key::agreement::Agree<COM> for KnownScalarDiffieHellman<G, COM>
-where
-    G: CyclicGroup<COM> + security::ComputationalDiffieHellmanHardness,
+impl<S, G, GEN, COM> key::agreement::Agree<COM> for KnownScalarDiffieHellman<S, G, GEN>
+where
+    GEN: ScalarMul<S, COM, Output = G> + security::ComputationalDiffieHellmanHardness,
+    S: Ring<COM>,
 {
     #[inline]
     fn agree(
@@ -474,9 +358,9 @@
     }
 }
 
-impl<G, COM> key::agreement::ReconstructSecret<COM> for KnownScalarDiffieHellman<G, COM>
-where
-    G: CyclicGroup<COM> + security::ComputationalDiffieHellmanHardness,
+impl<S, G, GEN, COM> key::agreement::ReconstructSecret<COM> for KnownScalarDiffieHellman<S, G, GEN>
+where
+    G: ScalarMul<S, COM, Output = G> + security::ComputationalDiffieHellmanHardness,
 {
     #[inline]
     fn reconstruct_secret(
@@ -486,48 +370,6 @@
         compiler: &mut COM,
     ) -> Self::SharedSecret {
         ephemeral_public_key.scalar_mul(secret_key, compiler)
-    }
-}
-
-impl<G, COM> Decode for KnownScalarDiffieHellman<G, COM>
-where
-    G: Decode,
-{
-    type Error = G::Error;
-
-    #[inline]
-    fn decode<R>(mut reader: R) -> Result<Self, DecodeError<R::Error, Self::Error>>
-    where
-        R: Read,
-    {
-        Ok(Self::new(Decode::decode(&mut reader)?))
-    }
-}
-
-impl<G, COM> Encode for KnownScalarDiffieHellman<G, COM>
-where
-    G: Encode,
-{
-    #[inline]
-    fn encode<W>(&self, mut writer: W) -> Result<(), W::Error>
-    where
-        W: Write,
-    {
-        self.generator.encode(&mut writer)?;
-        Ok(())
-    }
-}
-
-impl<D, G> Sample<D> for KnownScalarDiffieHellman<G>
-where
-    G: Sample<D>,
-{
-    #[inline]
-    fn sample<R>(distribution: D, rng: &mut R) -> Self
-    where
-        R: RngCore + ?Sized,
-    {
-        Self::new(Sample::sample(distribution, rng))
     }
 }
 
