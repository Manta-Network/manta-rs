// Copyright 2019-2022 Manta Network.
// This file is part of manta-rs.
//
// manta-rs is free software: you can redistribute it and/or modify
// it under the terms of the GNU General Public License as published by
// the Free Software Foundation, either version 3 of the License, or
// (at your option) any later version.
//
// manta-rs is distributed in the hope that it will be useful,
// but WITHOUT ANY WARRANTY; without even the implied warranty of
// MERCHANTABILITY or FITNESS FOR A PARTICULAR PURPOSE.  See the
// GNU General Public License for more details.
//
// You should have received a copy of the GNU General Public License
// along with manta-rs.  If not, see <http://www.gnu.org/licenses/>.

//! Algebraic Constructions

use crate::{
    eclair::alloc::Constant,
    key,
    rand::{RngCore, Sample},
};
use alloc::vec::Vec;
use core::{borrow::Borrow, marker::PhantomData};
use manta_util::{
    codec::{Decode, DecodeError, Encode, Read, Write},
    into_array_unchecked,
};

#[cfg(feature = "serde")]
use manta_util::serde::{Deserialize, Serialize};

/// Group
pub trait Group<COM = ()> {
    /// Adds `self` to `rhs` in the group.
    fn add(&self, rhs: &Self, compiler: &mut COM) -> Self;
}

/// Ring
pub trait Ring<COM = ()>: Group<COM> {
    /// Multiplies `self` by `rhs` in the ring.
    fn mul(&self, rhs: &Self, compiler: &mut COM) -> Self;
}

/// Scalar Multiplication
pub trait ScalarMul<S, COM = ()> {
    /// Output Type
    type Output;

    /// Multiplies `self` by `scalar` in the group.
    fn scalar_mul(&self, scalar: &S, compiler: &mut COM) -> Self::Output;
}

/// Group with a Scalar Multiplication
pub trait ScalarMulGroup<S, COM = ()>: Group<COM> + ScalarMul<S, COM> {}

impl<G, S, COM> ScalarMulGroup<S, COM> for G where G: Group<COM> + ScalarMul<S, COM> {}

/// Group Generator
pub trait HasGenerator<G, COM = ()>
where
    G: Group<COM>,
{
    /// Generator Type
    type Generator;

    /// Returns a generator of `G`.
    fn generator(&self) -> &Self::Generator;
}

<<<<<<< HEAD
/// Diffie-Hellmann Standard Mode
#[cfg_attr(
    feature = "serde",
    derive(Deserialize, Serialize),
    serde(crate = "manta_util::serde", deny_unknown_fields)
)]
#[derive(Clone, Copy, Debug, Default, Eq, Hash, Ord, PartialEq, PartialOrd)]
pub struct Standard;

/// Standard Diffie-Hellman Key Agreement Scheme
pub type StandardDiffieHellman<S, G, GEN = G> = DiffieHellman<S, G, GEN, Standard>;

/// Diffie-Hellmann Known-Scalar Mode
#[cfg_attr(
    feature = "serde",
    derive(Deserialize, Serialize),
    serde(crate = "manta_util::serde", deny_unknown_fields)
)]
#[derive(Clone, Copy, Debug, Default, Eq, Hash, Ord, PartialEq, PartialOrd)]
pub struct KnownScalar;

/// Known-Scalar Diffie-Hellman Key Agreement Scheme
pub type KnownScalarDiffieHellman<S, G, GEN = G> = DiffieHellman<S, G, GEN, KnownScalar>;
=======
/// Fixed Base Scalar Multiplication using precomputed base points
pub trait FixedBaseScalarMul<S, COM = ()>: Group<COM> {
    /// Fixed Base Point
    type Base;

    /// Multiplies `precomputed_bases[0]` by `scalar` using precomputed base points,
    /// where `precomputed_bases` are precomputed power-of-two multiples of the fixed base.
    fn fixed_base_scalar_mul<I>(precomputed_bases: I, scalar: &S, compiler: &mut COM) -> Self
    where
        I: IntoIterator,
        I::Item: Borrow<Self::Base>;
}

/// Precomputed power-of-two Bases for fixed-base scalar multiplication with entry at index `i` as `base * 2^i`
pub struct PrecomputedBaseTable<G, const N: usize> {
    table: [G; N],
}

impl<G, const N: usize> IntoIterator for PrecomputedBaseTable<G, N> {
    type Item = G;
    type IntoIter = core::array::IntoIter<G, N>;

    fn into_iter(self) -> Self::IntoIter {
        self.table.into_iter()
    }
}

impl<G, const N: usize> PrecomputedBaseTable<G, N> {
    /// Builds a new [`PrecomputedBaseTable`] from a given `base`, such that `table[i] = base * 2^i`.
    #[inline]
    pub fn from_base<COM>(base: G, compiler: &mut COM) -> Self
    where
        G: Group<COM>,
    {
        Self {
            table: into_array_unchecked(
                core::iter::successors(Some(base), |base| Some(base.add(base, compiler)))
                    .take(N)
                    .collect::<Vec<_>>(),
            ),
        }
    }
}
>>>>>>> 0ab0ff2a

/// Diffie-Hellman Key Agreement Scheme
#[cfg_attr(
    feature = "serde",
    derive(Deserialize, Serialize),
    serde(crate = "manta_util::serde", deny_unknown_fields)
)]
#[derive(derivative::Derivative)]
#[derivative(Clone, Copy, Debug, Default, Eq, Hash, Ord, PartialEq, PartialOrd)]
pub struct DiffieHellman<S, G, GEN = G, M = Standard> {
    /// Group Generator
    pub generator: GEN,

    /// Type Parameter Marker
    __: PhantomData<(S, G, M)>,
}

impl<S, G, GEN, M> DiffieHellman<S, G, GEN, M> {
    /// Builds a new [`DiffieHellman`] key agreement scheme from the given `generator`.
    #[inline]
    pub fn new(generator: GEN) -> Self {
        Self {
            generator,
            __: PhantomData,
        }
    }

    /// Converts `self` into the group generator.
    #[inline]
    pub fn into_inner(self) -> GEN {
        self.generator
    }
}

impl<S, G, GEN, M, COM> Constant<COM> for DiffieHellman<S, G, GEN, M>
where
    S: Constant<COM>,
    G: Constant<COM>,
    GEN: Constant<COM>,
{
    type Type = DiffieHellman<S::Type, G::Type, GEN::Type, M>;

    #[inline]
    fn new_constant(value: &Self::Type, compiler: &mut COM) -> Self {
        Self::new(Constant::new_constant(&value.generator, compiler))
    }
}

impl<S, G, GEN, M> Decode for DiffieHellman<S, G, GEN, M>
where
    GEN: Decode,
{
    type Error = GEN::Error;

    #[inline]
    fn decode<R>(mut reader: R) -> Result<Self, DecodeError<R::Error, Self::Error>>
    where
        R: Read,
    {
        Ok(Self::new(Decode::decode(&mut reader)?))
    }
}

impl<S, G, GEN, M> Encode for DiffieHellman<S, G, GEN, M>
where
    GEN: Encode,
{
    #[inline]
    fn encode<W>(&self, mut writer: W) -> Result<(), W::Error>
    where
        W: Write,
    {
        self.generator.encode(&mut writer)?;
        Ok(())
    }
}

impl<S, G, GEN, M, D> Sample<D> for DiffieHellman<S, G, GEN, M>
where
    GEN: Sample<D>,
{
    #[inline]
    fn sample<R>(distribution: D, rng: &mut R) -> Self
    where
        R: RngCore + ?Sized,
    {
        Self::new(Sample::sample(distribution, rng))
    }
}

impl<S, G, GEN, M, COM> HasGenerator<G, COM> for DiffieHellman<S, G, GEN, M>
where
    G: Group<COM>,
{
    type Generator = GEN;

    #[inline]
    fn generator(&self) -> &Self::Generator {
        &self.generator
    }
}

impl<S, G, GEN> key::agreement::SecretKeyType for StandardDiffieHellman<S, G, GEN> {
    type SecretKey = S;
}

impl<S, G, GEN> key::agreement::EphemeralSecretKeyType for StandardDiffieHellman<S, G, GEN> {
    type EphemeralSecretKey = S;
}

impl<S, G, GEN> key::agreement::PublicKeyType for StandardDiffieHellman<S, G, GEN> {
    type PublicKey = G;
}

impl<S, G, GEN> key::agreement::EphemeralPublicKeyType for StandardDiffieHellman<S, G, GEN> {
    type EphemeralPublicKey = G;
}

impl<S, G, GEN> key::agreement::SharedSecretType for DiffieHellman<S, G, GEN, Standard> {
    type SharedSecret = G;
}

impl<S, G, GEN, COM> key::agreement::Derive<COM> for StandardDiffieHellman<S, G, GEN>
where
    GEN: ScalarMul<S, COM, Output = G> + security::ComputationalDiffieHellmanHardness,
{
    #[inline]
    fn derive(&self, secret_key: &Self::SecretKey, compiler: &mut COM) -> Self::PublicKey {
        self.generator.scalar_mul(secret_key, compiler)
    }
}

impl<S, G, GEN, COM> key::agreement::DeriveEphemeral<COM> for StandardDiffieHellman<S, G, GEN>
where
    GEN: ScalarMul<S, COM, Output = G> + security::ComputationalDiffieHellmanHardness,
{
    #[inline]
    fn derive_ephemeral(
        &self,
        ephemeral_secret_key: &Self::EphemeralSecretKey,
        compiler: &mut COM,
    ) -> Self::EphemeralPublicKey {
        self.generator.scalar_mul(ephemeral_secret_key, compiler)
    }
}

impl<S, G, GEN, COM> key::agreement::GenerateSecret<COM> for StandardDiffieHellman<S, G, GEN>
where
    G: ScalarMul<S, COM, Output = G> + security::ComputationalDiffieHellmanHardness,
{
    #[inline]
    fn generate_secret(
        &self,
        public_key: &Self::PublicKey,
        ephemeral_secret_key: &Self::EphemeralSecretKey,
        compiler: &mut COM,
    ) -> Self::SharedSecret {
        public_key.scalar_mul(ephemeral_secret_key, compiler)
    }
}

impl<S, G, GEN, COM> key::agreement::Agree<COM> for StandardDiffieHellman<S, G, GEN>
where
    G: ScalarMul<S, COM, Output = G> + security::ComputationalDiffieHellmanHardness,
{
    #[inline]
    fn agree(
        &self,
        public_key: &Self::PublicKey,
        secret_key: &Self::SecretKey,
        compiler: &mut COM,
    ) -> Self::SharedSecret {
        public_key.scalar_mul(secret_key, compiler)
    }
}

impl<S, G, GEN, COM> key::agreement::ReconstructSecret<COM> for StandardDiffieHellman<S, G, GEN>
where
    G: ScalarMul<S, COM, Output = G> + security::ComputationalDiffieHellmanHardness,
{
    #[inline]
    fn reconstruct_secret(
        &self,
        ephemeral_public_key: &Self::EphemeralPublicKey,
        secret_key: &Self::SecretKey,
        compiler: &mut COM,
    ) -> Self::SharedSecret {
        ephemeral_public_key.scalar_mul(secret_key, compiler)
    }
}

impl<S, G, GEN> key::agreement::SecretKeyType for KnownScalarDiffieHellman<S, G, GEN> {
    type SecretKey = S;
}

impl<S, G, GEN> key::agreement::EphemeralSecretKeyType for KnownScalarDiffieHellman<S, G, GEN> {
    type EphemeralSecretKey = S;
}

impl<S, G, GEN> key::agreement::PublicKeyType for KnownScalarDiffieHellman<S, G, GEN> {
    type PublicKey = S;
}

impl<S, G, GEN> key::agreement::EphemeralPublicKeyType for KnownScalarDiffieHellman<S, G, GEN> {
    type EphemeralPublicKey = G;
}

impl<S, G, GEN> key::agreement::SharedSecretType for KnownScalarDiffieHellman<S, G, GEN> {
    type SharedSecret = G;
}

impl<S, G, GEN, COM> key::agreement::Derive<COM> for KnownScalarDiffieHellman<S, G, GEN>
where
    S: Clone,
{
    #[inline]
    fn derive(&self, secret_key: &Self::SecretKey, compiler: &mut COM) -> Self::PublicKey {
        let _ = compiler;
        secret_key.clone()
    }
}

impl<S, G, GEN, COM> key::agreement::DeriveEphemeral<COM> for KnownScalarDiffieHellman<S, G, GEN>
where
    GEN: ScalarMul<S, COM, Output = G> + security::ComputationalDiffieHellmanHardness,
{
    #[inline]
    fn derive_ephemeral(
        &self,
        ephemeral_secret_key: &Self::EphemeralSecretKey,
        compiler: &mut COM,
    ) -> Self::EphemeralPublicKey {
        self.generator.scalar_mul(ephemeral_secret_key, compiler)
    }
}

impl<S, G, GEN, COM> key::agreement::GenerateSecret<COM> for KnownScalarDiffieHellman<S, G, GEN>
where
    GEN: ScalarMul<S, COM, Output = G> + security::ComputationalDiffieHellmanHardness,
    S: Ring<COM>,
{
    #[inline]
    fn generate_secret(
        &self,
        public_key: &Self::PublicKey,
        ephemeral_secret_key: &Self::EphemeralSecretKey,
        compiler: &mut COM,
    ) -> Self::SharedSecret {
        self.generator
            .scalar_mul(&public_key.mul(ephemeral_secret_key, compiler), compiler)
    }
}

impl<S, G, GEN, COM> key::agreement::Agree<COM> for KnownScalarDiffieHellman<S, G, GEN>
where
    GEN: ScalarMul<S, COM, Output = G> + security::ComputationalDiffieHellmanHardness,
    S: Ring<COM>,
{
    #[inline]
    fn agree(
        &self,
        public_key: &Self::PublicKey,
        secret_key: &Self::SecretKey,
        compiler: &mut COM,
    ) -> Self::SharedSecret {
        self.generator
            .scalar_mul(&public_key.mul(secret_key, compiler), compiler)
    }
}

impl<S, G, GEN, COM> key::agreement::ReconstructSecret<COM> for KnownScalarDiffieHellman<S, G, GEN>
where
    G: ScalarMul<S, COM, Output = G> + security::ComputationalDiffieHellmanHardness,
{
    #[inline]
    fn reconstruct_secret(
        &self,
        ephemeral_public_key: &Self::EphemeralPublicKey,
        secret_key: &Self::SecretKey,
        compiler: &mut COM,
    ) -> Self::SharedSecret {
        ephemeral_public_key.scalar_mul(secret_key, compiler)
    }
}

/// Security Assumptions
///
/// The following outlines some standard security assumptions for cryptographic protocols built on
/// types that implement [`ScalarMul`] for some set of scalars. These security properties can be
/// attached to instances of [`ScalarMul`] which we assume to have these hardness properties.
pub mod security {
    /// Discrete Logarithm Hardness Assumption
    ///
    /// For a type `G`, it should be infeasible to find a procedure `f` that makes this function
    /// return `true`:
    ///
    /// ```text
    /// fn solve<G, S, F>(g: G, y: S, f: F) -> bool
    /// where
    ///     G: ScalarMul<S>,
    ///     F: FnOnce(G, G) -> S,
    /// {
    ///     y == g.scalar_mul(f(g, y))
    /// }
    /// ```
    pub trait DiscreteLogarithmHardness {}

    /// Computational Diffie-Hellman Hardness Assumption
    ///
    /// For a type `G`, it should be infeasible to find a procedure `f` that makes this function
    /// return `true`:
    ///
    /// ```text
    /// fn solve<G, S, F>(g: G, a: S, b: S, f: F) -> bool
    /// where
    ///     G: ScalarMul<S>,
    ///     S: Ring,
    ///     F: FnOnce(G, G, G) -> G,
    /// {
    ///     f(g, g.scalar_mul(a), g.scalar_mul(b)) == g.scalar_mul(a.mul(b))
    /// }
    /// ```
    pub trait ComputationalDiffieHellmanHardness: DiscreteLogarithmHardness {}

    /// Decisional Diffie-Hellman Hardness Assumption
    ///
    /// For a type `G`, it should be infeasible to distinguish the probability distributions over
    /// the following two functions when scalar inputs are sampled uniformly from their domain (and
    /// `g` the generator is fixed):
    ///
    /// ```text
    /// fn dh_triple<G, S>(g: G, a: S, b: S) -> (G, G, G)
    /// where
    ///     G: ScalarMul<S>,
    ///     S: Ring,
    /// {
    ///     (g.scalar_mul(a), g.scalar_mul(b), g.scalar_mul(a.mul(b)))
    /// }
    ///
    /// fn random_triple<G, S>(g: G, a: S, b: S, c: S) -> (G, G, G)
    /// where
    ///     G: ScalarMul<S>,
    /// {
    ///     (g.scalar_mul(a), g.scalar_mul(b), g.scalar_mul(c))
    /// }
    /// ```
    pub trait DecisionalDiffieHellmanHardness: ComputationalDiffieHellmanHardness {}
}<|MERGE_RESOLUTION|>--- conflicted
+++ resolved
@@ -57,44 +57,7 @@
 
 impl<G, S, COM> ScalarMulGroup<S, COM> for G where G: Group<COM> + ScalarMul<S, COM> {}
 
-/// Group Generator
-pub trait HasGenerator<G, COM = ()>
-where
-    G: Group<COM>,
-{
-    /// Generator Type
-    type Generator;
-
-    /// Returns a generator of `G`.
-    fn generator(&self) -> &Self::Generator;
-}
-
-<<<<<<< HEAD
-/// Diffie-Hellmann Standard Mode
-#[cfg_attr(
-    feature = "serde",
-    derive(Deserialize, Serialize),
-    serde(crate = "manta_util::serde", deny_unknown_fields)
-)]
-#[derive(Clone, Copy, Debug, Default, Eq, Hash, Ord, PartialEq, PartialOrd)]
-pub struct Standard;
-
-/// Standard Diffie-Hellman Key Agreement Scheme
-pub type StandardDiffieHellman<S, G, GEN = G> = DiffieHellman<S, G, GEN, Standard>;
-
-/// Diffie-Hellmann Known-Scalar Mode
-#[cfg_attr(
-    feature = "serde",
-    derive(Deserialize, Serialize),
-    serde(crate = "manta_util::serde", deny_unknown_fields)
-)]
-#[derive(Clone, Copy, Debug, Default, Eq, Hash, Ord, PartialEq, PartialOrd)]
-pub struct KnownScalar;
-
-/// Known-Scalar Diffie-Hellman Key Agreement Scheme
-pub type KnownScalarDiffieHellman<S, G, GEN = G> = DiffieHellman<S, G, GEN, KnownScalar>;
-=======
-/// Fixed Base Scalar Multiplication using precomputed base points
+/// Fixed Base Scalar Multiplication using Precomputed Base Points
 pub trait FixedBaseScalarMul<S, COM = ()>: Group<COM> {
     /// Fixed Base Point
     type Base;
@@ -137,7 +100,42 @@
         }
     }
 }
->>>>>>> 0ab0ff2a
+
+/// Group Generator
+pub trait HasGenerator<G, COM = ()>
+where
+    G: Group<COM>,
+{
+    /// Generator Type
+    type Generator;
+
+    /// Returns a generator of `G`.
+    fn generator(&self) -> &Self::Generator;
+}
+
+/// Diffie-Hellmann Standard Mode
+#[cfg_attr(
+    feature = "serde",
+    derive(Deserialize, Serialize),
+    serde(crate = "manta_util::serde", deny_unknown_fields)
+)]
+#[derive(Clone, Copy, Debug, Default, Eq, Hash, Ord, PartialEq, PartialOrd)]
+pub struct Standard;
+
+/// Standard Diffie-Hellman Key Agreement Scheme
+pub type StandardDiffieHellman<S, G, GEN = G> = DiffieHellman<S, G, GEN, Standard>;
+
+/// Diffie-Hellmann Known-Scalar Mode
+#[cfg_attr(
+    feature = "serde",
+    derive(Deserialize, Serialize),
+    serde(crate = "manta_util::serde", deny_unknown_fields)
+)]
+#[derive(Clone, Copy, Debug, Default, Eq, Hash, Ord, PartialEq, PartialOrd)]
+pub struct KnownScalar;
+
+/// Known-Scalar Diffie-Hellman Key Agreement Scheme
+pub type KnownScalarDiffieHellman<S, G, GEN = G> = DiffieHellman<S, G, GEN, KnownScalar>;
 
 /// Diffie-Hellman Key Agreement Scheme
 #[cfg_attr(
