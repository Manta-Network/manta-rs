// Copyright 2019-2022 Manta Network.
// This file is part of manta-rs.
//
// manta-rs is free software: you can redistribute it and/or modify
// it under the terms of the GNU General Public License as published by
// the Free Software Foundation, either version 3 of the License, or
// (at your option) any later version.
//
// manta-rs is distributed in the hope that it will be useful,
// but WITHOUT ANY WARRANTY; without even the implied warranty of
// MERCHANTABILITY or FITNESS FOR A PARTICULAR PURPOSE.  See the
// GNU General Public License for more details.
//
// You should have received a copy of the GNU General Public License
// along with manta-rs.  If not, see <http://www.gnu.org/licenses/>.

//! Merkle Tree Abstractions

// FIXME: Enforce that `Configuration` and `Configuration<COM>` use the same HEIGHT when used
//        together.
// TODO:  Should we get rid of the `H > 2` requirement, and find a way to give correct
//        implementations for the trivial tree sizes?
// TODO:  Add "copy-on-write" adapters for `Root` and `Path`, and see if we can incorporate them
//        into `Tree`.
// TODO:  Use uniform construction for `Path` and `PathVar`.

use crate::{
    accumulator::{
        self, Accumulator, ConstantCapacityAccumulator, ExactSizeAccumulator, MembershipProof,
        OptimizedAccumulator,
    },
<<<<<<< HEAD
    eclair::{
        self,
        alloc::{Allocate, Constant},
        bool::{AssertEq, Bool, ConditionalSwap},
        Has,
    },
=======
    constraint::{self, Allocate, AssertEq, Bool, ConditionalSwap, Constant, Has, NonNative},
>>>>>>> df6b214c
    merkle_tree::{
        fork::{ForkedTree, Trunk},
        inner_tree::InnerMap,
        path::{constraint::PathVar, CurrentPath, Path},
    },
};
use core::{fmt::Debug, hash::Hash, marker::PhantomData};
use manta_util::{
    codec::{Decode, DecodeError, Encode, Read, Write},
    persistence::Rollback,
    pointer::PointerFamily,
};

#[cfg(feature = "serde")]
use manta_util::serde::{Deserialize, Serialize};

/// Merkle Tree Leaf Hash
pub trait LeafHash<COM = ()> {
    /// Leaf Type
    type Leaf: ?Sized;

    /// Leaf Hash Parameters Type
    type Parameters;

    /// Leaf Hash Output Type
    type Output;

    /// Computes the digest of the `leaf` using `parameters`.
    fn digest(parameters: &Self::Parameters, leaf: &Self::Leaf, compiler: &mut COM)
        -> Self::Output;
}

/// Identity Leaf Hash
///
/// # Safety
///
/// This implementation of [`LeafHash`] should only be used when users cannot control the value of a
/// leaf itself, otherwise, using this implementation may not be safe.
#[cfg_attr(
    feature = "serde",
    derive(Deserialize, Serialize),
    serde(crate = "manta_util::serde", deny_unknown_fields)
)]
#[derive(derivative::Derivative)]
#[derivative(Clone, Copy, Debug, Default, Eq, Hash, Ord, PartialEq, PartialOrd)]
pub struct IdentityLeafHash<L, COM = ()>(PhantomData<(L, COM)>)
where
    L: Clone;

impl<L, COM> LeafHash<COM> for IdentityLeafHash<L, COM>
where
    L: Clone,
{
    type Leaf = L;
    type Parameters = ();
    type Output = L;

    #[inline]
    fn digest(
        parameters: &Self::Parameters,
        leaf: &Self::Leaf,
        compiler: &mut COM,
    ) -> Self::Output {
        let _ = (parameters, compiler);
        leaf.clone()
    }
}

/// Merkle Tree Inner Hash
pub trait InnerHash<COM = ()> {
    /// Leaf Digest Type
    type LeafDigest;

    /// Inner Hash Parameters Type
    type Parameters;

    /// Inner Hash Output Type
    type Output;

    /// Combines two inner digests into a new inner digest using `parameters`.
    fn join(
        parameters: &Self::Parameters,
        lhs: &Self::Output,
        rhs: &Self::Output,
        compiler: &mut COM,
    ) -> Self::Output;

    /// Combines two [`LeafDigest`](Self::LeafDigest) values into an inner digest.
    fn join_leaves(
        parameters: &Self::Parameters,
        lhs: &Self::LeafDigest,
        rhs: &Self::LeafDigest,
        compiler: &mut COM,
    ) -> Self::Output;
}

/// Merkle Tree Hash Configuration
pub trait HashConfiguration<COM = ()> {
    /// Leaf Hash Type
    type LeafHash: LeafHash<COM>;

    /// Inner Hash Type
    type InnerHash: InnerHash<COM, LeafDigest = <Self::LeafHash as LeafHash<COM>>::Output>;
}

/// Merkle Tree Configuration
pub trait Configuration<COM = ()>: HashConfiguration<COM> {
    /// Fixed Height of the Merkle Tree
    ///
    /// # Contract
    ///
    /// Trees must always have height at least `2`.
    const HEIGHT: usize;
}

/// Configuration Structure
///
/// Use this `struct` to extend any [`C: HashConfiguration`](HashConfiguration) and a given
/// `const HEIGHT: usize` to a full implementation of [`Configuration`].
///
/// # Note
///
/// Since this `struct` is meant to be used as a type parameter, any values of this type have no
/// meaning, just like values of type [`HashConfiguration`] or [`Configuration`].
#[cfg_attr(
    feature = "serde",
    derive(Deserialize, Serialize),
    serde(crate = "manta_util::serde", deny_unknown_fields)
)]
#[derive(Clone, Copy, Debug, Default, Eq, Hash, Ord, PartialEq, PartialOrd)]
pub struct Config<C, COM, const HEIGHT: usize>(PhantomData<(COM, C)>)
where
    C: HashConfiguration<COM> + ?Sized;

impl<C, COM, const HEIGHT: usize> HashConfiguration<COM> for Config<C, COM, HEIGHT>
where
    C: HashConfiguration<COM> + ?Sized,
{
    type LeafHash = C::LeafHash;
    type InnerHash = C::InnerHash;
}

impl<C, COM, const HEIGHT: usize> Configuration<COM> for Config<C, COM, HEIGHT>
where
    C: HashConfiguration<COM> + ?Sized,
{
    const HEIGHT: usize = HEIGHT;
}

/// Leaf Type
pub type Leaf<C, COM = ()> = <<C as HashConfiguration<COM>>::LeafHash as LeafHash<COM>>::Leaf;

/// Leaf Hash Parameters Type
pub type LeafHashParameters<C, COM = ()> =
    <<C as HashConfiguration<COM>>::LeafHash as LeafHash<COM>>::Parameters;

/// Leaf Hash Digest Type
pub type LeafDigest<C, COM = ()> =
    <<C as HashConfiguration<COM>>::LeafHash as LeafHash<COM>>::Output;

/// Inner Hash Parameters Type
pub type InnerHashParameters<C, COM = ()> =
    <<C as HashConfiguration<COM>>::InnerHash as InnerHash<COM>>::Parameters;

/// Inner Hash Digest Type
pub type InnerDigest<C, COM = ()> =
    <<C as HashConfiguration<COM>>::InnerHash as InnerHash<COM>>::Output;

/// Returns the capacity of the merkle tree with the given [`C::HEIGHT`](Configuration::HEIGHT)
/// parameter.
///
/// The capacity of a merkle tree with height `H` is `2^(H-1)`.
#[inline]
#[must_use]
pub fn capacity<C, COM>() -> usize
where
    C: Configuration<COM> + ?Sized,
{
    1_usize << (C::HEIGHT - 1)
}

/// Returns the path length of the merkle tree with the given [`C::HEIGHT`](Configuration::HEIGHT)
/// parameter.
///
/// The path length of a merkle tree with height `H` is `H - 2`.
#[inline]
#[must_use]
pub fn path_length<C, COM>() -> usize
where
    C: Configuration<COM> + ?Sized,
{
    C::HEIGHT - 2
}

/// Merkle Tree Structure
pub trait Tree<C>: Sized
where
    C: Configuration + ?Sized,
{
    /// Builds a new empty merkle tree.
    fn new(parameters: &Parameters<C>) -> Self;

    /// Builds a new merkle tree with the given `leaves` returning `None` if the iterator
    /// would overflow the capacity of the tree.
    #[inline]
    fn from_iter<'l, L>(parameters: &Parameters<C>, leaves: L) -> Option<Self>
    where
        Leaf<C>: 'l,
        L: IntoIterator<Item = &'l Leaf<C>>,
    {
        let mut tree = Self::new(parameters);
        tree.extend(parameters, leaves).then_some(tree)
    }

    /// Builds a new merkle tree with the given `leaves` returning `None` if the slice
    /// would overflow the capacity of the tree.
    #[inline]
    fn from_slice(parameters: &Parameters<C>, slice: &[Leaf<C>]) -> Option<Self>
    where
        Leaf<C>: Sized,
    {
        Self::from_iter(parameters, slice)
    }

    /// Returns the number of items in `self`.
    fn len(&self) -> usize;

    /// Returns `true` if the length of `self` is zero.
    #[inline]
    fn is_empty(&self) -> bool {
        self.len() == 0
    }

    /// Returns the current (i.e. right-most) leaf if the tree is not empty.
    fn current_leaf(&self) -> Option<&LeafDigest<C>>;

    /// Returns the [`Root`] of the merkle tree.
    fn root(&self) -> &Root<C>;

    /// Returns the [`CurrentPath`] of the current (i.e. right-most) leaf.
    fn current_path(&self, parameters: &Parameters<C>) -> CurrentPath<C>;

    /// Checks if a leaf can be inserted into the tree and if it can, it runs `leaf_digest` to
    /// extract a leaf digest to insert, returning `None` if there was no leaf digest.
    fn maybe_push_digest<F>(&mut self, parameters: &Parameters<C>, leaf_digest: F) -> Option<bool>
    where
        F: FnOnce() -> Option<LeafDigest<C>>;

    /// Inserts the `leaf_digest` at the next available leaf node of the tree, returning `false`
    /// if the leaf could not be inserted because the tree has exhausted its capacity.
    #[inline]
    fn push_digest<F>(&mut self, parameters: &Parameters<C>, leaf_digest: F) -> bool
    where
        F: FnOnce() -> LeafDigest<C>,
    {
        self.maybe_push_digest(parameters, move || Some(leaf_digest()))
            .unwrap()
    }

    /// Inserts the digest of `leaf` at the next available leaf node of the tree, returning
    /// `false` if the leaf could not be inserted because the tree has exhausted its capacity.
    #[inline]
    fn push(&mut self, parameters: &Parameters<C>, leaf: &Leaf<C>) -> bool {
        self.push_digest(parameters, || parameters.digest(leaf))
    }

    /// Appends an iterator of leaf digests at the end of the tree, returning the iterator back
    /// if it could not be inserted because the tree has exhausted its capacity.
    ///
    /// # Implementation Note
    ///
    /// This operation is meant to be atomic, so if appending the iterator should fail, the
    /// implementation must ensure that the tree returns to the same state before the insertion
    /// occured.
    #[inline]
    fn extend_digests<L>(
        &mut self,
        parameters: &Parameters<C>,
        leaf_digests: L,
    ) -> Result<(), L::IntoIter>
    where
        L: IntoIterator<Item = LeafDigest<C>>,
    {
        let mut leaf_digests = leaf_digests.into_iter();
        if matches!(leaf_digests.size_hint().1, Some(max) if max <= capacity::<C, _>() - self.len())
        {
            loop {
                match self.maybe_push_digest(parameters, || leaf_digests.next()) {
                    Some(result) => assert!(
                        result,
                        "Unable to push digest even though the tree should have enough capacity to do so."
                    ),
                    _ => return Ok(()),
                }
            }
        }
        Err(leaf_digests)
    }

    /// Appends an iterator of leaves at the end of the tree, returning `false` if the `leaves`
    /// could not be inserted because the tree has exhausted its capacity.
    ///
    /// # Implementation Note
    ///
    /// This operation is meant to be atomic, so if appending the iterator should fail, the
    /// implementation must ensure that the tree returns to the same state before the insertion
    /// occured.
    #[inline]
    fn extend<'l, L>(&mut self, parameters: &Parameters<C>, leaves: L) -> bool
    where
        Leaf<C>: 'l,
        L: IntoIterator<Item = &'l Leaf<C>>,
    {
        self.extend_digests(parameters, leaves.into_iter().map(|l| parameters.digest(l)))
            .is_ok()
    }

    /// Appends a slice of leaves at the end of the tree, returning `false` if the
    /// `leaves` could not be inserted because the tree has exhausted its capacity.
    ///
    /// # Implementation Note
    ///
    /// This operation is meant to be atomic, so if appending the slice should fail, the
    /// implementation must ensure that the tree returns to the same state before the insertion
    /// occured.
    #[inline]
    fn extend_slice(&mut self, parameters: &Parameters<C>, leaves: &[Leaf<C>]) -> bool
    where
        Leaf<C>: Sized,
    {
        self.extend(parameters, leaves)
    }
}

/// Path Error
///
/// This `enum` is the error state of the [`path`](WithProofs::path) method of the [`WithProofs`]
/// trait. See its documentation for more.
#[cfg_attr(
    feature = "serde",
    derive(Deserialize, Serialize),
    serde(crate = "manta_util::serde", deny_unknown_fields)
)]
#[derive(Clone, Copy, Debug, Eq, Hash, PartialEq)]
pub enum PathError {
    /// Path for the given index was not stored in the tree
    MissingPath,

    /// Given index exceeded the length of the tree
    IndexTooLarge {
        /// Length of the tree
        length: usize,
    },
}

/// Merkle Tree Membership Proof Mixin
pub trait WithProofs<C>
where
    C: Configuration + ?Sized,
{
    /// Returns the leaf digest at the given `index`.
    ///
    /// # Implementation Note
    ///
    /// This method is allowed to return `None` even if `index` is less than the current length of
    /// the tree. See [`position`](Self::position) for more.
    fn leaf_digest(&self, index: usize) -> Option<&LeafDigest<C>>;

    /// Returns the index of the `leaf_digest` if it is contained in `self`.
    ///
    /// # Implementation Note
    ///
    /// This method is allowed to return `None` even if `leaf_digest` was inserted with a call to
    /// [`push_digest`](Tree::push_digest). This method need only return an index for leaves which
    /// are inserted with a call to [`push_provable`](Self::push_provable).
    fn position(&self, leaf_digest: &LeafDigest<C>) -> Option<usize>;

    /// Returns `true` if `leaf_digest` is provably stored in `self`.
    ///
    /// See the [`position`](Self::position) and [`push_provable`](Self::push_provable) methods
    /// for more.
    #[inline]
    fn contains(&self, leaf_digest: &LeafDigest<C>) -> bool {
        self.position(leaf_digest).is_some()
    }

    /// Checks if a leaf can be inserted into the tree and if it can, it runs `leaf_digest` to
    /// extract a leaf digest to insert, returning `None` if there was no leaf digest. If this
    /// method is successful, the digest inserted will have an accompanying proof that can be
    /// returned by a call to the [`path`](Self::path) method.
    fn maybe_push_provable_digest<F>(
        &mut self,
        parameters: &Parameters<C>,
        leaf_digest: F,
    ) -> Option<bool>
    where
        F: FnOnce() -> Option<LeafDigest<C>>;

    /// Appends `leaf_digest` to the end of the tree, retaining its path for later use with a call
    /// to the [`path`](Self::path) method.
    #[inline]
    fn push_provable_digest<F>(&mut self, parameters: &Parameters<C>, leaf_digest: F) -> bool
    where
        F: FnOnce() -> LeafDigest<C>,
    {
        self.maybe_push_provable_digest(parameters, move || Some(leaf_digest()))
            .unwrap()
    }

    /// Appends `leaf` to the end of the tree, retaining its path for later use with a call to the
    /// [`path`](Self::path) method.
    #[inline]
    fn push_provable(&mut self, parameters: &Parameters<C>, leaf: &Leaf<C>) -> bool {
        self.push_provable_digest(parameters, move || parameters.digest(leaf))
    }

    /// Returns the path for the leaf stored at the given `index` if it exists.
    fn path(&self, parameters: &Parameters<C>, index: usize) -> Result<Path<C>, PathError>;

    /// Removes a single path at the given `index`, returning `true` if it was removed.
    ///
    /// # Implementation Note
    ///
    /// This method may return `false` for arbitrary inputs and is only an optimization path for
    /// removing unused memory.
    #[inline]
    fn remove_path(&mut self, index: usize) -> bool {
        let _ = index;
        false
    }
}

/// Merkle Tree Parameters
#[cfg_attr(
    feature = "serde",
    derive(Deserialize, Serialize),
    serde(
        bound(
            deserialize = r"
                LeafHashParameters<C, COM>: Deserialize<'de>,
                InnerHashParameters<C, COM>: Deserialize<'de>
            ",
            serialize = r"
                LeafHashParameters<C, COM>: Serialize,
                InnerHashParameters<C, COM>: Serialize,
            "
        ),
        crate = "manta_util::serde",
        deny_unknown_fields
    )
)]
#[derive(derivative::Derivative)]
#[derivative(
    Clone(bound = "LeafHashParameters<C, COM>: Clone, InnerHashParameters<C, COM>: Clone"),
    Copy(bound = "LeafHashParameters<C, COM>: Copy, InnerHashParameters<C, COM>: Copy"),
    Debug(bound = "LeafHashParameters<C, COM>: Debug, InnerHashParameters<C, COM>: Debug"),
    Default(bound = "LeafHashParameters<C, COM>: Default, InnerHashParameters<C, COM>: Default"),
    Eq(bound = "LeafHashParameters<C, COM>: Eq, InnerHashParameters<C, COM>: Eq"),
    Hash(bound = "LeafHashParameters<C, COM>: Hash, InnerHashParameters<C, COM>: Hash"),
    PartialEq(
        bound = "LeafHashParameters<C, COM>: PartialEq, InnerHashParameters<C, COM>: PartialEq"
    )
)]
pub struct Parameters<C, COM = ()>
where
    C: HashConfiguration<COM> + ?Sized,
{
    /// Leaf Hash Parameters
    pub leaf: LeafHashParameters<C, COM>,

    /// Inner Hash Parameters
    pub inner: InnerHashParameters<C, COM>,
}

impl<C, COM> Parameters<C, COM>
where
    C: HashConfiguration<COM> + ?Sized,
{
    /// Builds a new [`Parameters`] from `leaf` and `inner` parameters.
    #[inline]
    pub fn new(leaf: LeafHashParameters<C, COM>, inner: InnerHashParameters<C, COM>) -> Self {
        Self { leaf, inner }
    }

    /// Computes the leaf digest of `leaf` using `self`.
    #[inline]
    pub fn digest_with(&self, leaf: &Leaf<C, COM>, compiler: &mut COM) -> LeafDigest<C, COM> {
        C::LeafHash::digest(&self.leaf, leaf, compiler)
    }

    /// Combines two inner digests into a new inner digest using `self`.
    #[inline]
    pub fn join_with(
        &self,
        lhs: &InnerDigest<C, COM>,
        rhs: &InnerDigest<C, COM>,
        compiler: &mut COM,
    ) -> InnerDigest<C, COM> {
        C::InnerHash::join(&self.inner, lhs, rhs, compiler)
    }

    /// Combines two leaf digests into a new inner digest using `self`.
    #[inline]
    pub fn join_leaves_with(
        &self,
        lhs: &LeafDigest<C, COM>,
        rhs: &LeafDigest<C, COM>,
        compiler: &mut COM,
    ) -> InnerDigest<C, COM> {
        C::InnerHash::join_leaves(&self.inner, lhs, rhs, compiler)
    }

    /// Verify that `path` witnesses the fact that `leaf` is a member of a merkle tree with the
    /// given `root`.
    #[inline]
    pub fn verify_path_with(
        &self,
        path: &PathVar<C, COM>,
        root: &Root<C, COM>,
        leaf: &Leaf<C, COM>,
        compiler: &mut COM,
    ) -> Bool<COM>
    where
        C: Configuration<COM>,
        COM: Has<bool>,
        InnerDigest<C, COM>:
            ConditionalSwap<COM> + eclair::cmp::PartialEq<InnerDigest<C, COM>, COM>,
        LeafDigest<C, COM>: ConditionalSwap<COM>,
    {
        path.verify(self, root, leaf, compiler)
    }
}

impl<C> Parameters<C>
where
    C: HashConfiguration + ?Sized,
{
    /// Computes the leaf digest of `leaf` using `self`.
    #[inline]
    pub fn digest(&self, leaf: &Leaf<C>) -> LeafDigest<C> {
        C::LeafHash::digest(&self.leaf, leaf, &mut ())
    }

    /// Combines two inner digests into a new inner digest using `self`.
    #[inline]
    pub fn join(&self, lhs: &InnerDigest<C>, rhs: &InnerDigest<C>) -> InnerDigest<C> {
        C::InnerHash::join(&self.inner, lhs, rhs, &mut ())
    }

    /// Combines two leaf digests into a new inner digest using `self`.
    #[inline]
    pub fn join_leaves(&self, lhs: &LeafDigest<C>, rhs: &LeafDigest<C>) -> InnerDigest<C> {
        C::InnerHash::join_leaves(&self.inner, lhs, rhs, &mut ())
    }

    /// Verify that `path` witnesses the fact that `leaf` is a member of a merkle tree with the
    /// given `root`.
    #[inline]
    pub fn verify_path(&self, path: &Path<C>, root: &Root<C>, leaf: &Leaf<C>) -> bool
    where
        C: Configuration,
        InnerDigest<C>: PartialEq,
    {
        path.verify(self, root, leaf)
    }
}

impl<C, COM> Constant<COM> for Parameters<C, COM>
where
    C: HashConfiguration<COM> + Constant<COM> + ?Sized,
    C::Type: HashConfiguration,
    LeafHashParameters<C, COM>: Constant<COM, Type = LeafHashParameters<C::Type>>,
    InnerHashParameters<C, COM>: Constant<COM, Type = InnerHashParameters<C::Type>>,
{
    type Type = Parameters<C::Type>;

    #[inline]
    fn new_constant(this: &Self::Type, compiler: &mut COM) -> Self {
        Self::new(
            this.leaf.as_constant(compiler),
            this.inner.as_constant(compiler),
        )
    }
}

/// Parameter Decode Error
#[derive(Clone, Copy, Debug, Eq, Hash, PartialEq)]
pub enum ParameterDecodeError<L, I> {
    /// Leaf Decoding Error
    Leaf(L),

    /// Inner Decoding Error
    Inner(I),
}

impl<C, COM> Decode for Parameters<C, COM>
where
    C: HashConfiguration<COM> + ?Sized,
    LeafHashParameters<C, COM>: Decode,
    InnerHashParameters<C, COM>: Decode,
{
    #[allow(clippy::type_complexity)] // NOTE: This is an implementation type so it doesn't matter.
    type Error = ParameterDecodeError<
        <LeafHashParameters<C, COM> as Decode>::Error,
        <InnerHashParameters<C, COM> as Decode>::Error,
    >;

    #[inline]
    fn decode<R>(mut reader: R) -> Result<Self, DecodeError<R::Error, Self::Error>>
    where
        R: Read,
    {
        Ok(Self::new(
            LeafHashParameters::<C, COM>::decode(&mut reader)
                .map_err(|err| err.map_decode(ParameterDecodeError::Leaf))?,
            InnerHashParameters::<C, COM>::decode(&mut reader)
                .map_err(|err| err.map_decode(ParameterDecodeError::Inner))?,
        ))
    }
}

impl<C, COM> Encode for Parameters<C, COM>
where
    C: HashConfiguration<COM> + ?Sized,
    LeafHashParameters<C, COM>: Encode,
    InnerHashParameters<C, COM>: Encode,
{
    #[inline]
    fn encode<W>(&self, mut writer: W) -> Result<(), W::Error>
    where
        W: Write,
    {
        self.leaf.encode(&mut writer)?;
        self.inner.encode(&mut writer)?;
        Ok(())
    }
}

/// Merkle Tree Root
pub type Root<C, COM = ()> = InnerDigest<C, COM>;

impl<C> accumulator::Types for Parameters<C>
where
    C: Configuration + ?Sized,
    InnerDigest<C>: PartialEq,
{
    type Item = Leaf<C>;
    type Witness = Path<C>;
    type Output = Root<C>;
}

impl<C> accumulator::Model for Parameters<C>
where
    C: Configuration + ?Sized,
    InnerDigest<C>: PartialEq,
{
    type Verification = bool;

    #[inline]
    fn verify(
        &self,
        item: &Self::Item,
        witness: &Self::Witness,
        output: &Self::Output,
        _: &mut (),
    ) -> Self::Verification {
        self.verify_path(witness, output, item)
    }
}

impl<C, COM> accumulator::Types for Parameters<C, COM>
where
    C: Configuration<COM> + ?Sized,
<<<<<<< HEAD
    COM: Has<bool>,
    InnerDigest<C, COM>: ConditionalSwap<COM> + eclair::cmp::PartialEq<InnerDigest<C, COM>, COM>,
=======
    COM: Has<bool> + NonNative,
    InnerDigest<C, COM>: ConditionalSwap<COM> + constraint::PartialEq<InnerDigest<C, COM>, COM>,
>>>>>>> df6b214c
    LeafDigest<C, COM>: ConditionalSwap<COM>,
{
    type Item = Leaf<C, COM>;
    type Witness = PathVar<C, COM>;
    type Output = Root<C, COM>;
}

impl<C, COM> accumulator::Model<COM> for Parameters<C, COM>
where
    C: Configuration<COM> + ?Sized,
    COM: Has<bool> + NonNative,
    InnerDigest<C, COM>: ConditionalSwap<COM> + constraint::PartialEq<InnerDigest<C, COM>, COM>,
    LeafDigest<C, COM>: ConditionalSwap<COM>,
{
    type Verification = Bool<COM>;

    #[inline]
    fn verify(
        &self,
        item: &Self::Item,
        witness: &Self::Witness,
        output: &Self::Output,
        compiler: &mut COM,
    ) -> Self::Verification {
        self.verify_path_with(witness, output, item, compiler)
    }
}

impl<C, COM> accumulator::AssertValidVerification<COM> for Parameters<C, COM>
where
    C: Configuration<COM> + ?Sized,
<<<<<<< HEAD
    InnerDigest<C, COM>: ConditionalSwap<COM> + eclair::cmp::PartialEq<InnerDigest<C, COM>, COM>,
=======
    COM: AssertEq + NonNative,
    InnerDigest<C, COM>: ConditionalSwap<COM> + constraint::PartialEq<InnerDigest<C, COM>, COM>,
>>>>>>> df6b214c
    LeafDigest<C, COM>: ConditionalSwap<COM>,
{
    #[inline]
    fn assert_valid(
        &self,
        item: &Self::Item,
        witness: &Self::Witness,
        output: &Self::Output,
        compiler: &mut COM,
    ) {
        let root = witness.root(self, &self.digest_with(item, compiler), compiler);
        compiler.assert_eq(output, &root)
    }
}

/// Merkle Tree
#[cfg_attr(
    feature = "serde",
    derive(Deserialize, Serialize),
    serde(
        bound(
            deserialize = "Parameters<C>: Deserialize<'de>, T: Deserialize<'de>",
            serialize = "Parameters<C>: Serialize, T: Serialize"
        ),
        crate = "manta_util::serde",
        deny_unknown_fields
    )
)]
#[derive(derivative::Derivative)]
#[derivative(
    Clone(bound = "Parameters<C>: Clone, T: Clone"),
    Copy(bound = "Parameters<C>: Copy, T: Copy"),
    Debug(bound = "Parameters<C>: Debug, T: Debug"),
    Default(bound = "Parameters<C>: Default, T: Default"),
    Eq(bound = "Parameters<C>: Eq, T: Eq"),
    Hash(bound = "Parameters<C>: Hash, T: Hash"),
    PartialEq(bound = "Parameters<C>: PartialEq, T: PartialEq")
)]
pub struct MerkleTree<C, T>
where
    C: Configuration + ?Sized,
    T: Tree<C>,
{
    /// Merkle Tree Parameters
    pub parameters: Parameters<C>,

    /// Underlying Tree Structure
    pub tree: T,
}

impl<C, T> MerkleTree<C, T>
where
    C: Configuration + ?Sized,
    T: Tree<C>,
{
    /// Builds a new [`MerkleTree`].
    ///
    /// See [`Tree::new`] for more.
    #[inline]
    pub fn new(parameters: Parameters<C>) -> Self {
        Self::from_tree(T::new(&parameters), parameters)
    }

    /// Builds a new [`MerkleTree`] with the given `leaves`.
    ///
    /// See [`Tree::from_iter`] for more.
    #[inline]
    pub fn from_iter<'l, L>(parameters: Parameters<C>, leaves: L) -> Option<Self>
    where
        Leaf<C>: 'l,
        L: IntoIterator<Item = &'l Leaf<C>>,
    {
        Some(Self::from_tree(
            T::from_iter(&parameters, leaves)?,
            parameters,
        ))
    }

    /// Builds a new [`MerkleTree`] with the given `leaves`.
    ///
    /// See [`Tree::from_slice`] for more.
    #[inline]
    pub fn from_slice(parameters: Parameters<C>, leaves: &[Leaf<C>]) -> Option<Self>
    where
        Leaf<C>: Sized,
    {
        Some(Self::from_tree(
            T::from_slice(&parameters, leaves)?,
            parameters,
        ))
    }

    /// Builds a new [`MerkleTree`] from a pre-constructed `tree` and `parameters`.
    #[inline]
    pub fn from_tree(tree: T, parameters: Parameters<C>) -> Self {
        Self { parameters, tree }
    }

    /// Builds a new [`MerkleTree`] from a `trunk` and `parameters`.
    #[inline]
    pub fn from_trunk<P>(trunk: Trunk<C, T, P>, parameters: Parameters<C>) -> Self
    where
        P: PointerFamily<T>,
    {
        Self::from_tree(trunk.into_tree(), parameters)
    }

    /// Returns a shared reference to the parameters used by this merkle tree.
    #[inline]
    pub fn parameters(&self) -> &Parameters<C> {
        &self.parameters
    }

    /// Returns the number of leaves that can fit in this merkle tree.
    ///
    /// See [`capacity`] for more.
    #[inline]
    pub fn capacity(&self) -> usize {
        capacity::<C, _>()
    }

    /// Returns the number of items this merkle tree.
    ///
    /// See [`Tree::len`] for more.
    #[inline]
    pub fn len(&self) -> usize {
        self.tree.len()
    }

    /// Returns `true` if this merkle tree is empty.
    ///
    /// See [`Tree::is_empty`] for more.
    #[inline]
    pub fn is_empty(&self) -> bool {
        self.tree.is_empty()
    }

    /// Returns the current (i.e right-most) leaf.
    ///
    /// See [`Tree::current_leaf`] for more.
    #[inline]
    pub fn current_leaf(&self) -> Option<&LeafDigest<C>> {
        self.tree.current_leaf()
    }

    /// Returns the [`Root`] of the merkle tree.
    ///
    /// See [`Tree::root`] for more.
    #[inline]
    pub fn root(&self) -> &Root<C> {
        self.tree.root()
    }

    /// Returns the [`CurrentPath`] of the current (i.e right-most) leaf.
    ///
    /// See [`Tree::current_path`] for more.
    #[inline]
    pub fn current_path(&self) -> CurrentPath<C> {
        self.tree.current_path(&self.parameters)
    }

    /// Inserts `leaf` at the next avaiable leaf node of the tree, returning `false` if the
    /// leaf could not be inserted because the tree has exhausted its capacity.
    ///
    /// See [`Tree::push`] for more.
    #[inline]
    pub fn push(&mut self, leaf: &Leaf<C>) -> bool {
        self.tree.push(&self.parameters, leaf)
    }

    /// Appends an iterator of leaves at the end of the tree, returning `false` if the `leaves`
    /// could not be inserted because the tree has exhausted its capacity.
    ///
    /// See [`Tree::extend`] for more.
    #[inline]
    pub fn extend<'l, L>(&mut self, leaves: L) -> bool
    where
        Leaf<C>: 'l,
        L: IntoIterator<Item = &'l Leaf<C>>,
    {
        self.tree.extend(&self.parameters, leaves)
    }

    /// Appends a slice of leaves at the end of the tree, returning `false` if the `leaves` could
    /// not be inserted because the tree has exhausted its capacity.
    ///
    /// See [`Tree::extend_slice`] for more.
    #[inline]
    pub fn extend_slice(&mut self, leaves: &[Leaf<C>]) -> bool
    where
        Leaf<C>: Sized,
    {
        self.tree.extend_slice(&self.parameters, leaves)
    }

    /// Appends an iterator of leaf digests at the end of the tree, returning the iterator back
    /// if it could not be inserted because the tree has exhausted its capacity.
    ///
    /// See [`Tree::extend_digests`] for more.
    #[inline]
    pub fn extend_digests<L>(&mut self, leaf_digests: L) -> Result<(), L::IntoIter>
    where
        L: IntoIterator<Item = LeafDigest<C>>,
    {
        self.tree.extend_digests(&self.parameters, leaf_digests)
    }

    /// Returns the leaf digest at the given `index`.
    ///
    /// See [`WithProofs::leaf_digest`] for more.
    #[inline]
    pub fn leaf_digest(&self, index: usize) -> Option<&LeafDigest<C>>
    where
        T: WithProofs<C>,
    {
        self.tree.leaf_digest(index)
    }

    /// Returns the index of the `leaf_digest` if it is contained in `self`.
    ///
    /// See [`WithProofs::position`] for more.
    #[inline]
    pub fn position(&self, leaf_digest: &LeafDigest<C>) -> Option<usize>
    where
        T: WithProofs<C>,
    {
        self.tree.position(leaf_digest)
    }

    /// Returns `true` if `leaf_digest` is provably stored in `self`.
    ///
    /// See [`WithProofs::contains`] for more.
    #[inline]
    pub fn contains(&self, leaf_digest: &LeafDigest<C>) -> bool
    where
        T: WithProofs<C>,
    {
        self.tree.contains(leaf_digest)
    }

    /// Appends `leaf` to the end of the tree, retaining its path for later use with a call to the
    /// [`path`](Self::path) method.
    ///
    /// See [`WithProofs::push_provable`] for more.
    #[inline]
    pub fn push_provable(&mut self, leaf: &Leaf<C>) -> bool
    where
        T: WithProofs<C>,
    {
        self.tree.push_provable(&self.parameters, leaf)
    }

    /// Returns the path for the leaf stored at the given `index` if it exists.
    ///
    /// See [`WithProofs::path`] for more.
    #[inline]
    pub fn path(&self, index: usize) -> Result<Path<C>, PathError>
    where
        T: WithProofs<C>,
    {
        self.tree.path(&self.parameters, index)
    }

    /// Converts `self` into a fork-able merkle tree.
    ///
    /// Use [`Trunk::into_tree`] to convert back.
    #[inline]
    pub fn into_trunk<P>(self) -> Trunk<C, T, P>
    where
        P: PointerFamily<T>,
    {
        Trunk::new(self.tree)
    }

    /// Extracts the parameters of the merkle tree, dropping the internal tree.
    #[inline]
    pub fn into_parameters(self) -> Parameters<C> {
        self.parameters
    }
}

impl<C, T> AsMut<T> for MerkleTree<C, T>
where
    C: Configuration + ?Sized,
    T: Tree<C>,
{
    #[inline]
    fn as_mut(&mut self) -> &mut T {
        &mut self.tree
    }
}

impl<C, T> AsRef<T> for MerkleTree<C, T>
where
    C: Configuration + ?Sized,
    T: Tree<C>,
{
    #[inline]
    fn as_ref(&self) -> &T {
        &self.tree
    }
}

impl<C, T> Accumulator for MerkleTree<C, T>
where
    C: Configuration + ?Sized,
    T: Tree<C> + WithProofs<C>,
    InnerDigest<C>: Clone + PartialEq,
{
    type Item = Leaf<C>;
    type Model = Parameters<C>;

    #[inline]
    fn model(&self) -> &Self::Model {
        self.parameters()
    }

    #[inline]
    fn insert(&mut self, item: &Self::Item) -> bool {
        self.push_provable(item)
    }

    #[inline]
    fn prove(&self, item: &Self::Item) -> Option<MembershipProof<Self::Model>> {
        Some(MembershipProof::new(
            self.path(self.position(&self.parameters.digest(item))?)
                .ok()?,
            self.root().clone(),
        ))
    }

    #[inline]
    fn contains(&self, item: &Self::Item) -> bool {
        self.contains(&self.parameters.digest(item))
    }
}

impl<C, T> ConstantCapacityAccumulator for MerkleTree<C, T>
where
    C: Configuration + ?Sized,
    T: Tree<C> + WithProofs<C>,
    InnerDigest<C>: Clone + PartialEq,
{
    #[inline]
    fn capacity() -> usize {
        capacity::<C, _>()
    }
}

impl<C, T> ExactSizeAccumulator for MerkleTree<C, T>
where
    C: Configuration + ?Sized,
    T: Tree<C> + WithProofs<C>,
    InnerDigest<C>: Clone + PartialEq,
{
    #[inline]
    fn len(&self) -> usize {
        self.len()
    }

    #[inline]
    fn is_empty(&self) -> bool {
        self.is_empty()
    }
}

impl<C, T> OptimizedAccumulator for MerkleTree<C, T>
where
    C: Configuration + ?Sized,
    T: Tree<C> + WithProofs<C>,
    InnerDigest<C>: Clone + PartialEq,
{
    #[inline]
    fn insert_nonprovable(&mut self, item: &Self::Item) -> bool {
        self.push(item)
    }

    #[inline]
    fn remove_proof(&mut self, item: &Self::Item) -> bool {
        self.tree
            .position(&self.parameters.digest(item))
            .map(move |i| self.tree.remove_path(i))
            .unwrap_or(false)
    }
}

impl<C, T, M> Rollback for MerkleTree<C, ForkedTree<C, T, M>>
where
    C: Configuration + ?Sized,
    T: Tree<C>,
    M: Default + InnerMap<C>,
    LeafDigest<C>: Clone + Default,
    InnerDigest<C>: Clone + Default + PartialEq,
{
    #[inline]
    fn rollback(&mut self) {
        self.tree.reset_fork(&self.parameters);
    }

    #[inline]
    fn commit(&mut self) {
        self.tree.merge_fork(&self.parameters);
    }
}<|MERGE_RESOLUTION|>--- conflicted
+++ resolved
@@ -29,16 +29,12 @@
         self, Accumulator, ConstantCapacityAccumulator, ExactSizeAccumulator, MembershipProof,
         OptimizedAccumulator,
     },
-<<<<<<< HEAD
     eclair::{
         self,
         alloc::{Allocate, Constant},
         bool::{AssertEq, Bool, ConditionalSwap},
         Has,
     },
-=======
-    constraint::{self, Allocate, AssertEq, Bool, ConditionalSwap, Constant, Has, NonNative},
->>>>>>> df6b214c
     merkle_tree::{
         fork::{ForkedTree, Trunk},
         inner_tree::InnerMap,
@@ -712,13 +708,8 @@
 impl<C, COM> accumulator::Types for Parameters<C, COM>
 where
     C: Configuration<COM> + ?Sized,
-<<<<<<< HEAD
     COM: Has<bool>,
     InnerDigest<C, COM>: ConditionalSwap<COM> + eclair::cmp::PartialEq<InnerDigest<C, COM>, COM>,
-=======
-    COM: Has<bool> + NonNative,
-    InnerDigest<C, COM>: ConditionalSwap<COM> + constraint::PartialEq<InnerDigest<C, COM>, COM>,
->>>>>>> df6b214c
     LeafDigest<C, COM>: ConditionalSwap<COM>,
 {
     type Item = Leaf<C, COM>;
@@ -750,12 +741,8 @@
 impl<C, COM> accumulator::AssertValidVerification<COM> for Parameters<C, COM>
 where
     C: Configuration<COM> + ?Sized,
-<<<<<<< HEAD
+    COM: AssertEq + NonNative,
     InnerDigest<C, COM>: ConditionalSwap<COM> + eclair::cmp::PartialEq<InnerDigest<C, COM>, COM>,
-=======
-    COM: AssertEq + NonNative,
-    InnerDigest<C, COM>: ConditionalSwap<COM> + constraint::PartialEq<InnerDigest<C, COM>, COM>,
->>>>>>> df6b214c
     LeafDigest<C, COM>: ConditionalSwap<COM>,
 {
     #[inline]
