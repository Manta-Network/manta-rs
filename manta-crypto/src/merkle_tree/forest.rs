// Copyright 2019-2022 Manta Network.
// This file is part of manta-rs.
//
// manta-rs is free software: you can redistribute it and/or modify
// it under the terms of the GNU General Public License as published by
// the Free Software Foundation, either version 3 of the License, or
// (at your option) any later version.
//
// manta-rs is distributed in the hope that it will be useful,
// but WITHOUT ANY WARRANTY; without even the implied warranty of
// MERCHANTABILITY or FITNESS FOR A PARTICULAR PURPOSE.  See the
// GNU General Public License for more details.
//
// You should have received a copy of the GNU General Public License
// along with manta-rs.  If not, see <http://www.gnu.org/licenses/>.

//! Merkle Forests

// FIXME: Replace `N` parameter on `FixedIndex` with an associated value in the trait when
//        `generic_const_exprs` is stabilized and get rid of `ConstantWidthForest`.
// FIXME: Reduce code duplication between this and `tree.rs` code.
// TODO:  What should we do if a tree fills before others? Need some way of chosing a second option
//        for a leaf.

use crate::{
    accumulator::{
        self, Accumulator, ConstantCapacityAccumulator, ExactSizeAccumulator, MembershipProof,
        OptimizedAccumulator,
    },
    merkle_tree::{
        fork::ForkedTree,
        inner_tree::InnerMap,
<<<<<<< HEAD
        partial::LeafMap,
        tree::{self, Leaf, Parameters, Tree},
=======
        path::Path,
        tree::{self, Leaf, Parameters, Root, Tree},
>>>>>>> 2e237638
        InnerDigest, LeafDigest, WithProofs,
    },
};
use alloc::{boxed::Box, vec::Vec};
use core::{fmt::Debug, hash::Hash, marker::PhantomData};
use manta_util::{persistence::Rollback, BoxArray};

#[cfg(feature = "serde")]
use manta_util::serde::{Deserialize, Serialize};

/// Merkle Forest Configuration
pub trait Configuration: tree::Configuration {
    /// Tree Index Type
    type Index: PartialEq;

    /// Returns the index of the merkle tree where `leaf` should be inserted.
    ///
    /// # Contract
    ///
    /// This method should be deterministic and should distribute the space of leaves uniformly over
    /// the space of indices.
    fn tree_index(leaf: &Leaf<Self>) -> Self::Index;
}

/// Merkle Forest Fixed Index Type
///
/// # Contract
///
/// For a type to be a fixed index, the number of possible values must be known at compile time. In
/// this case, `N` must be the number of distinct values. If this type is used as an
/// [`Index`](Configuration::Index) for a merkle forest configuration, the
/// [`tree_index`](Configuration::tree_index) method must return values from a distribution over
/// exactly `N` values.
pub trait FixedIndex<const N: usize>: Into<usize> {
    /// Returns a representative index of type `Self` if `index` is within `0..N`.
    ///
    /// # Panics
    ///
    /// This method can return any value or panic whenever `index` is out of the correct range but
    /// cannot run into undefined behavior.
    fn from_index(index: usize) -> Self;
}

impl FixedIndex<256> for u8 {
    #[inline]
    fn from_index(index: usize) -> Self {
        index as Self
    }
}

impl FixedIndex<65536> for u16 {
    #[inline]
    fn from_index(index: usize) -> Self {
        index as Self
    }
}

/// Merkle Forest Structure
pub trait Forest<C>
where
    C: Configuration + ?Sized,
{
    /// Tree Type
    type Tree: Tree<C>;

    /// Builds a new empty merkle forest.
    fn new(parameters: &Parameters<C>) -> Self;

    /// Returns the number of items in `self`.
    fn len(&self) -> usize;

    /// Returns `true` if the length of `self` is zero.
    #[inline]
    fn is_empty(&self) -> bool {
        self.len() == 0
    }

    /// Returns the number of items that can be stored in `self`.
    fn capacity(&self) -> usize;

    /// Returns a shared reference to the tree at the given `index`.
    ///
    /// # Panics
    ///
    /// This method is allowed to panic if `index` is out-of-bounds.
    fn get(&self, index: C::Index) -> &Self::Tree;

    /// Returns a shared reference to the tree which `leaf` corresponds with.
    ///
    /// # Implementation Note
    ///
    /// This method is an optimization path for computing [`tree_index`](Configuration::tree_index)
    /// followed by [`get`](Self::get).
    #[inline]
    fn get_tree(&self, leaf: &Leaf<C>) -> &Self::Tree {
        self.get(C::tree_index(leaf))
    }

    /// Returns a mutable reference to the tree at the given `index`.
    ///
    /// # Panics
    ///
    /// This method is allowed to panic if `index` is out-of-bounds.
    fn get_mut(&mut self, index: C::Index) -> &mut Self::Tree;

    /// Returns a mutable reference to the tree which `leaf` corresponds with.
    ///
    /// # Implementation Note
    ///
    /// This method is an optimization path for computing [`tree_index`](Configuration::tree_index)
    /// followed by [`get_mut`](Self::get_mut).
    #[inline]
    fn get_tree_mut(&mut self, leaf: &Leaf<C>) -> &mut Self::Tree {
        self.get_mut(C::tree_index(leaf))
    }
}

/// Constant Width Forest
pub trait ConstantWidthForest<C>: Forest<C>
where
    C: Configuration + ?Sized,
{
    /// Fixed Number of Trees in the Forest
    const WIDTH: usize;
}

/// Returns the capacity of the merkle forest with the given [`C::HEIGHT`] and [`F::WIDTH`]
/// parameters.
///
/// The capacity of a merkle forest with height `H` and width `W` is `W * 2^(H - 1)`.
///
/// [`C::HEIGHT`]: tree::Configuration::HEIGHT
/// [`F::WIDTH`]: ConstantWidthForest::WIDTH
#[inline]
pub fn capacity<C, F>() -> usize
where
    C: Configuration + ?Sized,
    F: ConstantWidthForest<C>,
{
    F::WIDTH * tree::capacity::<C, _>()
}

/// Merkle Forest
#[cfg_attr(
    feature = "serde",
    derive(Deserialize, Serialize),
    serde(
        bound(
            deserialize = "Parameters<C>: Deserialize<'de>, F: Deserialize<'de>",
            serialize = "Parameters<C>: Serialize, F: Serialize"
        ),
        crate = "manta_util::serde",
        deny_unknown_fields
    )
)]
#[derive(derivative::Derivative)]
#[derivative(
    Clone(bound = "Parameters<C>: Clone, F: Clone"),
    Copy(bound = "Parameters<C>: Copy, F: Copy"),
    Debug(bound = "Parameters<C>: Debug, F: Debug"),
    Default(bound = "Parameters<C>: Default, F: Default"),
    Eq(bound = "Parameters<C>: Eq, F: Eq"),
    Hash(bound = "Parameters<C>: Hash, F: Hash"),
    PartialEq(bound = "Parameters<C>: PartialEq, F: PartialEq")
)]
pub struct MerkleForest<C, F>
where
    C: Configuration + ?Sized,
    F: Forest<C>,
{
    /// Merkle Forest Parameters
    pub parameters: Parameters<C>,

    /// Underlying Forest Structure
    pub forest: F,
}

impl<C, F> MerkleForest<C, F>
where
    C: Configuration + ?Sized,
    F: Forest<C>,
{
    /// Builds a new [`MerkleForest`] from `parameters`.
    ///
    /// See [`Forest::new`] for more.
    #[inline]
    pub fn new(parameters: Parameters<C>) -> Self {
        Self::from_forest(F::new(&parameters), parameters)
    }

    /// Builds a new [`MerkleForest`] from a pre-constructed `forest` and `parameters`.
    #[inline]
    pub fn from_forest(forest: F, parameters: Parameters<C>) -> Self {
        Self { parameters, forest }
    }

    /// Returns a shared reference to the parameters used by this merkle forest.
    #[inline]
    pub fn parameters(&self) -> &Parameters<C> {
        &self.parameters
    }

    /// Returns the number of leaves that can fit in this merkle tree.
    ///
    /// See [`capacity`] for more.
    #[inline]
    pub fn capacity(&self) -> usize {
        self.forest.capacity()
    }

    /// Returns the number of items in this merkle forest.
    ///
    /// See [`Forest::len`] for more.
    #[inline]
    pub fn len(&self) -> usize {
        self.forest.len()
    }

    /// Returns `true` if this merkle forest is empty.
    ///
    /// See [`Forest::is_empty`] for more.
    #[inline]
    pub fn is_empty(&self) -> bool {
        self.forest.is_empty()
    }

    /// Inserts `leaf` at the next available leaf node of the tree corresponding with `leaf`,
    /// returning `false` if the leaf could not be inserted because its tree has exhausted its
    /// capacity.
    #[inline]
    pub fn push(&mut self, leaf: &Leaf<C>) -> bool {
        self.forest.get_tree_mut(leaf).push(&self.parameters, leaf)
    }
}

impl<C, F> AsMut<F> for MerkleForest<C, F>
where
    C: Configuration + ?Sized,
    F: Forest<C>,
{
    #[inline]
    fn as_mut(&mut self) -> &mut F {
        &mut self.forest
    }
}

impl<C, F> AsRef<F> for MerkleForest<C, F>
where
    C: Configuration + ?Sized,
    F: Forest<C>,
{
    #[inline]
    fn as_ref(&self) -> &F {
        &self.forest
    }
}

impl<C, F> accumulator::Types for MerkleForest<C, F>
where
    C: Configuration + ?Sized,
    F: Forest<C>,
{
    type Item = Leaf<C>;
    type Witness = Path<C>;
    type Output = Root<C>;
}

impl<C, F> Accumulator for MerkleForest<C, F>
where
    C: Configuration + ?Sized,
    F: Forest<C>,
    F::Tree: WithProofs<C>,
    InnerDigest<C>: Clone + PartialEq,
{
    type Model = Parameters<C>;

    #[inline]
    fn model(&self) -> &Self::Model {
        self.parameters()
    }

    #[inline]
    fn insert(&mut self, item: &Self::Item) -> bool {
        self.forest
            .get_tree_mut(item)
            .push_provable(&self.parameters, item)
    }

    #[inline]
    fn prove(&self, item: &Self::Item) -> Option<MembershipProof<Self::Model>> {
        let tree = self.forest.get_tree(item);
        Some(MembershipProof::new(
            tree.path(
                &self.parameters,
                tree.position(&self.parameters.digest(item))?,
            )
            .ok()?,
            tree.root().clone(),
        ))
    }

    #[inline]
    fn contains(&self, item: &Self::Item) -> bool {
        self.forest
            .get_tree(item)
            .contains(&self.parameters.digest(item))
    }
}

impl<C, F> ConstantCapacityAccumulator for MerkleForest<C, F>
where
    C: Configuration + ?Sized,
    F: ConstantWidthForest<C>,
    F::Tree: WithProofs<C>,
    InnerDigest<C>: Clone + PartialEq,
{
    #[inline]
    fn capacity() -> usize {
        capacity::<C, F>()
    }
}

impl<C, F> ExactSizeAccumulator for MerkleForest<C, F>
where
    C: Configuration + ?Sized,
    F: Forest<C>,
    F::Tree: WithProofs<C>,
    InnerDigest<C>: Clone + PartialEq,
{
    #[inline]
    fn len(&self) -> usize {
        self.len()
    }

    #[inline]
    fn is_empty(&self) -> bool {
        self.is_empty()
    }
}

impl<C, F> OptimizedAccumulator for MerkleForest<C, F>
where
    C: Configuration + ?Sized,
    F: Forest<C>,
    F::Tree: WithProofs<C>,
    InnerDigest<C>: Clone + PartialEq,
{
    #[inline]
    fn insert_nonprovable(&mut self, item: &Self::Item) -> bool {
        self.forest.get_tree_mut(item).push(&self.parameters, item)
    }

    #[inline]
    fn remove_proof(&mut self, item: &Self::Item) -> bool {
        let tree = self.forest.get_tree_mut(item);
        tree.position(&self.parameters.digest(item))
            .map(move |i| tree.remove_path(i))
            .unwrap_or(false)
    }
}

/// [`SingleTree`] Merkle Forest Index
#[cfg_attr(
    feature = "serde",
    derive(Deserialize, Serialize),
    serde(crate = "manta_util::serde", deny_unknown_fields)
)]
#[derive(Clone, Copy, Debug, Default, Eq, Hash, Ord, PartialEq, PartialOrd)]
pub struct SingleTreeIndex;

impl FixedIndex<1> for SingleTreeIndex {
    #[inline]
    fn from_index(index: usize) -> Self {
        let _ = index;
        Self
    }
}

impl From<SingleTreeIndex> for usize {
    #[inline]
    fn from(index: SingleTreeIndex) -> Self {
        let _ = index;
        Default::default()
    }
}

/// Single Tree Merkle Forest
#[cfg_attr(
    feature = "serde",
    derive(Deserialize, Serialize),
    serde(crate = "manta_util::serde", deny_unknown_fields)
)]
#[derive(Clone, Copy, Debug, Default, Eq, Hash, Ord, PartialEq, PartialOrd)]
pub struct SingleTree<C, COM = ()>(PhantomData<(C, COM)>)
where
    C: tree::Configuration<COM>;

impl<C, COM> tree::HashConfiguration<COM> for SingleTree<C, COM>
where
    C: tree::Configuration<COM>,
{
    type LeafHash = C::LeafHash;
    type InnerHash = C::InnerHash;
}

impl<C, COM> tree::Configuration<COM> for SingleTree<C, COM>
where
    C: tree::Configuration<COM>,
{
    const HEIGHT: usize = C::HEIGHT;
}

impl<C> Configuration for SingleTree<C>
where
    C: tree::Configuration,
{
    type Index = SingleTreeIndex;

    #[inline]
    fn tree_index(leaf: &Leaf<Self>) -> Self::Index {
        let _ = leaf;
        Default::default()
    }
}

/// Tree Array Merkle Forest Alias
pub type TreeArrayMerkleForest<C, T, const N: usize> = MerkleForest<C, TreeArray<C, T, N>>;

/// Tree Array
#[cfg_attr(
    feature = "serde",
    derive(Deserialize, Serialize),
    serde(
        bound(deserialize = "T: Deserialize<'de>", serialize = "T: Serialize"),
        crate = "manta_util::serde",
        deny_unknown_fields,
    )
)]
#[derive(derivative::Derivative)]
#[derivative(
    Clone(bound = "T: Clone"),
    Debug(bound = "T: Debug"),
    Eq(bound = "T: Eq"),
    Hash(bound = "T: Hash"),
    PartialEq(bound = "T: PartialEq")
)]
pub struct TreeArray<C, T, const N: usize>
where
    C: Configuration + ?Sized,
    C::Index: FixedIndex<N>,
    T: Tree<C>,
{
    /// Array of Trees
    ///
    /// Typically, even for reasonable `N`, the size of this array is too big to fit on the stack,
    /// so we wrap it in a box to store on the heap.
    array: BoxArray<T, N>,

    /// Type Parameter Marker
    __: PhantomData<C>,
}

impl<C, T, const N: usize> TreeArray<C, T, N>
where
    C: Configuration + ?Sized,
    C::Index: FixedIndex<N>,
    T: Tree<C>,
{
    /// Builds a new [`TreeArray`] from `array`.
    #[inline]
    fn new(array: BoxArray<T, N>) -> Self {
        Self {
            array,
            __: PhantomData,
        }
    }
}

impl<C, T, const N: usize> AsRef<[T; N]> for TreeArray<C, T, N>
where
    C: Configuration + ?Sized,
    C::Index: FixedIndex<N>,
    T: Tree<C>,
{
    #[inline]
    fn as_ref(&self) -> &[T; N] {
        &self.array
    }
}

impl<C, T, const N: usize> AsMut<[T; N]> for TreeArray<C, T, N>
where
    C: Configuration + ?Sized,
    C::Index: FixedIndex<N>,
    T: Tree<C>,
{
    #[inline]
    fn as_mut(&mut self) -> &mut [T; N] {
        &mut self.array
    }
}

impl<C, T, const N: usize> Default for TreeArray<C, T, N>
where
    C: Configuration + ?Sized,
    C::Index: FixedIndex<N>,
    T: Default + Tree<C>,
{
    #[inline]
    fn default() -> Self {
        Self::new(BoxArray::from_unchecked(
            (0..N)
                .into_iter()
                .map(move |_| Default::default())
                .collect::<Vec<_>>()
                .into_boxed_slice(),
        ))
    }
}

impl<C, T, const N: usize> Forest<C> for TreeArray<C, T, N>
where
    C: Configuration + ?Sized,
    C::Index: FixedIndex<N>,
    T: Tree<C>,
{
    type Tree = T;

    #[inline]
    fn new(parameters: &Parameters<C>) -> Self {
        Self::new(BoxArray::from_unchecked(
            (0..N)
                .into_iter()
                .map(move |_| T::new(parameters))
                .collect::<Vec<_>>()
                .into_boxed_slice(),
        ))
    }

    #[inline]
    fn len(&self) -> usize {
        self.array.iter().map(T::len).sum()
    }

    #[inline]
    fn capacity(&self) -> usize {
        capacity::<C, Self>()
    }

    #[inline]
    fn get(&self, index: C::Index) -> &Self::Tree {
        &self.array[index.into()]
    }

    #[inline]
    fn get_mut(&mut self, index: C::Index) -> &mut Self::Tree {
        &mut self.array[index.into()]
    }
}

impl<C, T, const N: usize> ConstantWidthForest<C> for TreeArray<C, T, N>
where
    C: Configuration + ?Sized,
    C::Index: FixedIndex<N>,
    T: Tree<C>,
{
    const WIDTH: usize = N;
}

impl<C, T, const N: usize> From<[T; N]> for TreeArray<C, T, N>
where
    C: Configuration + ?Sized,
    C::Index: FixedIndex<N>,
    T: Tree<C>,
{
    #[inline]
    fn from(array: [T; N]) -> Self {
        Self::from(Box::new(array))
    }
}

impl<C, T, const N: usize> From<Box<[T; N]>> for TreeArray<C, T, N>
where
    C: Configuration + ?Sized,
    C::Index: FixedIndex<N>,
    T: Tree<C>,
{
    #[inline]
    fn from(array: Box<[T; N]>) -> Self {
        Self::new(BoxArray(array))
    }
}

impl<C, T, M, L, const N: usize> Rollback
    for MerkleForest<C, TreeArray<C, ForkedTree<C, T, M, L>, N>>
where
    C: Configuration + ?Sized,
    C::Index: FixedIndex<N>,
    T: Tree<C>,
    M: Default + InnerMap<C>,
    LeafDigest<C>: Clone + Default,
    InnerDigest<C>: Clone + Default + PartialEq,
    L: Default + LeafMap<C>,
{
    #[inline]
    fn rollback(&mut self) {
        for tree in self.forest.as_mut() {
            tree.reset_fork(&self.parameters);
        }
    }

    #[inline]
    fn commit(&mut self) {
        for tree in self.forest.as_mut() {
            tree.merge_fork(&self.parameters);
        }
    }
}<|MERGE_RESOLUTION|>--- conflicted
+++ resolved
@@ -30,13 +30,9 @@
     merkle_tree::{
         fork::ForkedTree,
         inner_tree::InnerMap,
-<<<<<<< HEAD
         partial::LeafMap,
-        tree::{self, Leaf, Parameters, Tree},
-=======
         path::Path,
         tree::{self, Leaf, Parameters, Root, Tree},
->>>>>>> 2e237638
         InnerDigest, LeafDigest, WithProofs,
     },
 };
