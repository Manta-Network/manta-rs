--- conflicted
+++ resolved
@@ -209,12 +209,7 @@
     /// generated from the `rng`.
     fn sample<R>(distribution: D, rng: &mut R) -> Self
     where
-<<<<<<< HEAD
-        // TODO: remove the `CryptoRng` requirement
-        R: CryptoRng + RngCore + ?Sized;
-=======
         R: RngCore + ?Sized;
->>>>>>> 7c8d6c45
 
     /// Returns a random value of type `Self`, sampled according to the default distribution of
     /// type `D`, generated from the `rng`.
@@ -491,47 +486,4 @@
     }
 }
 
-<<<<<<< HEAD
-impl<R> Rand for R where R: CryptoRng + RngCore + ?Sized {}
-
-/// Returns the first value from `sample` applied to `rng` that returns `Some`.
-#[inline]
-pub fn find_sample<R, T, F>(rng: &mut R, mut sample: F) -> T
-where
-    F: FnMut(&mut R) -> Option<T>,
-    R: ?Sized,
-{
-    loop {
-        if let Some(value) = sample(rng) {
-            return value;
-        }
-    }
-}
-
-/// Rejection Sampling Distribution
-///
-/// This distribution uses [`find_sample`] to convert a [`TrySample`] sampling algorithm into
-/// a [`Sample`] one by performing rejection sampling.
-#[derive(Clone, Copy, Debug, Default, Eq, Hash, Ord, PartialEq, PartialOrd)]
-pub struct RejectionSampling<D = ()>(pub D);
-
-/// Generate for all distribution `D`, [`Sample<RejectionSample<D>>`] for `$type`.  
-// Tom's Note: `impl<D, T> Sample<RejectionSampling<D>> for T` doesn't work because of conflicting implementations.
-// Until Rust supports specialization, we use macro as a workaround.
-#[macro_export]
-macro_rules! impl_rejection_sample {
-    () => {
-        #[inline]
-        fn sample<R>(distribution: RejectionSampling<D>, rng: &mut R) -> Self
-        where
-            R: ?Sized + CryptoRng + RngCore,
-        {
-            find_sample(rng, |rng| {
-                Self::try_sample(distribution.0.clone(), rng).ok()
-            })
-        }
-    };
-}
-=======
-impl<R> Rand for R where R: RngCore + ?Sized {}
->>>>>>> 7c8d6c45
+impl<R> Rand for R where R: RngCore + ?Sized {}