--- conflicted
+++ resolved
@@ -184,13 +184,9 @@
     Copy(bound = "K::EphemeralPublicKey: Copy, E::Ciphertext: Copy"),
     Debug(bound = "K::EphemeralPublicKey: Debug, E::Ciphertext: Debug"),
     Default(bound = "K::EphemeralPublicKey: Default, E::Ciphertext: Default"),
-<<<<<<< HEAD
-    Hash(bound = "K::EphemeralPublicKey: Hash, E::Ciphertext: Hash")
-=======
     Eq(bound = "K::EphemeralPublicKey: Eq, E::Ciphertext: Eq"),
     Hash(bound = "K::EphemeralPublicKey: Hash, E::Ciphertext: Hash"),
     PartialEq(bound = "K::EphemeralPublicKey: PartialEq, E::Ciphertext: PartialEq")
->>>>>>> c7ca5a91
 )]
 pub struct Ciphertext<K, E>
 where
