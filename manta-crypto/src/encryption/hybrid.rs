--- conflicted
+++ resolved
@@ -18,17 +18,12 @@
 
 use crate::{
     encryption::symmetric::SymmetricKeyEncryptionScheme,
-<<<<<<< HEAD
     key::{
         self,
         agreement::{Agree, Derive},
         kdf::KeyDerivationFunction,
     },
-    rand::{CryptoRng, Rand, RngCore, Sample},
-=======
-    key::{KeyAgreementScheme, KeyDerivationFunction},
     rand::{Rand, RngCore, Sample},
->>>>>>> 844204e0
 };
 use core::{fmt::Debug, hash::Hash};
 use manta_util::codec::{Decode, DecodeError, Encode, Read, Write};
