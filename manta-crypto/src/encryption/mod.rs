// Copyright 2019-2022 Manta Network.
// This file is part of manta-rs.
//
// manta-rs is free software: you can redistribute it and/or modify
// it under the terms of the GNU General Public License as published by
// the Free Software Foundation, either version 3 of the License, or
// (at your option) any later version.
//
// manta-rs is distributed in the hope that it will be useful,
// but WITHOUT ANY WARRANTY; without even the implied warranty of
// MERCHANTABILITY or FITNESS FOR A PARTICULAR PURPOSE.  See the
// GNU General Public License for more details.
//
// You should have received a copy of the GNU General Public License
// along with manta-rs.  If not, see <http://www.gnu.org/licenses/>.

//! Encryption Primitives
//!
//! The encryption abstractions are organized into a two categories, a set of type `trait`s and a
//! set of behavior `trait`s which require those types to be implemented. See the [`Encrypt`] and
//! [`Decrypt`] `trait`s for more.

use crate::{
    constraint::{HasInput, Input, ProofSystem},
    eclair::{
        self,
        alloc::{
            mode::{Derived, Public},
            Allocate, Allocator, Constant, Var, Variable,
        },
        bool::{Assert, AssertEq, Bool},
        ops::BitAnd,
        Has,
    },
    rand::{Rand, RngCore, Sample},
};
use core::{fmt::Debug, hash::Hash, marker::PhantomData};
use manta_util::codec::{Encode, Write};

#[cfg(feature = "serde")]
use manta_util::serde::{Deserialize, Serialize};

pub mod convert;
pub mod hybrid;

/// Encryption Header
///
/// The encryption header contains information that must be available at both encryption and
/// decryption. Common headers include nonces and associated data, but cannot, for example, include
/// private randomness that is only available at encryption. In that case, one should use the
/// [`Randomness`] type. The header is also not encrypted as a consequence of being available at
/// both encryption and decryption, only the [`Plaintext`] is encrypted. See [`EncryptionTypes`] for
/// more details on types that are required for encryption.
///
/// [`Randomness`]: RandomnessType::Randomness
/// [`Plaintext`]: PlaintextType::Plaintext
pub trait HeaderType {
    /// Header Type
    type Header;
}

impl<T> HeaderType for &T
where
    T: HeaderType,
{
    type Header = T::Header;
}

/// Header Type
pub type Header<T> = <T as HeaderType>::Header;

/// Empty Header
#[cfg_attr(
    feature = "serde",
    derive(Deserialize, Serialize),
    serde(
        bound(deserialize = "", serialize = ""),
        crate = "manta_util::serde",
        deny_unknown_fields
    )
)]
#[derive(derivative::Derivative)]
#[derivative(Clone, Copy, Debug, Default, Eq, Hash, Ord, PartialEq, PartialOrd)]
pub struct EmptyHeader<COM = ()>(PhantomData<COM>);

impl<COM> Constant<COM> for EmptyHeader<COM> {
    type Type = EmptyHeader;

    #[inline]
    fn new_constant(this: &Self::Type, compiler: &mut COM) -> Self {
        let _ = (this, compiler);
        Self::default()
    }
}

impl<M, COM> Variable<M, COM> for EmptyHeader<COM> {
    type Type = EmptyHeader;

    #[inline]
    fn new_unknown(compiler: &mut COM) -> Self {
        let _ = compiler;
        Self::default()
    }

    #[inline]
    fn new_known(this: &Self::Type, compiler: &mut COM) -> Self {
        let _ = (this, compiler);
        Self::default()
    }
}

impl<COM> eclair::cmp::PartialEq<Self, COM> for EmptyHeader<COM>
where
    COM: Has<bool>,
    Bool<COM>: Constant<COM, Type = bool>,
{
    #[inline]
    fn eq(&self, rhs: &Self, compiler: &mut COM) -> Bool<COM> {
        let _ = rhs;
        Bool::<COM>::new_constant(&true, compiler)
    }

    #[inline]
    fn ne(&self, rhs: &Self, compiler: &mut COM) -> Bool<COM> {
        let _ = rhs;
        Bool::<COM>::new_constant(&false, compiler)
    }

    #[inline]
    fn assert_equal(&self, rhs: &Self, compiler: &mut COM) {
        let _ = (rhs, compiler);
    }
}

impl Encode for EmptyHeader {
    #[inline]
    fn encode<W>(&self, writer: W) -> Result<(), W::Error>
    where
        W: Write,
    {
        let _ = writer;
        Ok(())
    }
}

impl<P> Input<P> for EmptyHeader
where
    P: ProofSystem + ?Sized,
{
    #[inline]
    fn extend(&self, input: &mut P::Input) {
        let _ = input;
    }
}

<<<<<<< HEAD
/// Empty Encryption Output.
=======
/// Unsafe Empty Output
///
/// For protocols that need some unconstrained behavior in-circuit, we can use this
/// type to return from the computation.
>>>>>>> c7ca5a91
#[derive(derivative::Derivative)]
#[derivative(Clone, Copy, Debug, Default, Eq, Hash, Ord, PartialEq, PartialOrd)]
pub struct UnsafeOutput<T, COM = ()>(PhantomData<(T, COM)>);

impl<T, COM> Constant<COM> for UnsafeOutput<T, COM> {
    type Type = T;

    #[inline]
    fn new_constant(this: &Self::Type, compiler: &mut COM) -> Self {
        let _ = (this, compiler);
        Self::default()
    }
}

impl<T, M, COM> Variable<M, COM> for UnsafeOutput<T, COM> {
    type Type = T;

    #[inline]
    fn new_unknown(compiler: &mut COM) -> Self {
        let _ = compiler;
        Self::default()
    }

    #[inline]
    fn new_known(this: &Self::Type, compiler: &mut COM) -> Self {
        let _ = (this, compiler);
        Self::default()
    }
}

impl<T, COM> eclair::cmp::PartialEq<Self, COM> for UnsafeOutput<T, COM>
where
    COM: Has<bool>,
    Bool<COM>: Constant<COM, Type = bool>,
{
    #[inline]
    fn eq(&self, rhs: &Self, compiler: &mut COM) -> Bool<COM> {
        let _ = rhs;
        Bool::<COM>::new_constant(&true, compiler)
    }

    #[inline]
    fn ne(&self, rhs: &Self, compiler: &mut COM) -> Bool<COM> {
        let _ = rhs;
        Bool::<COM>::new_constant(&false, compiler)
    }

    #[inline]
    fn assert_equal(&self, rhs: &Self, compiler: &mut COM) {
        let _ = (rhs, compiler);
    }
}

impl<T> Encode for UnsafeOutput<T> {
    #[inline]
    fn encode<W>(&self, writer: W) -> Result<(), W::Error>
    where
        W: Write,
    {
        let _ = writer;
        Ok(())
    }
}

impl<P, T> Input<P> for UnsafeOutput<T>
where
    P: ProofSystem + ?Sized,
{
    #[inline]
    fn extend(&self, input: &mut P::Input) {
        let _ = input;
    }
}

/// Empty Encryption Scheme returning [`UnsafeOutput`].
#[derive(derivative::Derivative)]
#[derivative(Clone, Copy, Debug, Default, Eq, Hash, Ord, PartialEq, PartialOrd)]
pub struct UnsafeNoEncrypt<E, COM = ()>(PhantomData<(E, COM)>);

impl<E, COM> Constant<COM> for UnsafeNoEncrypt<E, COM> {
    type Type = E;

    #[inline]
    fn new_constant(this: &Self::Type, compiler: &mut COM) -> Self {
        let _ = (this, compiler);
        Self::default()
    }
}

impl<E, COM> RandomnessType for UnsafeNoEncrypt<E, COM>
where
    E: RandomnessType,
{
    type Randomness = E::Randomness;
}

impl<E, COM> PlaintextType for UnsafeNoEncrypt<E, COM>
where
    E: PlaintextType,
{
    type Plaintext = E::Plaintext;
}

impl<E, COM> HeaderType for UnsafeNoEncrypt<E, COM>
where
    E: HeaderType,
{
    type Header = E::Header;
}

impl<E, COM> EncryptionKeyType for UnsafeNoEncrypt<E, COM>
where
    E: EncryptionKeyType,
{
    type EncryptionKey = E::EncryptionKey;
}

impl<E, COM> CiphertextType for UnsafeNoEncrypt<E, COM>
where
    E: CiphertextType,
{
    type Ciphertext = UnsafeOutput<E::Ciphertext, COM>;
}

impl<E, COM> Encrypt<COM> for UnsafeNoEncrypt<E, COM>
where
    E: EncryptionTypes,
{
    #[inline]
    fn encrypt(
        &self,
        encryption_key: &Self::EncryptionKey,
        randomness: &Self::Randomness,
        header: &Self::Header,
        plaintext: &Self::Plaintext,
        compiler: &mut COM,
    ) -> Self::Ciphertext {
        let _ = (encryption_key, randomness, header, plaintext, compiler);
        UnsafeOutput::default()
    }
}

/// Ciphertext
///
/// The ciphertext type represents the piece of the encrypt-decrypt interface that contains the
/// hidden information that can be created by encryption and is required for opening by decryption.
/// For [`hybrid`] and/or authenticating protocols this will also include ephemeral keys, tags, or
/// other metadata, not just the raw ciphertext. See the [`Encrypt::encrypt`] and
/// [`Decrypt::decrypt`] methods for more.
pub trait CiphertextType {
    /// Ciphertext Type
    type Ciphertext;
}

impl<T> CiphertextType for &T
where
    T: CiphertextType,
{
    type Ciphertext = T::Ciphertext;
}

/// Ciphertext Type
pub type Ciphertext<T> = <T as CiphertextType>::Ciphertext;

/// Encryption Key
///
/// The encryption key is the information required to produce a valid ciphertext that is targeted
/// towards some [`DecryptionKey`](DecryptionKeyType::DecryptionKey). In the case when the
/// decryption key is linked by some computable protocol to the encryption key, [`Derive`] should be
/// implemented to facilitate this derivation.
pub trait EncryptionKeyType {
    /// Encryption Key Type
    type EncryptionKey;
}

impl<T> EncryptionKeyType for &T
where
    T: EncryptionKeyType,
{
    type EncryptionKey = T::EncryptionKey;
}

/// Encryption Key Type
pub type EncryptionKey<T> = <T as EncryptionKeyType>::EncryptionKey;

/// Decryption Key
///
/// The decryption key is the information required to open a valid ciphertext that was encrypted
/// with the [`EncryptionKey`](EncryptionKeyType::EncryptionKey) that was targeted towards it. In
/// the case when the decryption key is linked by some computable protocol to the encryption key,
/// [`Derive`] should be implemented to facilitate this derivation.
pub trait DecryptionKeyType {
    /// Decryption Key Type
    type DecryptionKey;
}

impl<T> DecryptionKeyType for &T
where
    T: DecryptionKeyType,
{
    type DecryptionKey = T::DecryptionKey;
}

/// Decryption Key Type
pub type DecryptionKey<T> = <T as DecryptionKeyType>::DecryptionKey;

/// Plaintext
///
/// The core payload of the encryption/decryption protocol. All the information in the plaintext
/// should be kept secret and not be deducible from the [`Ciphertext`]. For associated data that
/// does not go in the [`Ciphertext`] use [`Header`] instead.
///
/// [`Ciphertext`]: CiphertextType::Ciphertext
/// [`Header`]: HeaderType::Header
pub trait PlaintextType {
    /// Plaintext Type
    type Plaintext;
}

impl<T> PlaintextType for &T
where
    T: PlaintextType,
{
    type Plaintext = T::Plaintext;
}

/// Plaintext Type
pub type Plaintext<T> = <T as PlaintextType>::Plaintext;

/// Randomness
///
/// The randomness type allows us to inject some extra randomness to hide repeated encryptions
/// with the same key and same plaintext, independent of the nonce stored in the [`Header`]. In
/// this case, note that [`Randomness`] is not available to the [`Decrypt::decrypt`] method.
///
/// [`Header`]: HeaderType::Header
/// [`Randomness`]: Self::Randomness
pub trait RandomnessType {
    /// Randomness Type
    type Randomness;
}

impl<T> RandomnessType for &T
where
    T: RandomnessType,
{
    type Randomness = T::Randomness;
}

/// Randomness Type
pub type Randomness<T> = <T as RandomnessType>::Randomness;

/// Decrypted Plaintext
///
/// For decryption, we not only get out some data resembling the [`Plaintext`], but also
/// authentication tags and other metadata in order to determine if the decryption succeeded if it
/// is fallible. In general, we cannot assume that [`DecryptedPlaintext`] and [`Plaintext`] are the
/// same type or if they are the same type, are the same value.
///
/// [`Plaintext`]: PlaintextType::Plaintext
/// [`DecryptedPlaintext`]: Self::DecryptedPlaintext
pub trait DecryptedPlaintextType {
    /// Decrypted Plaintext Type
    type DecryptedPlaintext;
}

impl<T> DecryptedPlaintextType for &T
where
    T: DecryptedPlaintextType,
{
    type DecryptedPlaintext = T::DecryptedPlaintext;
}

/// Decrypted Plaintext Type
pub type DecryptedPlaintext<T> = <T as DecryptedPlaintextType>::DecryptedPlaintext;

/// Encryption Key Derivation
///
/// For protocols that can derive the [`EncryptionKey`] from the [`DecryptionKey`], this `trait` can
/// be used to specify the derivation algorithm. The [`DecryptionKey`] should be kept secret
/// relative to the [`EncryptionKey`] so if they are the same key, then some key exchange protocol
/// should be used to derive the [`DecryptionKey`] as some shared secret. See [`hybrid`] for more.
///
/// [`EncryptionKey`]: EncryptionKeyType::EncryptionKey
/// [`DecryptionKey`]: DecryptionKeyType::DecryptionKey
pub trait Derive<COM = ()>: DecryptionKeyType + EncryptionKeyType {
    /// Derives an [`EncryptionKey`](EncryptionKeyType::EncryptionKey) from `decryption_key`.
    fn derive(
        &self,
        decryption_key: &Self::DecryptionKey,
        compiler: &mut COM,
    ) -> Self::EncryptionKey;
}

impl<T, COM> Derive<COM> for &T
where
    T: Derive<COM>,
{
    #[inline]
    fn derive(
        &self,
        decryption_key: &Self::DecryptionKey,
        compiler: &mut COM,
    ) -> Self::EncryptionKey {
        (*self).derive(decryption_key, compiler)
    }
}

/// Encryption Types
///
/// This `trait` encapsulates all the types required for [`Encrypt::encrypt`].
pub trait EncryptionTypes:
    CiphertextType + EncryptionKeyType + HeaderType + PlaintextType + RandomnessType
{
}

impl<T> EncryptionTypes for T where
    T: CiphertextType + EncryptionKeyType + HeaderType + PlaintextType + RandomnessType
{
}

/// Encryption
pub trait Encrypt<COM = ()>: EncryptionTypes {
    /// Encrypts `plaintext` with the `encryption_key` and the one-time encryption `randomness`,
    /// including `header`, but not necessarily encrypting it.
    fn encrypt(
        &self,
        encryption_key: &Self::EncryptionKey,
        randomness: &Self::Randomness,
        header: &Self::Header,
        plaintext: &Self::Plaintext,
        compiler: &mut COM,
    ) -> Self::Ciphertext;

    /// Computes ciphertext using [`encrypt`](Self::encrypt) and stores the result in an
    /// [`EncryptedMessage`].
    #[inline]
    fn encrypt_into(
        &self,
        encryption_key: &Self::EncryptionKey,
        randomness: &Self::Randomness,
        header: Self::Header,
        plaintext: &Self::Plaintext,
        compiler: &mut COM,
    ) -> EncryptedMessage<Self> {
        EncryptedMessage {
            ciphertext: self.encrypt(encryption_key, randomness, &header, plaintext, compiler),
            header,
        }
    }
}

impl<T, COM> Encrypt<COM> for &T
where
    T: Encrypt<COM>,
{
    #[inline]
    fn encrypt(
        &self,
        encryption_key: &Self::EncryptionKey,
        randomness: &Self::Randomness,
        header: &Self::Header,
        plaintext: &Self::Plaintext,
        compiler: &mut COM,
    ) -> Self::Ciphertext {
        (*self).encrypt(encryption_key, randomness, header, plaintext, compiler)
    }
}

/// Decryption Types
///
/// This `trait` encapsulates all the types required for [`Decrypt::decrypt`].
pub trait DecryptionTypes:
    CiphertextType + DecryptedPlaintextType + DecryptionKeyType + HeaderType
{
}

impl<T> DecryptionTypes for T where
    T: CiphertextType + DecryptedPlaintextType + DecryptionKeyType + HeaderType
{
}

/// Decryption
pub trait Decrypt<COM = ()>: DecryptionTypes {
    /// Decrypts the `ciphertext` with `decryption_key`.
    fn decrypt(
        &self,
        decryption_key: &Self::DecryptionKey,
        header: &Self::Header,
        ciphertext: &Self::Ciphertext,
        compiler: &mut COM,
    ) -> Self::DecryptedPlaintext;
}

impl<T, COM> Decrypt<COM> for &T
where
    T: Decrypt<COM>,
{
    #[inline]
    fn decrypt(
        &self,
        decryption_key: &Self::DecryptionKey,
        header: &Self::Header,
        ciphertext: &Self::Ciphertext,
        compiler: &mut COM,
    ) -> Self::DecryptedPlaintext {
        (*self).decrypt(decryption_key, header, ciphertext, compiler)
    }
}

/// Message
#[cfg_attr(
    feature = "serde",
    derive(Deserialize, Serialize),
    serde(crate = "manta_util::serde", deny_unknown_fields)
)]
#[derive(derivative::Derivative)]
#[derivative(
    Clone(bound = "E::Header: Clone, E::Plaintext: Clone"),
    Copy(bound = "E::Header: Copy, E::Plaintext: Copy"),
    Debug(bound = "E::Header: Debug, E::Plaintext: Debug"),
    Default(bound = "E::Header: Default, E::Plaintext: Default"),
    Eq(bound = "E::Header: Eq, E::Plaintext: Eq"),
    Hash(bound = "E::Header: Hash, E::Plaintext: Hash"),
    PartialEq(bound = "E::Header: PartialEq, E::Plaintext: PartialEq")
)]
pub struct Message<E>
where
    E: HeaderType + PlaintextType,
{
    /// Header
    pub header: E::Header,

    /// Plaintext
    pub plaintext: E::Plaintext,
}

impl<E> Message<E>
where
    E: HeaderType + PlaintextType,
{
    /// Builds a new [`Message`] from `header` and `plaintext`.
    #[inline]
    pub fn new(header: E::Header, plaintext: E::Plaintext) -> Self {
        Self { header, plaintext }
    }

    /// Encrypts `self` against the given `cipher` using `key` and `randomness`.
    #[inline]
    pub fn encrypt<COM>(
        self,
        cipher: &E,
        key: &E::EncryptionKey,
        randomness: &E::Randomness,
        compiler: &mut COM,
    ) -> EncryptedMessage<E>
    where
        E: Encrypt<COM>,
    {
        cipher.encrypt_into(key, randomness, self.header, &self.plaintext, compiler)
    }
}

impl<E, H, P> Sample<(H, P)> for Message<E>
where
    E: HeaderType + PlaintextType,
    E::Header: Sample<H>,
    E::Plaintext: Sample<P>,
{
    #[inline]
    fn sample<R>(distribution: (H, P), rng: &mut R) -> Self
    where
        R: RngCore + ?Sized,
    {
        Self::new(rng.sample(distribution.0), rng.sample(distribution.1))
    }
}

impl<E, H, P, COM> Variable<Derived<(H, P)>, COM> for Message<E>
where
    E: HeaderType + PlaintextType + Constant<COM>,
    E::Header: Variable<H, COM>,
    E::Plaintext: Variable<P, COM>,
    E::Type: HeaderType<Header = Var<E::Header, H, COM>>
        + PlaintextType<Plaintext = Var<E::Plaintext, P, COM>>,
{
    type Type = Message<E::Type>;

    #[inline]
    fn new_unknown(compiler: &mut COM) -> Self {
        Self::new(compiler.allocate_unknown(), compiler.allocate_unknown())
    }

    #[inline]
    fn new_known(this: &Self::Type, compiler: &mut COM) -> Self {
        Self::new(
            this.header.as_known(compiler),
            this.plaintext.as_known(compiler),
        )
    }
}

/// Encrypted Message
#[cfg_attr(
    feature = "serde",
    derive(Deserialize, Serialize),
    serde(crate = "manta_util::serde", deny_unknown_fields)
)]
#[derive(derivative::Derivative)]
#[derivative(
    Clone(bound = "E::Header: Clone, E::Ciphertext: Clone"),
    Copy(bound = "E::Header: Copy, E::Ciphertext: Copy"),
    Debug(bound = "E::Header: Debug, E::Ciphertext: Debug"),
    Default(bound = "E::Header: Default, E::Ciphertext: Default"),
    Hash(bound = "E::Header: Hash, E::Ciphertext: Hash")
)]
pub struct EncryptedMessage<E>
where
    E: CiphertextType + HeaderType + ?Sized,
{
    /// Header
    pub header: E::Header,

    /// Ciphertext
    pub ciphertext: E::Ciphertext,
}

impl<E> EncryptedMessage<E>
where
    E: CiphertextType + HeaderType + ?Sized,
{
    /// Builds a new [`EncryptedMessage`] from `header` and `ciphertext`.
    #[inline]
    pub fn new(header: E::Header, ciphertext: E::Ciphertext) -> Self {
        Self { header, ciphertext }
    }

    /// Decrypts `self` against the given `cipher` using `key`.
    #[inline]
    pub fn decrypt<COM>(
        &self,
        cipher: &E,
        key: &E::DecryptionKey,
        compiler: &mut COM,
    ) -> E::DecryptedPlaintext
    where
        E: Decrypt<COM>,
    {
        cipher.decrypt(key, &self.header, &self.ciphertext, compiler)
    }

    /// Converts the [`EncryptedMessage`] into the new cipher `F` converting the ciphertext and
    /// header.
    #[inline]
    pub fn into<F>(self) -> EncryptedMessage<F>
    where
        F: CiphertextType + HeaderType + ?Sized,
        E::Ciphertext: Into<F::Ciphertext>,
        E::Header: Into<F::Header>,
    {
        EncryptedMessage::new(self.header.into(), self.ciphertext.into())
    }
}

impl<E, COM> eclair::cmp::PartialEq<Self, COM> for EncryptedMessage<E>
where
    E: CiphertextType + HeaderType + ?Sized,
    COM: Has<bool>,
    Bool<COM>: BitAnd<Bool<COM>, COM, Output = Bool<COM>>,
    E::Ciphertext: eclair::cmp::PartialEq<E::Ciphertext, COM>,
    E::Header: eclair::cmp::PartialEq<E::Header, COM>,
{
    #[inline]
    fn eq(&self, rhs: &Self, compiler: &mut COM) -> Bool<COM> {
        self.header
            .eq(&rhs.header, compiler)
            .bitand(self.ciphertext.eq(&rhs.ciphertext, compiler), compiler)
    }

    #[inline]
    fn assert_equal(&self, rhs: &Self, compiler: &mut COM)
    where
        COM: Assert,
    {
        compiler.assert_eq(&self.header, &rhs.header);
        compiler.assert_eq(&self.ciphertext, &rhs.ciphertext);
    }
}

impl<E, COM> eclair::cmp::Eq<COM> for EncryptedMessage<E>
where
    E: CiphertextType + HeaderType + ?Sized,
    COM: Has<bool>,
    Bool<COM>: BitAnd<Bool<COM>, COM, Output = Bool<COM>>,
    E::Ciphertext: eclair::cmp::Eq<COM>,
    E::Header: eclair::cmp::Eq<COM>,
{
}

impl<E, H, C, COM> Variable<Derived<(H, C)>, COM> for EncryptedMessage<E>
where
    E: CiphertextType + HeaderType + Constant<COM>,
    E::Header: Variable<H, COM>,
    E::Ciphertext: Variable<C, COM>,
    E::Type: CiphertextType<Ciphertext = Var<E::Ciphertext, C, COM>>
        + HeaderType<Header = Var<E::Header, H, COM>>,
{
    type Type = EncryptedMessage<E::Type>;

    #[inline]
    fn new_unknown(compiler: &mut COM) -> Self {
        Self::new(compiler.allocate_unknown(), compiler.allocate_unknown())
    }

    #[inline]
    fn new_known(this: &Self::Type, compiler: &mut COM) -> Self {
        Self::new(
            this.header.as_known(compiler),
            this.ciphertext.as_known(compiler),
        )
    }
}

impl<E, COM> Variable<Public, COM> for EncryptedMessage<E>
where
    E: CiphertextType + HeaderType + Constant<COM>,
    E::Header: Variable<Public, COM>,
    E::Ciphertext: Variable<Public, COM>,
    E::Type: CiphertextType<Ciphertext = Var<E::Ciphertext, Public, COM>>
        + HeaderType<Header = Var<E::Header, Public, COM>>,
{
    type Type = EncryptedMessage<E::Type>;

    #[inline]
    fn new_unknown(compiler: &mut COM) -> Self {
        Variable::<Derived<(Public, Public)>, _>::new_unknown(compiler)
    }

    #[inline]
    fn new_known(this: &Self::Type, compiler: &mut COM) -> Self {
        Variable::<Derived<(Public, Public)>, _>::new_known(this, compiler)
    }
}

impl<E, H, C> Sample<(H, C)> for EncryptedMessage<E>
where
    E: CiphertextType + HeaderType,
    E::Header: Sample<H>,
    E::Ciphertext: Sample<C>,
{
    #[inline]
    fn sample<R>(distribution: (H, C), rng: &mut R) -> Self
    where
        R: RngCore + ?Sized,
    {
        Self::new(rng.sample(distribution.0), rng.sample(distribution.1))
    }
}

impl<E> Encode for EncryptedMessage<E>
where
    E: CiphertextType + HeaderType,
    E::Header: Encode,
    E::Ciphertext: Encode,
{
    #[inline]
    fn encode<W>(&self, mut writer: W) -> Result<(), W::Error>
    where
        W: Write,
    {
        self.header.encode(&mut writer)?;
        self.ciphertext.encode(&mut writer)?;
        Ok(())
    }
}

impl<E, P> Input<P> for EncryptedMessage<E>
where
    E: CiphertextType + HeaderType,
    P: HasInput<E::Header> + HasInput<E::Ciphertext> + ?Sized,
{
    #[inline]
    fn extend(&self, input: &mut P::Input) {
        P::extend(input, &self.header);
        P::extend(input, &self.ciphertext);
    }
}

/// Testing Framework
#[cfg(feature = "test")]
#[cfg_attr(doc_cfg, doc(cfg(feature = "test")))]
pub mod test {
    use super::*;

    /// Tests if encryption of `plaintext` using `encryption_key` and `randomness` returns the
    /// original `plaintext` on decryption using `decryption_key`. The `assert_same` function is
    /// used to assert that the two plaintexts are the same.
    #[inline]
    pub fn correctness<E, F>(
        cipher: &E,
        encryption_key: &E::EncryptionKey,
        decryption_key: &E::DecryptionKey,
        randomness: &E::Randomness,
        header: &E::Header,
        plaintext: &E::Plaintext,
        assert_same: F,
    ) where
        E: Decrypt + Encrypt,
        F: FnOnce(&E::Plaintext, &E::DecryptedPlaintext),
    {
        assert_same(
            plaintext,
            &cipher.decrypt(
                decryption_key,
                header,
                &cipher.encrypt(encryption_key, randomness, header, plaintext, &mut ()),
                &mut (),
            ),
        )
    }

    /// Derives an [`EncryptionKey`](EncryptionKeyType::EncryptionKey) from `decryption_key` and
    /// then runs the [`correctness`] assertion test.
    #[inline]
    pub fn correctness_with_derive<E, F>(
        cipher: &E,
        decryption_key: &E::DecryptionKey,
        randomness: &E::Randomness,
        header: &E::Header,
        plaintext: &E::Plaintext,
        assert_same: F,
    ) where
        E: Decrypt + Derive + Encrypt,
        F: FnOnce(&E::Plaintext, &E::DecryptedPlaintext),
    {
        correctness(
            cipher,
            &cipher.derive(decryption_key, &mut ()),
            decryption_key,
            randomness,
            header,
            plaintext,
            assert_same,
        )
    }
}<|MERGE_RESOLUTION|>--- conflicted
+++ resolved
@@ -153,14 +153,10 @@
     }
 }
 
-<<<<<<< HEAD
-/// Empty Encryption Output.
-=======
 /// Unsafe Empty Output
 ///
 /// For protocols that need some unconstrained behavior in-circuit, we can use this
 /// type to return from the computation.
->>>>>>> c7ca5a91
 #[derive(derivative::Derivative)]
 #[derivative(Clone, Copy, Debug, Default, Eq, Hash, Ord, PartialEq, PartialOrd)]
 pub struct UnsafeOutput<T, COM = ()>(PhantomData<(T, COM)>);
