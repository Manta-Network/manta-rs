// Copyright 2019-2022 Manta Network.
// This file is part of manta-rs.
//
// manta-rs is free software: you can redistribute it and/or modify
// it under the terms of the GNU General Public License as published by
// the Free Software Foundation, either version 3 of the License, or
// (at your option) any later version.
//
// manta-rs is distributed in the hope that it will be useful,
// but WITHOUT ANY WARRANTY; without even the implied warranty of
// MERCHANTABILITY or FITNESS FOR A PARTICULAR PURPOSE.  See the
// GNU General Public License for more details.
//
// You should have received a copy of the GNU General Public License
// along with manta-rs.  If not, see <http://www.gnu.org/licenses/>.

//! Dynamic Cryptographic Accumulators

use crate::eclair::alloc::{mode::Derived, Allocate, Allocator, Constant, Variable};
use alloc::vec::Vec;
use core::{fmt::Debug, hash::Hash};

#[cfg(feature = "serde")]
use manta_util::serde::{Deserialize, Serialize};

/// Accumulator Membership Model Types
pub trait Types {
    /// Item Type
    type Item;

    /// Secret Witness Type
    type Witness;

    /// Output Type
    type Output;
}

impl<T> Types for &T
where
    T: Types + ?Sized,
{
    type Item = T::Item;
    type Witness = T::Witness;
    type Output = T::Output;
}

impl<T> Types for &mut T
where
    T: Types + ?Sized,
{
    type Item = T::Item;
    type Witness = T::Witness;
    type Output = T::Output;
}

/// Accumulator Item Type
pub type Item<T> = <T as Types>::Item;

/// Accumulator Witness Type
pub type Witness<T> = <T as Types>::Witness;

/// Accumulator Output Type
pub type Output<T> = <T as Types>::Output;

/// Accumulator Membership Model
pub trait Model<COM = ()>: Types {
    /// Verification Type
    ///
    /// Typically this is either [`bool`], a [`Result`] type, or a circuit boolean variable.
    type Verification;

    /// Verifies that `item` is stored in a known accumulator with accumulated `output` and
    /// membership `witness`.
    fn verify(
        &self,
        item: &Self::Item,
        witness: &Self::Witness,
        output: &Self::Output,
        compiler: &mut COM,
    ) -> Self::Verification;
}

/// Accumulator Item Hash Function
pub trait ItemHashFunction<T, COM = ()> {
    /// Item Type
    type Item;

    /// Converts `value` into an [`Item`](Self::Item) that is compatible with the relevant
    /// accumulator.
    fn item_hash(&self, value: &T, compiler: &mut COM) -> Self::Item;
}

/// Accumulator Membership Model Validity Assertion
///
/// For situations where we just want to assert validity of the membership proof, we can use this
/// trait as an optimization path for [`Model::verify`]. See [`assert_valid`](Self::assert_valid)
/// for more details.
pub trait AssertValidVerification<COM = ()>: Model<COM> {
    /// Asserts that the verification of the storage of `item` in the known accumulator is valid.
    ///
    /// # Optimization
    ///
    /// In compilers where assertions for more complex statements other than booleans being `true`,
    /// this function can provide an optimization path to reduce the cost of assertion.
    fn assert_valid(
        &self,
        item: &Self::Item,
        witness: &Self::Witness,
        output: &Self::Output,
        compiler: &mut COM,
    );
}

/// Accumulator
pub trait Accumulator: Types {
    /// Model Type
    type Model: Model<Item = Self::Item, Witness = Self::Witness, Output = Self::Output> + ?Sized;

    /// Returns the model associated with `self`.
    fn model(&self) -> &Self::Model;

    /// Inserts `item` into `self` with the guarantee that `self` can later return a valid
    /// membership proof for `item` with a call to [`prove`](Self::prove). This method returns
    /// `false` if the maximum capacity of the accumulator would be exceeded by inserting `item`.
    fn insert(&mut self, item: &Self::Item) -> bool;

    /// Returns a membership proof for `item` if it is contained in `self`.
    fn prove(&self, item: &Self::Item) -> Option<MembershipProof<Self::Model>>;

    /// Returns the output for `item` if it is contained in `self`.
    fn output_from(&self, item: &Self::Item) -> Option<Self::Output>;

    /// Returns an empty instance of `Self`.
    fn empty(model: &Self::Model) -> Self;

    /// Returns `true` if `item` is stored in `self`.
    ///
    /// # Implementation Note
    ///
    /// This method must at least return `true` for `item` whenever a valid proof of membership
    /// exists. It may return `true` in other cases when `self` knows that it has `item` stored but
    /// cannot return a proof for it, like in the case of [`OptimizedAccumulator`] implementations.
    /// In other words, this method is allowed to return false negatives, but not false positives.
    #[inline]
    fn contains(&self, item: &Self::Item) -> bool {
        self.prove(item).is_some()
    }
}

/// Constant Capacity Accumulator
pub trait ConstantCapacityAccumulator: Accumulator {
    /// Returns the total number of items that can be stored in `self`.
    fn capacity() -> usize;
}

/// Exact Size Accumulator
pub trait ExactSizeAccumulator: Accumulator {
    /// Returns the number of items stored in `self`.
    fn len(&self) -> usize;

    /// Returns `true` if the length of `self` is zero.
    #[inline]
    fn is_empty(&self) -> bool {
        self.len() == 0
    }
}

/// Optimized Accumulator
pub trait OptimizedAccumulator: Accumulator {
    /// Inserts `item` into `self` without the guarantee that `self` with be able to return a proof
    /// of membership for `item`. This method returns `false` if the maximum capacity of the
    /// accumulator would be exceeded by inserting `item`.
    ///
    /// # Implementation Note
    ///
    /// By default, this method uses [`insert`] to store `item` in `self`. Since this method may
    /// insert items which will never have membership proofs, the [`contains`] method is allowed to
    /// return `false` for those items if necessary. In other words, the [`contains`] method is
    /// allowed to return false negatives, but not false positives.
    ///
    /// [`insert`]: Accumulator::insert
    /// [`contains`]: Accumulator::contains
    #[inline]
    fn insert_nonprovable(&mut self, item: &Self::Item) -> bool {
        self.insert(item)
    }

    /// Removes the witnesses to the membership of `item` in `self`. The resulting state of the
    /// accumulator after removing a proof should be the same as if the item had been inserted into
    /// the accumulator with [`insert_nonprovable`](Self::insert_nonprovable). This method returns
    /// `true` if the item was successfully demoted to non-provable.
    ///
    /// # Implementation Note
    ///
    /// By default, this method does nothing and returns `false`. Implementations of this method may
    /// fail arbitrarily, and should only successfully remove a proof if the implementation is
    /// efficient enough. Space and time tradeoffs should be studied to determine the usefulness of
    /// this method.
    #[inline]
    fn remove_proof(&mut self, item: &Self::Item) -> bool {
        let _ = item;
        false
    }
}

/// Batch Insertion
pub trait BatchInsertion: OptimizedAccumulator {
    /// Inserts `items` in `self` provably, see [`insert`] for more details.
    /// Returns `true` if all the insertions succeed and `false` otherwise.
    ///
    /// # Implementation Note
    ///
    /// By default, this method calls [`insert`] individually for each item in `items`
    /// till failure. Custom implementations of this method to improve performance
<<<<<<< HEAD
    /// must return the same result as the default implementation.
=======
    /// may insert a subset of `items` in case of failure.
>>>>>>> 5167e8c9
    ///
    /// [`insert`]: Accumulator::insert
    #[inline]
    fn batch_insert<'a, I>(&mut self, items: I) -> bool
    where
        Self::Item: 'a,
        I: IntoIterator<Item = &'a Self::Item>,
    {
<<<<<<< HEAD
        for item in items.into_iter() {
=======
        for item in items {
>>>>>>> 5167e8c9
            if !self.insert(item) {
                return false;
            }
        }
        true
    }

    /// Inserts `items` in `self` nonprovably, see [`insert_nonprovable`] for more details.
    /// Returns `true` if all the insertions succeed and `false` otherwise.
    ///
    /// # Implementation Note
    ///
    /// By default, this method calls [`insert_nonprovable`] individually for each item
    /// in `items` till failure. Custom implementations of this method to improve performance
<<<<<<< HEAD
    /// must return the same result as the default implementation.
=======
    /// may insert a subset of `items` in case of failure.
>>>>>>> 5167e8c9
    ///
    /// [`insert_nonprovable`]: OptimizedAccumulator::insert_nonprovable
    #[inline]
    fn batch_insert_nonprovable<'a, I>(&mut self, items: I) -> bool
    where
        Self::Item: 'a,
        I: IntoIterator<Item = &'a Self::Item>,
    {
<<<<<<< HEAD
        for item in items.into_iter() {
=======
        for item in items {
>>>>>>> 5167e8c9
            if !self.insert_nonprovable(item) {
                return false;
            }
        }
        true
    }
}

/// From Items and Witnesses
pub trait FromItemsAndWitnesses: Accumulator {
    /// Number of Subaccumulators
    const NUMBER_OF_SUBACCUMULATORS: usize;

    /// Builds a new [`Self`] from `items` and `proofs`.
    fn from_items_and_witnesses(
        model: &Self::Model,
        items: Vec<Vec<Self::Item>>,
        witnesses: Vec<Self::Witness>,
    ) -> Self;

    /// Groups `items` by the subaccumulator they belong to.
    // TODO: move this to the model.
    fn sort_items(items: Vec<Self::Item>) -> Vec<Vec<Self::Item>>;
}

/// Accumulator Membership Proof
#[cfg_attr(
    feature = "serde",
    derive(Deserialize, Serialize),
    serde(
        bound(
            deserialize = "M::Witness: Deserialize<'de>, M::Output: Deserialize<'de>",
            serialize = "M::Witness: Serialize, M::Output: Serialize",
        ),
        crate = "manta_util::serde",
        deny_unknown_fields
    )
)]
#[derive(derivative::Derivative)]
#[derivative(
    Clone(bound = "M::Witness: Clone, M::Output: Clone"),
    Copy(bound = "M::Witness: Copy, M::Output: Copy"),
    Debug(bound = "M::Witness: Debug, M::Output: Debug"),
    Default(bound = "M::Witness: Default, M::Output: Default"),
    Eq(bound = "M::Witness: Eq, M::Output: Eq"),
    Hash(bound = "M::Witness: Hash, M::Output: Hash"),
    PartialEq(bound = "M::Witness: PartialEq, M::Output: PartialEq")
)]
pub struct MembershipProof<M>
where
    M: Types + ?Sized,
{
    /// Secret Membership Witness
    witness: M::Witness,

    /// Accumulator Output
    output: M::Output,
}

impl<M> MembershipProof<M>
where
    M: Types + ?Sized,
{
    /// Builds a new [`MembershipProof`] from `witness` and `output`.
    #[inline]
    pub fn new(witness: M::Witness, output: M::Output) -> Self {
        Self { witness, output }
    }

    /// Returns the accumulated output part of `self`, dropping the [`M::Witness`](Types::Witness).
    #[inline]
    pub fn into_output(self) -> M::Output {
        self.output
    }

    /// Returns a reference to the accumulated output part of `self`.
    #[inline]
    pub fn output(&self) -> &M::Output {
        &self.output
    }

    /// Verifies that `item` is stored in a known accumulator using `model`.
    #[inline]
    pub fn verify<COM>(&self, model: &M, item: &M::Item, compiler: &mut COM) -> M::Verification
    where
        M: Model<COM>,
    {
        model.verify(item, &self.witness, &self.output, compiler)
    }

    /// Asserts that the verification of the storage of `item` in the known accumulator is valid.
    #[inline]
    pub fn assert_valid<COM>(&self, model: &M, item: &M::Item, compiler: &mut COM)
    where
        M: AssertValidVerification<COM>,
    {
        model.assert_valid(item, &self.witness, &self.output, compiler)
    }

    /// Converts `self` from the `M` accumulator model to the `N` accumulator model.
    ///
    /// # Validity
    ///
    /// This function cannot guarantee that the point-wise conversion of the witness and output
    /// preserves the membership proof validity.
    #[inline]
    pub fn into<N>(self) -> MembershipProof<N>
    where
        N: Types + ?Sized,
        M::Witness: Into<N::Witness>,
        M::Output: Into<N::Output>,
    {
        MembershipProof::new(self.witness.into(), self.output.into())
    }
}

impl<M, W, O, COM> Variable<Derived<(W, O)>, COM> for MembershipProof<M>
where
    M: Constant<COM> + Model<COM>,
    M::Type: Model,
    M::Witness: Variable<W, COM, Type = <M::Type as Types>::Witness>,
    M::Output: Variable<O, COM, Type = <M::Type as Types>::Output>,
{
    type Type = MembershipProof<M::Type>;

    #[inline]
    fn new_unknown(compiler: &mut COM) -> Self {
        Self::new(compiler.allocate_unknown(), compiler.allocate_unknown())
    }

    #[inline]
    fn new_known(this: &Self::Type, compiler: &mut COM) -> Self {
        Self::new(
            this.witness.as_known(compiler),
            this.output.as_known(compiler),
        )
    }
}

/// Testing Framework
#[cfg(feature = "test")]
#[cfg_attr(doc_cfg, doc(cfg(feature = "test")))]
pub mod test {
    use super::*;
    use alloc::vec::Vec;
    use core::fmt::Debug;

    /// Asserts that `accumulator` can prove the membership of `item` after it is inserted.
    #[inline]
    pub fn assert_provable_membership<A>(accumulator: &mut A, item: &A::Item) -> Output<A>
    where
        A: Accumulator,
        A::Model: Model<Verification = bool>,
    {
        assert!(
            accumulator.insert(item),
            "Item could not be inserted into the accumulator."
        );
        assert!(
            accumulator.contains(item),
            "Item was supposed to be contained in the accumulator after insertion."
        );
        if let Some(proof) = accumulator.prove(item) {
            assert!(
                proof.verify(accumulator.model(), item, &mut ()),
                "Invalid proof returned for inserted item."
            );
            proof.into_output()
        } else {
            panic!("Item was supposed to be contained in the accumulator after insertion.")
        }
    }

    /// Asserts that the `accumulator` yields unique accumulated values after every insertion of
    /// items from `iter`.
    #[inline]
    pub fn assert_unique_outputs<'i, A, I>(accumulator: &mut A, iter: I)
    where
        A: Accumulator,
        A::Item: 'i,
        A::Model: Model<Verification = bool>,
        Output<A>: Debug + PartialEq,
        I: IntoIterator<Item = &'i A::Item>,
    {
        let outputs = iter
            .into_iter()
            .map(move |item| assert_provable_membership(accumulator, item))
            .collect::<Vec<_>>();
        for (i, x) in outputs.iter().enumerate() {
            for (j, y) in outputs.iter().enumerate().skip(i + 1) {
                assert_ne!(x, y, "Found matching outputs at {i:?} and {j:?}.")
            }
        }
    }
}<|MERGE_RESOLUTION|>--- conflicted
+++ resolved
@@ -212,11 +212,7 @@
     ///
     /// By default, this method calls [`insert`] individually for each item in `items`
     /// till failure. Custom implementations of this method to improve performance
-<<<<<<< HEAD
-    /// must return the same result as the default implementation.
-=======
     /// may insert a subset of `items` in case of failure.
->>>>>>> 5167e8c9
     ///
     /// [`insert`]: Accumulator::insert
     #[inline]
@@ -225,11 +221,7 @@
         Self::Item: 'a,
         I: IntoIterator<Item = &'a Self::Item>,
     {
-<<<<<<< HEAD
-        for item in items.into_iter() {
-=======
         for item in items {
->>>>>>> 5167e8c9
             if !self.insert(item) {
                 return false;
             }
@@ -244,11 +236,7 @@
     ///
     /// By default, this method calls [`insert_nonprovable`] individually for each item
     /// in `items` till failure. Custom implementations of this method to improve performance
-<<<<<<< HEAD
-    /// must return the same result as the default implementation.
-=======
     /// may insert a subset of `items` in case of failure.
->>>>>>> 5167e8c9
     ///
     /// [`insert_nonprovable`]: OptimizedAccumulator::insert_nonprovable
     #[inline]
@@ -257,11 +245,7 @@
         Self::Item: 'a,
         I: IntoIterator<Item = &'a Self::Item>,
     {
-<<<<<<< HEAD
-        for item in items.into_iter() {
-=======
         for item in items {
->>>>>>> 5167e8c9
             if !self.insert_nonprovable(item) {
                 return false;
             }
