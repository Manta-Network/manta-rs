// Copyright 2019-2022 Manta Network.
// This file is part of manta-rs.
//
// manta-rs is free software: you can redistribute it and/or modify
// it under the terms of the GNU General Public License as published by
// the Free Software Foundation, either version 3 of the License, or
// (at your option) any later version.
//
// manta-rs is distributed in the hope that it will be useful,
// but WITHOUT ANY WARRANTY; without even the implied warranty of
// MERCHANTABILITY or FITNESS FOR A PARTICULAR PURPOSE.  See the
// GNU General Public License for more details.
//
// You should have received a copy of the GNU General Public License
// along with manta-rs.  If not, see <http://www.gnu.org/licenses/>.

//! Arkworks Backend

pub use ark_ec as ec;
pub use ark_r1cs_std as r1cs_std;
pub use ark_relations as relations;
pub use ark_serialize as serialize;

pub mod algebra;
pub mod constraint;
pub mod ff;
pub mod pairing;
pub mod rand;
<<<<<<< HEAD
pub mod glv;
=======
pub mod ratio;
>>>>>>> 0e5b93ed
<|MERGE_RESOLUTION|>--- conflicted
+++ resolved
@@ -24,10 +24,7 @@
 pub mod algebra;
 pub mod constraint;
 pub mod ff;
+pub mod glv;
 pub mod pairing;
 pub mod rand;
-<<<<<<< HEAD
-pub mod glv;
-=======
-pub mod ratio;
->>>>>>> 0e5b93ed
+pub mod ratio;