// Copyright 2019-2022 Manta Network.
// This file is part of manta-rs.
//
// manta-rs is free software: you can redistribute it and/or modify
// it under the terms of the GNU General Public License as published by
// the Free Software Foundation, either version 3 of the License, or
// (at your option) any later version.
//
// manta-rs is distributed in the hope that it will be useful,
// but WITHOUT ANY WARRANTY; without even the implied warranty of
// MERCHANTABILITY or FITNESS FOR A PARTICULAR PURPOSE.  See the
// GNU General Public License for more details.
//
// You should have received a copy of the GNU General Public License
// along with manta-rs.  If not, see <http://www.gnu.org/licenses/>.

//! Arkworks Algebra Backend

use crate::{
    algebra::{self, FixedBaseScalarMul},
    arkworks::{
        constraint::{conditionally_select, empty, fp::Fp, full, Boolean, R1CS},
        ec::{AffineCurve, ProjectiveCurve},
        ff::{BigInteger, Field, FpParameters, PrimeField, ToConstraintField, Zero as _},
        r1cs_std::{eq::EqGadget, fields::fp::FpVar, groups::CurveVar, ToBitsGadget},
        relations::ns,
        serialize::{
            ArkReader, ArkWriter, CanonicalDeserialize, CanonicalSerialize, SerializationError,
        },
    },
    constraint::{Input, ProofSystem},
    eclair::{
        alloc::{
            mode::{Public, Secret},
            Allocate, Allocator, Constant, Variable,
        },
        bool::{Bool, ConditionalSelect},
        cmp,
        num::Zero,
    },
    rand::{RngCore, Sample},
};
use alloc::vec::Vec;
use core::{borrow::Borrow, marker::PhantomData};
use manta_util::{codec, AsBytes};

#[cfg(feature = "serde")]
use manta_util::serde::{Deserialize, Serialize, Serializer};

/// Constraint Field Type
type ConstraintField<C> = <<C as ProjectiveCurve>::BaseField as Field>::BasePrimeField;

/// Compiler Type
type Compiler<C> = R1CS<ConstraintField<C>>;

/// Scalar Field Element
pub type Scalar<C> = Fp<<C as ProjectiveCurve>::ScalarField>;

/// Returns the modulus bits of scalar field of a given curve `C`.
#[inline]
pub const fn scalar_bits<C>() -> usize
where
    C: ProjectiveCurve,
{
    <<C as ProjectiveCurve>::ScalarField as PrimeField>::Params::MODULUS_BITS as usize
}

/// Converts `scalar` to the bit representation of `O`.
#[inline]
pub fn convert_bits<T, O>(scalar: T) -> O::BigInt
where
    T: BigInteger,
    O: PrimeField,
{
    O::BigInt::from_bits_le(&scalar.to_bits_le())
}

/// Checks that the modulus of `A` is smaller than that of `B`.
#[inline]
pub fn modulus_is_smaller<A, B>() -> bool
where
    A: PrimeField,
    B: PrimeField,
{
    let modulus_a = A::Params::MODULUS;
    let modulus_b = B::Params::MODULUS;
    if modulus_a.num_bits() <= modulus_b.num_bits() {
        convert_bits::<_, B>(modulus_a) < modulus_b
    } else {
        modulus_a < convert_bits::<_, A>(modulus_b)
    }
}

/// Converts `point` into its canonical byte-representation.
#[inline]
pub fn affine_point_as_bytes<C>(point: &C::Affine) -> Vec<u8>
where
    C: ProjectiveCurve,
{
    let mut buffer = Vec::new();
    point
        .serialize(&mut buffer)
        .expect("Serialization is not allowed to fail.");
    buffer
}

/// Uses `serializer` to serialize `point`.
#[cfg(feature = "serde")]
#[cfg_attr(doc_cfg, doc(cfg(feature = "serde")))]
#[inline]
pub fn serialize_group_element<C, S>(point: &C::Affine, serializer: S) -> Result<S::Ok, S::Error>
where
    C: ProjectiveCurve,
    S: Serializer,
{
    serializer.serialize_bytes(&affine_point_as_bytes::<C>(point))
}

/// Lifts an embedded scalar to an outer scalar.
///
/// # Crypto Safety
///
/// This can only be used whenver the embedded scalar field is **smaller** than the outer scalar
/// field.
#[inline]
pub fn lift_embedded_scalar<C>(scalar: &Scalar<C>) -> Fp<ConstraintField<C>>
where
    C: ProjectiveCurve,
{
    assert!(
        modulus_is_smaller::<C::ScalarField, ConstraintField<C>>(),
        "The modulus of the embedded scalar field is larger than that of the constraint field."
    );
    Fp(ConstraintField::<C>::from_le_bytes_mod_order(
        &scalar.0.into_repr().to_bytes_le(),
    ))
}

/// Elliptic Curve Scalar Element Variable
///
/// # Safety
///
/// This type can only be used whenever the embedded scalar field is **smaller** than the
/// outer scalar field.
#[derive(derivative::Derivative)]
#[derivative(Clone(bound = ""))]
pub struct ScalarVar<C, CV>(pub(crate) FpVar<ConstraintField<C>>, PhantomData<CV>)
where
    C: ProjectiveCurve,
    CV: CurveVar<C, ConstraintField<C>>;

impl<C, CV> ScalarVar<C, CV>
where
    C: ProjectiveCurve,
    CV: CurveVar<C, ConstraintField<C>>,
{
    /// Builds a new [`ScalarVar`] from a given `scalar`.
    #[inline]
    pub fn new(scalar: FpVar<ConstraintField<C>>) -> Self {
        Self(scalar, PhantomData)
    }
}

<<<<<<< HEAD
impl<C, CV> algebra::Group<Compiler<C>> for ScalarVar<C, CV>
where
    C: ProjectiveCurve,
    CV: CurveVar<C, ConstraintField<C>>,
{
    #[inline]
    fn add(&self, rhs: &Self, compiler: &mut Compiler<C>) -> Self {
        let _ = compiler;
        Self::new(self.as_ref() + rhs.as_ref())
    }
}

=======
>>>>>>> 6572219b
impl<C, CV> cmp::PartialEq<Self, Compiler<C>> for ScalarVar<C, CV>
where
    C: ProjectiveCurve,
    CV: CurveVar<C, ConstraintField<C>>,
{
    #[inline]
    fn eq(&self, rhs: &Self, compiler: &mut Compiler<C>) -> Boolean<ConstraintField<C>> {
        let _ = compiler;
        self.as_ref()
            .is_eq(rhs.as_ref())
            .expect("Equality checking is not allowed to fail.")
    }
}

impl<C, CV> Constant<Compiler<C>> for ScalarVar<C, CV>
where
    C: ProjectiveCurve,
    CV: CurveVar<C, ConstraintField<C>>,
{
    type Type = Scalar<C>;

    #[inline]
    fn new_constant(this: &Self::Type, compiler: &mut Compiler<C>) -> Self {
        Self::new(lift_embedded_scalar::<C>(this).as_constant(compiler))
    }
}

impl<C, CV> Variable<Public, Compiler<C>> for ScalarVar<C, CV>
where
    C: ProjectiveCurve,
    CV: CurveVar<C, ConstraintField<C>>,
{
    type Type = Scalar<C>;

    #[inline]
    fn new_known(this: &Self::Type, compiler: &mut Compiler<C>) -> Self {
        Self::new(lift_embedded_scalar::<C>(this).as_known::<Public, _>(compiler))
    }

    #[inline]
    fn new_unknown(compiler: &mut Compiler<C>) -> Self {
        Self::new(compiler.allocate_unknown::<Public, _>())
    }
}

impl<C, CV> Variable<Secret, Compiler<C>> for ScalarVar<C, CV>
where
    C: ProjectiveCurve,
    CV: CurveVar<C, ConstraintField<C>>,
{
    type Type = Scalar<C>;

    #[inline]
    fn new_known(this: &Self::Type, compiler: &mut Compiler<C>) -> Self {
        Self::new(lift_embedded_scalar::<C>(this).as_known::<Secret, _>(compiler))
    }

    #[inline]
    fn new_unknown(compiler: &mut Compiler<C>) -> Self {
        Self::new(compiler.allocate_unknown::<Secret, _>())
    }
}

impl<C, CV> AsRef<FpVar<ConstraintField<C>>> for ScalarVar<C, CV>
where
    C: ProjectiveCurve,
    CV: CurveVar<C, ConstraintField<C>>,
{
    #[inline]
    fn as_ref(&self) -> &FpVar<ConstraintField<C>> {
        &self.0
    }
}

/// Elliptic Curve Group Element
#[cfg_attr(
    feature = "serde",
    derive(Deserialize, Serialize),
    serde(
        bound(deserialize = "", serialize = ""),
        crate = "manta_util::serde",
        deny_unknown_fields,
        try_from = "Vec<u8>"
    )
)]
#[derive(derivative::Derivative)]
#[derivative(Clone, Copy, Debug, Default, Eq, Hash, PartialEq)]
pub struct Group<C>(
    /// Affine Point Representation
    #[cfg_attr(
        feature = "serde",
        serde(serialize_with = "serialize_group_element::<C, _>")
    )]
    pub C::Affine,
)
where
    C: ProjectiveCurve;

impl<C> ToConstraintField<ConstraintField<C>> for Group<C>
where
    C: ProjectiveCurve,
    C::Affine: ToConstraintField<ConstraintField<C>>,
{
    #[inline]
    fn to_field_elements(&self) -> Option<Vec<ConstraintField<C>>> {
        self.0.to_field_elements()
    }
}

impl<C, P> Input<P> for Group<C>
where
    C: ProjectiveCurve,
    C::Affine: ToConstraintField<ConstraintField<C>>,
    P: ProofSystem + ?Sized,
    P::Input: Extend<ConstraintField<C>>,
{
    #[inline]
    fn extend(&self, input: &mut P::Input) {
        if let Some(elements) = self.to_field_elements() {
            input.extend(elements);
        }
    }
}

impl<C> codec::Decode for Group<C>
where
    C: ProjectiveCurve,
{
    type Error = SerializationError;

    #[inline]
    fn decode<R>(reader: R) -> Result<Self, codec::DecodeError<R::Error, Self::Error>>
    where
        R: codec::Read,
    {
        let mut reader = ArkReader::new(reader);
        match CanonicalDeserialize::deserialize(&mut reader) {
            Ok(value) => reader
                .finish()
                .map(move |_| Self(value))
                .map_err(codec::DecodeError::Read),
            Err(err) => Err(codec::DecodeError::Decode(err)),
        }
    }
}

impl<C> codec::Encode for Group<C>
where
    C: ProjectiveCurve,
{
    #[inline]
    fn encode<W>(&self, writer: W) -> Result<(), W::Error>
    where
        W: codec::Write,
    {
        let mut writer = ArkWriter::new(writer);
        let _ = self.0.serialize(&mut writer);
        writer.finish().map(|_| ())
    }
}

impl<C> cmp::PartialEq<Self> for Group<C>
where
    C: ProjectiveCurve,
{
    #[inline]
    fn eq(&self, rhs: &Self, _: &mut ()) -> bool {
        PartialEq::eq(self, rhs)
    }
}

impl<C> AsBytes for Group<C>
where
    C: ProjectiveCurve,
{
    #[inline]
    fn as_bytes(&self) -> Vec<u8> {
        affine_point_as_bytes::<C>(&self.0)
    }
}

impl<C> algebra::Group for Group<C>
where
    C: ProjectiveCurve,
{
    #[inline]
    fn add(&self, rhs: &Self, _: &mut ()) -> Self {
        Self(self.0 + rhs.0)
    }
}

impl<C> algebra::ScalarMul<Scalar<C>> for Group<C>
where
    C: ProjectiveCurve,
{
    type Output = Self;

    #[inline]
    fn scalar_mul(&self, scalar: &Scalar<C>, _: &mut ()) -> Self::Output {
        Self(self.0.into_projective().mul(scalar.0.into_repr()).into())
    }
}

/// Discrete Logarithm Hardness
///
/// We assume that the DL problem is hard for all `arkworks` implementations of elliptic curves.
impl<C> algebra::security::DiscreteLogarithmHardness for Group<C> where C: ProjectiveCurve {}

/// Computational Diffie-Hellman Hardness
///
/// We assume that the CDH problem is hard for all `arkworks` implementations of elliptic curves.
impl<C> algebra::security::ComputationalDiffieHellmanHardness for Group<C> where C: ProjectiveCurve {}

impl<C> Sample for Group<C>
where
    C: ProjectiveCurve,
{
    #[inline]
    fn sample<R>(_: (), rng: &mut R) -> Self
    where
        R: RngCore + ?Sized,
    {
        Self(C::rand(rng).into())
    }
}

impl<C> TryFrom<Vec<u8>> for Group<C>
where
    C: ProjectiveCurve,
{
    type Error = SerializationError;

    #[inline]
    fn try_from(bytes: Vec<u8>) -> Result<Self, Self::Error> {
        CanonicalDeserialize::deserialize(&mut bytes.as_slice()).map(Self)
    }
}

impl<C> ConditionalSelect for Group<C>
where
    C: ProjectiveCurve,
{
    #[inline]
    fn select(bit: &Bool<()>, true_value: &Self, false_value: &Self, compiler: &mut ()) -> Self {
        let _ = compiler;
        if *bit {
            *true_value
        } else {
            *false_value
        }
    }
}

impl<C> Zero for Group<C>
where
    C: ProjectiveCurve,
{
    type Verification = bool;

    #[inline]
    fn zero(compiler: &mut ()) -> Self {
        let _ = compiler;
        Self(C::Affine::zero())
    }

    #[inline]
    fn is_zero(&self, compiler: &mut ()) -> Self::Verification {
        let _ = compiler;
        C::Affine::is_zero(&self.0)
    }
}

/// Elliptic Curve Group Element Variable
#[derive(derivative::Derivative)]
#[derivative(Clone)]
pub struct GroupVar<C, CV>(pub CV, PhantomData<C>)
where
    C: ProjectiveCurve,
    CV: CurveVar<C, ConstraintField<C>>;

impl<C, CV> GroupVar<C, CV>
where
    C: ProjectiveCurve,
    CV: CurveVar<C, ConstraintField<C>>,
{
    /// Builds a new [`GroupVar`] from a given `point`.
    #[inline]
    fn new(point: CV) -> Self {
        Self(point, PhantomData)
    }
}

impl<C, CV> algebra::Group<Compiler<C>> for GroupVar<C, CV>
where
    C: ProjectiveCurve,
    CV: CurveVar<C, ConstraintField<C>>,
{
    #[inline]
    fn add(&self, rhs: &Self, compiler: &mut Compiler<C>) -> Self {
        let _ = compiler;
        let mut result = self.0.clone();
        result += &rhs.0;
        Self::new(result)
    }

    #[inline]
    fn double_assign(&mut self, compiler: &mut Compiler<C>) -> &mut Self {
        let _ = compiler;
        self.0
            .double_in_place()
            .expect("Doubling is not allowed to fail.");
        self
    }
}

impl<C, CV> algebra::ScalarMul<ScalarVar<C, CV>, Compiler<C>> for GroupVar<C, CV>
where
    C: ProjectiveCurve,
    CV: CurveVar<C, ConstraintField<C>>,
{
    type Output = Self;

    #[inline]
    fn scalar_mul(&self, scalar: &ScalarVar<C, CV>, compiler: &mut Compiler<C>) -> Self {
        let _ = compiler;
        Self::new(
            self.0
                .scalar_mul_le(
                    scalar
                        .as_ref()
                        .to_bits_le()
                        .expect("Bit decomposition is not allowed to fail.")
                        .iter(),
                )
                .expect("Scalar multiplication is not allowed to fail."),
        )
    }
}

/// Discrete Logarithm Hardness
///
/// We assume that the DL problem is hard for all `arkworks` implementations of elliptic curves.
impl<C, CV> algebra::security::DiscreteLogarithmHardness for GroupVar<C, CV>
where
    C: ProjectiveCurve,
    CV: CurveVar<C, ConstraintField<C>>,
{
}

/// Computational Diffie-Hellman Hardness
///
/// We assume that the CDH problem is hard for all `arkworks` implementations of elliptic curves.
impl<C, CV> algebra::security::ComputationalDiffieHellmanHardness for GroupVar<C, CV>
where
    C: ProjectiveCurve,
    CV: CurveVar<C, ConstraintField<C>>,
{
}

impl<C, CV> cmp::PartialEq<Self, Compiler<C>> for GroupVar<C, CV>
where
    C: ProjectiveCurve,
    CV: CurveVar<C, ConstraintField<C>>,
{
    #[inline]
    fn eq(&self, rhs: &Self, compiler: &mut Compiler<C>) -> Boolean<ConstraintField<C>> {
        let _ = compiler;
        self.0
            .is_eq(&rhs.0)
            .expect("Equality checking is not allowed to fail.")
    }
}

impl<C, CV> ConditionalSelect<Compiler<C>> for GroupVar<C, CV>
where
    C: ProjectiveCurve,
    CV: CurveVar<C, ConstraintField<C>>,
{
    #[inline]
    fn select(
        bit: &Bool<Compiler<C>>,
        true_value: &Self,
        false_value: &Self,
        compiler: &mut Compiler<C>,
    ) -> Self {
        let _ = compiler;
        Self::new(conditionally_select(bit, &true_value.0, &false_value.0))
    }
}

impl<C, CV> Zero<Compiler<C>> for GroupVar<C, CV>
where
    C: ProjectiveCurve,
    CV: CurveVar<C, ConstraintField<C>>,
{
    type Verification = Bool<Compiler<C>>;

    #[inline]
    fn zero(compiler: &mut Compiler<C>) -> Self {
        let _ = compiler;
        Self::new(CV::zero())
    }

    #[inline]
    fn is_zero(&self, compiler: &mut Compiler<C>) -> Self::Verification {
        let _ = compiler;
        self.0
            .is_zero()
            .expect("Comparison with zero is not allowed to fail.")
    }
}

impl<C, CV> Constant<Compiler<C>> for GroupVar<C, CV>
where
    C: ProjectiveCurve,
    CV: CurveVar<C, ConstraintField<C>>,
{
    type Type = Group<C>;

    #[inline]
    fn new_constant(this: &Self::Type, compiler: &mut Compiler<C>) -> Self {
        Self::new(
            CV::new_constant(
                ns!(compiler.as_ref(), "embedded curve point constant"),
                this.0,
            )
            .expect("Variable allocation is not allowed to fail."),
        )
    }
}

impl<C, CV> Variable<Public, Compiler<C>> for GroupVar<C, CV>
where
    C: ProjectiveCurve,
    CV: CurveVar<C, ConstraintField<C>>,
{
    type Type = Group<C>;

    #[inline]
    fn new_known(this: &Self::Type, compiler: &mut Compiler<C>) -> Self {
        Self::new(
            CV::new_input(
                ns!(compiler.as_ref(), "embedded curve point public input"),
                full(this.0),
            )
            .expect("Variable allocation is not allowed to fail."),
        )
    }

    #[inline]
    fn new_unknown(compiler: &mut Compiler<C>) -> Self {
        Self::new(
            CV::new_input(
                ns!(compiler.as_ref(), "embedded curve point public input"),
                empty::<C>,
            )
            .expect("Variable allocation is not allowed to fail."),
        )
    }
}

impl<C, CV> Variable<Secret, Compiler<C>> for GroupVar<C, CV>
where
    C: ProjectiveCurve,
    CV: CurveVar<C, ConstraintField<C>>,
{
    type Type = Group<C>;

    #[inline]
    fn new_known(this: &Self::Type, compiler: &mut Compiler<C>) -> Self {
        Self::new(
            CV::new_witness(
                ns!(compiler.as_ref(), "embedded curve point secret witness"),
                full(this.0),
            )
            .expect("Variable allocation is not allowed to fail."),
        )
    }

    #[inline]
    fn new_unknown(compiler: &mut Compiler<C>) -> Self {
        Self::new(
            CV::new_witness(
                ns!(compiler.as_ref(), "embedded curve point secret witness"),
                empty::<C>,
            )
            .expect("Variable allocation is not allowed to fail."),
        )
    }
}

impl<C, CV> FixedBaseScalarMul<ScalarVar<C, CV>, Compiler<C>> for GroupVar<C, CV>
where
    C: ProjectiveCurve,
    CV: CurveVar<C, ConstraintField<C>>,
{
    type Base = Group<C>;

    #[inline]
    fn fixed_base_scalar_mul<I>(
        precomputed_bases: I,
        scalar: &ScalarVar<C, CV>,
        compiler: &mut Compiler<C>,
    ) -> Self
    where
        I: IntoIterator,
        I::Item: Borrow<Self::Base>,
    {
        let _ = compiler;
        let mut result = CV::zero();
        let scalar_bits = scalar
            .as_ref()
            .to_bits_le()
            .expect("Bit decomposition is not allowed to fail.");
        for (bit, base) in scalar_bits.into_iter().zip(precomputed_bases.into_iter()) {
            result = bit
                .select(&(result.clone() + base.borrow().0.into()), &result)
                .expect("Conditional select is not allowed to fail. ");
        }
        Self::new(result)
    }
}

/// Testing Suite
#[cfg(test)]
mod test {
    use super::*;
    use crate::{
        algebra::{test::window_correctness, PrecomputedBaseTable, ScalarMul},
        arkworks::{
            algebra::scalar_bits, ed_on_bn254::EdwardsProjective as Bn254_Edwards,
            r1cs_std::groups::curves::twisted_edwards::AffineVar,
        },
        constraint::measure::Measure,
        eclair::bool::AssertEq,
        rand::OsRng,
    };

    /// Checks if the fixed base multiplcation is correct.
    #[test]
    fn fixed_base_mul_is_correct() {
        let mut cs = Compiler::<Bn254_Edwards>::for_proofs();
        let scalar = Scalar::<Bn254_Edwards>::gen(&mut OsRng);
        let base = Group::<Bn254_Edwards>::gen(&mut OsRng);
        const SCALAR_BITS: usize = scalar_bits::<Bn254_Edwards>();
        let precomputed_table = PrecomputedBaseTable::<_, SCALAR_BITS>::from_base(base, &mut ());
        let base_var = base.as_known::<Secret, GroupVar<Bn254_Edwards, AffineVar<_, _>>>(&mut cs);
        let scalar_var =
            scalar.as_known::<Secret, ScalarVar<Bn254_Edwards, AffineVar<_, _>>>(&mut cs);
        let ctr1 = cs.constraint_count();
        let expected = base_var.scalar_mul(&scalar_var, &mut cs);
        let ctr2 = cs.constraint_count();
        let actual = GroupVar::fixed_base_scalar_mul(precomputed_table, &scalar_var, &mut cs);
        let ctr3 = cs.constraint_count();
        cs.assert_eq(&expected, &actual);
        assert!(cs.is_satisfied());
        println!("variable base mul constraint: {:?}", ctr2 - ctr1);
        println!("fixed base mul constraint: {:?}", ctr3 - ctr2);
    }

    /// Checks if the windowed multiplication is correct in the native compiler.
    #[test]
    fn windowed_mul_is_correct() {
        window_correctness(
            4,
            &Scalar::<Bn254_Edwards>::gen(&mut OsRng),
            Group::<Bn254_Edwards>::gen(&mut OsRng),
            |scalar, _| scalar.0.into_repr().to_bits_be(),
            &mut (),
        );
    }
}<|MERGE_RESOLUTION|>--- conflicted
+++ resolved
@@ -161,21 +161,6 @@
     }
 }
 
-<<<<<<< HEAD
-impl<C, CV> algebra::Group<Compiler<C>> for ScalarVar<C, CV>
-where
-    C: ProjectiveCurve,
-    CV: CurveVar<C, ConstraintField<C>>,
-{
-    #[inline]
-    fn add(&self, rhs: &Self, compiler: &mut Compiler<C>) -> Self {
-        let _ = compiler;
-        Self::new(self.as_ref() + rhs.as_ref())
-    }
-}
-
-=======
->>>>>>> 6572219b
 impl<C, CV> cmp::PartialEq<Self, Compiler<C>> for ScalarVar<C, CV>
 where
     C: ProjectiveCurve,
