--- conflicted
+++ resolved
@@ -33,10 +33,6 @@
 pub mod key;
 pub mod merkle_tree;
 pub mod password;
-<<<<<<< HEAD
 pub mod permutation;
 pub mod rand;
-=======
-pub mod rand;
-pub mod signature;
->>>>>>> e8ea531c
+pub mod signature;