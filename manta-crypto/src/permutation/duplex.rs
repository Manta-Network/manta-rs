// Copyright 2019-2022 Manta Network.
// This file is part of manta-rs.
//
// manta-rs is free software: you can redistribute it and/or modify
// it under the terms of the GNU General Public License as published by
// the Free Software Foundation, either version 3 of the License, or
// (at your option) any later version.
//
// manta-rs is distributed in the hope that it will be useful,
// but WITHOUT ANY WARRANTY; without even the implied warranty of
// MERCHANTABILITY or FITNESS FOR A PARTICULAR PURPOSE.  See the
// GNU General Public License for more details.
//
// You should have received a copy of the GNU General Public License
// along with manta-rs.  If not, see <http://www.gnu.org/licenses/>.

//! Duplex Sponge Authenticated Encryption Scheme

// TODO: Add `Randomness` to the protocol by concatenating it to the plaintext on encryption and
//       dropping it on decryption.

use crate::{
    constraint::{HasInput, Input},
    eclair::{
        self,
        alloc::{mode::Public, Allocate, Allocator, Constant, Variable},
        bool::{Assert, AssertEq, Bool},
        ops::BitAnd,
        Has,
    },
    encryption::{
        CiphertextType, Decrypt, DecryptedPlaintextType, DecryptionKeyType, Encrypt,
        EncryptionKeyType, HeaderType, PlaintextType, RandomnessType,
    },
    permutation::{
        sponge::{Read, Sponge, Write},
        PseudorandomPermutation,
    },
    rand::{Rand, RngCore, Sample},
};
use alloc::vec::Vec;
use core::marker::PhantomData;
use manta_util::{
<<<<<<< HEAD
    codec::{self, Decode, DecodeError, Encode},
=======
    codec::{self, Encode},
>>>>>>> 2e237638
    iter::{BorrowIterator, Iterable},
};

#[cfg(feature = "serde")]
use manta_util::serde::{Deserialize, Serialize};

/// Duplex Sponge Encryption Types
pub trait Types<P, COM = ()>
where
    P: PseudorandomPermutation<COM>,
{
    /// Key Type
    ///
    /// The [`Duplexer`] implements symmetric encryption using this type as the encryption and
    /// decryption keys. To use asymmetric encryption, use [`Hybrid`] to wrap this encryption
    /// scheme.
    ///
    /// [`Hybrid`]: crate::encryption::hybrid::Hybrid
    type Key;

    /// Header Type
    type Header;

    /// Setup Block Type
    type SetupBlock: Write<P, COM, Output = ()>;

    /// Plaintext Block Type
    type PlaintextBlock: Write<P, COM, Output = Self::CiphertextBlock>;

    /// Plaintext Type
    type Plaintext: FromIterator<Self::PlaintextBlock> + BorrowIterator<Self::PlaintextBlock>;

    /// Ciphertext Block Type
    type CiphertextBlock: Write<P, COM, Output = Self::PlaintextBlock>;

    /// Ciphertext Type
    type Ciphertext: FromIterator<Self::CiphertextBlock> + BorrowIterator<Self::CiphertextBlock>;

    /// Authentication Tag Type
    type Tag: Read<P, COM>;
}

/// Duplex Sponge Initialization and Setup
pub trait Setup<P, COM = ()>: Types<P, COM>
where
    P: PseudorandomPermutation<COM>,
{
    /// Initializes the [`Sponge`] state for the beginning of the cipher.
    fn initialize(&self, compiler: &mut COM) -> P::Domain;

    /// Generates the starting input blocks for `key` and `header` data to be inserted into the
    /// cipher.
    fn setup(
        &self,
        key: &Self::Key,
        header: &Self::Header,
        compiler: &mut COM,
    ) -> Vec<Self::SetupBlock>;
}

/// Duplex Sponge Tag Verification
pub trait Verify<P, COM = ()>: Types<P, COM>
where
    P: PseudorandomPermutation<COM>,
{
    /// Tag Verification Type
    type Verification;

    /// Verifies that the `encryption_tag` returned by encryption matches the `decryption_tag`
    /// returned by decryption, returning a verification type.
    fn verify(
        &self,
        encryption_tag: &Self::Tag,
        decryption_tag: &Self::Tag,
        compiler: &mut COM,
    ) -> Self::Verification;
}

/// Ciphertext Payload
#[cfg_attr(
    feature = "serde",
    derive(Deserialize, Serialize),
    serde(crate = "manta_util::serde", deny_unknown_fields)
)]
#[derive(Clone, Copy, Debug, Default, Eq, Hash, PartialEq)]
pub struct Ciphertext<T, C> {
    /// Authentication Tag
    pub tag: T,

    /// Ciphertext Message
    pub message: C,
}

impl<T, C> Ciphertext<T, C> {
    /// Builds a new [`Ciphertext`] from `tag` and `message`.
    #[inline]
    pub fn new(tag: T, message: C) -> Self {
        Self { tag, message }
    }
}

impl<T, C, COM> eclair::cmp::PartialEq<Self, COM> for Ciphertext<T, C>
where
    COM: Has<bool>,
    Bool<COM>: BitAnd<Bool<COM>, COM, Output = Bool<COM>>,
    T: eclair::cmp::PartialEq<T, COM>,
    C: eclair::cmp::PartialEq<C, COM>,
{
    #[inline]
    fn eq(&self, rhs: &Self, compiler: &mut COM) -> Bool<COM> {
        self.tag
            .eq(&rhs.tag, compiler)
            .bitand(self.message.eq(&rhs.message, compiler), compiler)
    }

    #[inline]
    fn assert_equal(&self, rhs: &Self, compiler: &mut COM)
    where
        COM: Assert,
    {
        compiler.assert_eq(&self.tag, &rhs.tag);
        compiler.assert_eq(&self.message, &rhs.message);
    }
}

impl<T, C, COM> Variable<Public, COM> for Ciphertext<T, C>
where
    T: Variable<Public, COM>,
    C: Variable<Public, COM>,
{
    type Type = Ciphertext<T::Type, C::Type>;

    #[inline]
    fn new_unknown(compiler: &mut COM) -> Self {
        Self::new(compiler.allocate_unknown(), compiler.allocate_unknown())
    }

    #[inline]
    fn new_known(this: &Self::Type, compiler: &mut COM) -> Self {
        Self::new(this.tag.as_known(compiler), this.message.as_known(compiler))
    }
}

impl<T, C> Encode for Ciphertext<T, C>
where
    T: Encode,
    C: Encode,
{
    #[inline]
    fn encode<W>(&self, mut writer: W) -> Result<(), W::Error>
    where
        W: codec::Write,
    {
        self.tag.encode(&mut writer)?;
        self.message.encode(&mut writer)?;
        Ok(())
    }
}

impl<T, C, P> Input<P> for Ciphertext<T, C>
where
    P: HasInput<T> + HasInput<C> + ?Sized,
{
    #[inline]
    fn extend(&self, input: &mut P::Input) {
        P::extend(input, &self.tag);
        P::extend(input, &self.message);
    }
}

/// Duplex Sponge Authenticated Encryption Scheme
#[cfg_attr(
    feature = "serde",
    derive(Deserialize, Serialize),
    serde(crate = "manta_util::serde", deny_unknown_fields)
)]
#[derive(derivative::Derivative)]
#[derivative(Clone, Copy, Debug, Default, Eq, Hash, PartialEq)]
pub struct Duplexer<P, C, COM = ()>
where
    P: PseudorandomPermutation<COM>,
    C: Types<P, COM>,
{
    /// Permutation
    permutation: P,

    /// Duplex Configuration
    configuration: C,

    /// Type Parameter Marker
    __: PhantomData<COM>,
}

impl<P, C, COM> Duplexer<P, C, COM>
where
    P: PseudorandomPermutation<COM>,
    C: Types<P, COM>,
{
    /// Builds a new [`Duplexer`] authenticated encryption scheme from `permutation`, and
    /// `configuration`.
    #[inline]
    pub fn new(permutation: P, configuration: C) -> Self {
        Self {
            permutation,
            configuration,
            __: PhantomData,
        }
    }

    /// Prepares the duplex sponge by absorbing the `key` and `header`.
    #[inline]
    fn setup(&self, key: &C::Key, header: &C::Header, compiler: &mut COM) -> P::Domain
    where
        C: Setup<P, COM>,
    {
        let mut state = self.configuration.initialize(compiler);
        Sponge::new(&self.permutation, &mut state)
            .absorb_all::<_, _, ()>(&self.configuration.setup(key, header, compiler), compiler);
        state
    }

    /// Performs duplex encryption by absorbing the initial state with `key` and `header`, and
    /// then duplexing `plaintext`, outputting the encryption tag and the ciphertext blocks.
    #[inline]
    fn duplex_encryption(
        &self,
        key: &C::Key,
        header: &C::Header,
        plaintext: &C::Plaintext,
        compiler: &mut COM,
    ) -> (C::Tag, C::Ciphertext)
    where
        C: Setup<P, COM>,
    {
        let mut state = self.setup(key, header, compiler);
        let ciphertext =
            Sponge::new(&self.permutation, &mut state).absorb_all(plaintext.iter(), compiler);
        (C::Tag::read(&state, compiler), ciphertext)
    }

    /// Performs duplex decryption by absorbing the initial state with `key` and `header`, and
    /// then duplexing `ciphertext`, outputting the decryption tag and the plaintext blocks.
    #[inline]
    fn duplex_decryption(
        &self,
        key: &C::Key,
        header: &C::Header,
        ciphertext: &C::Ciphertext,
        compiler: &mut COM,
    ) -> (C::Tag, C::Plaintext)
    where
        C: Setup<P, COM>,
    {
        let mut state = self.setup(key, header, compiler);
        let plaintext =
            Sponge::new(&self.permutation, &mut state).absorb_all(ciphertext.iter(), compiler);
        (C::Tag::read(&state, compiler), plaintext)
    }
}

impl<P, C, COM> Constant<COM> for Duplexer<P, C, COM>
where
    P: PseudorandomPermutation<COM> + Constant<COM>,
    C: Types<P, COM> + Constant<COM>,
    P::Type: PseudorandomPermutation,
    C::Type: Types<P::Type>,
{
    type Type = Duplexer<P::Type, C::Type>;

    #[inline]
    fn new_constant(this: &Self::Type, compiler: &mut COM) -> Self {
        Self::new(
            this.permutation.as_constant(compiler),
            this.configuration.as_constant(compiler),
        )
    }
}

<<<<<<< HEAD
/// Duplexer Decode Error
#[derive(Clone, Copy, Debug, Eq, Hash, PartialEq)]
pub enum DuplexerDecodeError<P, C> {
    /// Permutation Error
    Permutation(P),

    /// Configuration Error
    Configuration(C),
}

impl<P, C> Decode for Duplexer<P, C>
where
    P: Decode + PseudorandomPermutation,
    C: Decode + Types<P>,
{
    type Error = DuplexerDecodeError<P::Error, C::Error>;

    #[inline]
    fn decode<R>(mut reader: R) -> Result<Self, DecodeError<R::Error, Self::Error>>
    where
        R: codec::Read,
    {
        Ok(Self::new(
            Decode::decode(&mut reader).map_err(|err| err.map_decode(Self::Error::Permutation))?,
            Decode::decode(&mut reader)
                .map_err(|err| err.map_decode(Self::Error::Configuration))?,
        ))
    }
}

impl<P, C> Encode for Duplexer<P, C>
where
    P: Encode + PseudorandomPermutation,
    C: Encode + Types<P>,
{
    #[inline]
    fn encode<W>(&self, mut writer: W) -> Result<(), W::Error>
    where
        W: codec::Write,
    {
        self.permutation.encode(&mut writer)?;
        self.configuration.encode(&mut writer)?;
        Ok(())
    }
}

impl<P, C, DP, DC> Sample<(DP, DC)> for Duplexer<P, C>
where
    P: PseudorandomPermutation + Sample<DP>,
    C: Types<P> + Sample<DC>,
=======
impl<P, C, DP, DC> Sample<(DP, DC)> for Duplexer<P, C>
where
    P: PseudorandomPermutation + Sample<DP>,
    C: Sample<DC> + Types<P>,
>>>>>>> 2e237638
{
    #[inline]
    fn sample<R>(distribution: (DP, DC), rng: &mut R) -> Self
    where
        R: RngCore + ?Sized,
    {
        Self::new(rng.sample(distribution.0), rng.sample(distribution.1))
    }
}

impl<P, C, COM> HeaderType for Duplexer<P, C, COM>
where
    P: PseudorandomPermutation<COM>,
    C: Types<P, COM>,
{
    type Header = C::Header;
}

impl<P, C, COM> CiphertextType for Duplexer<P, C, COM>
where
    P: PseudorandomPermutation<COM>,
    C: Types<P, COM>,
{
    type Ciphertext = Ciphertext<C::Tag, C::Ciphertext>;
}

impl<P, C, COM> EncryptionKeyType for Duplexer<P, C, COM>
where
    P: PseudorandomPermutation<COM>,
    C: Types<P, COM>,
{
    type EncryptionKey = C::Key;
}

impl<P, C, COM> DecryptionKeyType for Duplexer<P, C, COM>
where
    P: PseudorandomPermutation<COM>,
    C: Types<P, COM>,
{
    type DecryptionKey = C::Key;
}

impl<P, C, COM> PlaintextType for Duplexer<P, C, COM>
where
    P: PseudorandomPermutation<COM>,
    C: Types<P, COM>,
{
    type Plaintext = C::Plaintext;
}

impl<P, C, COM> RandomnessType for Duplexer<P, C, COM>
where
    P: PseudorandomPermutation<COM>,
    C: Types<P, COM>,
{
    /// Empty Randomness
    ///
    /// The current protocol does not support any private randomness injected with the plaintext,
    /// but may support it in the future.
    type Randomness = ();
}

impl<P, C, COM> DecryptedPlaintextType for Duplexer<P, C, COM>
where
    P: PseudorandomPermutation<COM>,
    C: Verify<P, COM>,
{
    type DecryptedPlaintext = (C::Verification, C::Plaintext);
}

impl<P, C, COM> Encrypt<COM> for Duplexer<P, C, COM>
where
    P: PseudorandomPermutation<COM>,
    C: Setup<P, COM>,
{
    #[inline]
    fn encrypt(
        &self,
        encryption_key: &Self::EncryptionKey,
        randomness: &Self::Randomness,
        header: &Self::Header,
        plaintext: &Self::Plaintext,
        compiler: &mut COM,
    ) -> Self::Ciphertext {
        let _ = randomness;
        /* FIXME:
        let (tag, ciphertext) = crate::constraint::measure::print_measurement(
            "DUPLEX ENCRYPT",
            |compiler| self.duplex_encryption(encryption_key, header, plaintext, compiler),
            compiler,
        );
        */
        let (tag, ciphertext) = self.duplex_encryption(encryption_key, header, plaintext, compiler);
        Ciphertext {
            tag,
            message: ciphertext,
        }
    }
}

impl<P, C, COM> Decrypt<COM> for Duplexer<P, C, COM>
where
    P: PseudorandomPermutation<COM>,
    C: Setup<P, COM> + Verify<P, COM>,
{
    #[inline]
    fn decrypt(
        &self,
        decryption_key: &Self::DecryptionKey,
        header: &Self::Header,
        ciphertext: &Self::Ciphertext,
        compiler: &mut COM,
    ) -> Self::DecryptedPlaintext {
        let (tag, plaintext) =
            self.duplex_decryption(decryption_key, header, &ciphertext.message, compiler);
        (
            self.configuration.verify(&ciphertext.tag, &tag, compiler),
            plaintext,
        )
    }
}<|MERGE_RESOLUTION|>--- conflicted
+++ resolved
@@ -41,11 +41,7 @@
 use alloc::vec::Vec;
 use core::marker::PhantomData;
 use manta_util::{
-<<<<<<< HEAD
     codec::{self, Decode, DecodeError, Encode},
-=======
-    codec::{self, Encode},
->>>>>>> 2e237638
     iter::{BorrowIterator, Iterable},
 };
 
@@ -324,7 +320,6 @@
     }
 }
 
-<<<<<<< HEAD
 /// Duplexer Decode Error
 #[derive(Clone, Copy, Debug, Eq, Hash, PartialEq)]
 pub enum DuplexerDecodeError<P, C> {
@@ -374,13 +369,7 @@
 impl<P, C, DP, DC> Sample<(DP, DC)> for Duplexer<P, C>
 where
     P: PseudorandomPermutation + Sample<DP>,
-    C: Types<P> + Sample<DC>,
-=======
-impl<P, C, DP, DC> Sample<(DP, DC)> for Duplexer<P, C>
-where
-    P: PseudorandomPermutation + Sample<DP>,
     C: Sample<DC> + Types<P>,
->>>>>>> 2e237638
 {
     #[inline]
     fn sample<R>(distribution: (DP, DC), rng: &mut R) -> Self
