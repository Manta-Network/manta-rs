--- conflicted
+++ resolved
@@ -21,10 +21,6 @@
     ops::Not,
     Has,
 };
-<<<<<<< HEAD
-use core::cmp;
-=======
->>>>>>> aef233ce
 
 /// Partial Equivalence Relations
 pub trait PartialEq<Rhs, COM = ()>
@@ -60,11 +56,7 @@
     }
 }
 
-<<<<<<< HEAD
-/*
-=======
 /* TODO:
->>>>>>> aef233ce
 impl<T, Rhs> PartialEq<Rhs> for T
 where
     T: cmp::PartialEq<Rhs>,
@@ -88,10 +80,6 @@
 {
 }
 
-<<<<<<< HEAD
-/*
-=======
 /* TODO:
->>>>>>> aef233ce
 impl<T> Eq for T where T: cmp::Eq {}
 */