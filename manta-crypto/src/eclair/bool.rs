// Copyright 2019-2022 Manta Network.
// This file is part of manta-rs.
//
// manta-rs is free software: you can redistribute it and/or modify
// it under the terms of the GNU General Public License as published by
// the Free Software Foundation, either version 3 of the License, or
// (at your option) any later version.
//
// manta-rs is distributed in the hope that it will be useful,
// but WITHOUT ANY WARRANTY; without even the implied warranty of
// MERCHANTABILITY or FITNESS FOR A PARTICULAR PURPOSE.  See the
// GNU General Public License for more details.
//
// You should have received a copy of the GNU General Public License
// along with manta-rs.  If not, see <http://www.gnu.org/licenses/>.

//! Structures over Booleans
//!
//! For many of the standard Rust operations we need access to some simulation of the primitive
//! types. In this module, we define the access interfaces needed to simulate the [`bool`] type with
//! [`Bool`].

use crate::eclair::{cmp::PartialEq, Has, Type};

/// Boolean Type Inside of the Compiler
pub type Bool<COM = ()> = Type<COM, bool>;

/// Assertion
pub trait Assert: Has<bool> {
    /// Asserts that `bit` reduces to `true`.
    fn assert(&mut self, bit: &Bool<Self>);

    /// Asserts that all the items in the `iter` reduce to `true`.
    #[inline]
    fn assert_all<'b, I>(&mut self, iter: I)
    where
        Self: Assert,
        Bool<Self>: 'b,
        I: IntoIterator<Item = &'b Bool<Self>>,
    {
        iter.into_iter().for_each(move |b| self.assert(b));
    }
}

impl Assert for () {
    #[inline]
    fn assert(&mut self, bit: &bool) {
        assert!(bit)
    }
}

/// Equality Assertion
pub trait AssertEq: Assert {
    /// Asserts that `lhs` and `rhs` are equal.
    #[inline]
    fn assert_eq<T, Rhs>(&mut self, lhs: &T, rhs: &Rhs)
    where
        T: PartialEq<Rhs, Self>,
    {
        T::assert_equal(lhs, rhs, self);
    }

    /// Asserts that all the elements in `iter` are equal to some `base` element.
    #[inline]
    fn assert_all_eq_to_base<'t, T, Rhs, I>(&mut self, base: &'t T, iter: I)
    where
        T: PartialEq<Rhs, Self>,
        Rhs: 't,
        I: IntoIterator<Item = &'t Rhs>,
    {
        for item in iter {
            self.assert_eq(base, item);
        }
    }

    /// Asserts that all the elements in `iter` are equal.
    #[inline]
    fn assert_all_eq<'t, T, I>(&mut self, iter: I)
    where
        T: 't + PartialEq<T, Self>,
        I: IntoIterator<Item = &'t T>,
    {
        let mut iter = iter.into_iter();
        if let Some(base) = iter.next() {
            self.assert_all_eq_to_base(base, iter);
        }
    }
}

impl<COM> AssertEq for COM where COM: Assert {}

/// Conditional Selection
pub trait ConditionalSelect<COM = ()>: Sized
where
    COM: Has<bool> + ?Sized,
{
    /// Selects `true_value` when `bit == true` and `false_value` when `bit == false`.
    fn select(bit: &Bool<COM>, true_value: &Self, false_value: &Self, compiler: &mut COM) -> Self;
}

<<<<<<< HEAD
///
=======
/// Implements [`ConditionalSelect`] for the given `$type`.
>>>>>>> 2e237638
macro_rules! impl_conditional_select {
    ($($type:tt),* $(,)?) => {
        $(
            impl ConditionalSelect for $type {
                #[inline]
                fn select(bit: &Bool, true_value: &Self, false_value: &Self, _: &mut ()) -> Self {
                    if *bit {
                        true_value.clone()
                    } else {
                        false_value.clone()
                    }
                }
            }
        )*
    }
}

impl_conditional_select!(bool, u8, u16, u32, u64, u128, i8, i16, i32, i64, i128);

/// Conditional Swap
pub trait ConditionalSwap<COM = ()>: Sized
where
    COM: Has<bool> + ?Sized,
{
    /// Swaps `lhs` and `rhs` whenever `bit == true` and keeps them in the same order when `bit ==
    /// false`.
    fn swap(bit: &Bool<COM>, lhs: &Self, rhs: &Self, compiler: &mut COM) -> (Self, Self);
}<|MERGE_RESOLUTION|>--- conflicted
+++ resolved
@@ -98,11 +98,7 @@
     fn select(bit: &Bool<COM>, true_value: &Self, false_value: &Self, compiler: &mut COM) -> Self;
 }
 
-<<<<<<< HEAD
-///
-=======
 /// Implements [`ConditionalSelect`] for the given `$type`.
->>>>>>> 2e237638
 macro_rules! impl_conditional_select {
     ($($type:tt),* $(,)?) => {
         $(
