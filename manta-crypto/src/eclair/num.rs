// Copyright 2019-2022 Manta Network.
// This file is part of manta-rs.
//
// manta-rs is free software: you can redistribute it and/or modify
// it under the terms of the GNU General Public License as published by
// the Free Software Foundation, either version 3 of the License, or
// (at your option) any later version.
//
// manta-rs is distributed in the hope that it will be useful,
// but WITHOUT ANY WARRANTY; without even the implied warranty of
// MERCHANTABILITY or FITNESS FOR A PARTICULAR PURPOSE.  See the
// GNU General Public License for more details.
//
// You should have received a copy of the GNU General Public License
// along with manta-rs.  If not, see <http://www.gnu.org/licenses/>.

//! Numeric Types and Traits

use crate::eclair::{
<<<<<<< HEAD
    alloc::{mode::Secret, Allocate, Allocator, Var, Variable},
=======
    alloc::{Allocator, Variable},
>>>>>>> 2e237638
    bool::{Assert, Bool, ConditionalSelect, ConditionalSwap},
    cmp::PartialEq,
    ops::{Add, AddAssign, Mul, MulAssign, Not},
    Has,
};
use core::{borrow::Borrow, ops::Deref};

/// Additive Identity
pub trait Zero<COM = ()> {
    /// Verification Type
    type Verification;

    /// Returns the additive identity for `Self`.
    fn zero(compiler: &mut COM) -> Self;

    /// Returns a truthy value if `self` is equal to the additive identity.
    fn is_zero(&self, compiler: &mut COM) -> Self::Verification;
}

impl Zero for bool {
    type Verification = bool;

    #[inline]
    fn zero(_: &mut ()) -> Self {
        false
    }

    #[inline]
    fn is_zero(&self, _: &mut ()) -> Self::Verification {
        !(*self)
    }
}

/// Multiplicative Identity
pub trait One<COM = ()> {
    /// Verification Type
    type Verification;

    /// Returns the multiplicative identity for `Self`.
    fn one(compiler: &mut COM) -> Self;

    /// Returns a truthy value if `self` is equal to the multiplicative identity.
    fn is_one(&self, compiler: &mut COM) -> Self::Verification;
}

impl One for bool {
    type Verification = bool;

    #[inline]
    fn one(_: &mut ()) -> Self {
        true
    }

    #[inline]
    fn is_one(&self, _: &mut ()) -> Self::Verification {
        *self
    }
}

/// Defines an implementation for [`Zero`] and [`One`] for integers.
macro_rules! define_zero_one {
    ($($type:tt),* $(,)?) => {
        $(
            impl Zero for $type {
                type Verification = bool;

                #[inline]
                fn zero(_: &mut ()) -> Self {
                    0
                }

                #[inline]
                fn is_zero(&self, compiler: &mut ()) -> Self::Verification {
                    *self == Self::zero(compiler)
                }
            }

            impl One for $type {
                type Verification = bool;

                #[inline]
                fn one(_: &mut ()) -> Self {
                    1
                }

                #[inline]
                fn is_one(&self, compiler: &mut ()) -> Self::Verification {
                    *self == Self::one(compiler)
                }
            }
        )*
    }
}

define_zero_one!(u8, u16, u32, u64, u128, i8, i16, i32, i64, i128);

/// Within-Bit-Range Assertion
///
/// # Restrictions
///
/// This `trait` assumes that `BITS > 0` and does not currently support `BITS = 0`. In this case
/// we would have an assertion that `x < 2^0 = 1` which is just that `x = 0` in most systems. For
/// this usecase, the [`Zero`] `trait` should be considered instead.
pub trait AssertWithinBitRange<T, const BITS: usize> {
    /// Asserts that `value` is smaller than `2^BITS`.
    fn assert_within_range(&mut self, value: &T);
}

/// Unsigned Integer
#[derive(Clone, Copy, Debug, Default, Eq, Hash, Ord, PartialEq, PartialOrd)]
pub struct UnsignedInteger<T, const BITS: usize>(T);

impl<T, const BITS: usize> UnsignedInteger<T, BITS> {
    /// Builds a new [`UnsignedInteger`] over `value` asserting that it does not exceed `BITS`-many
    /// bits. See [`new_unchecked`](Self::new_unchecked) for an unchecked constructor for
    /// [`UnsignedInteger`].
    #[inline]
    pub fn new<COM>(value: T, compiler: &mut COM) -> Self
    where
        COM: AssertWithinBitRange<T, BITS>,
    {
        compiler.assert_within_range(&value);
        Self::new_unchecked(value)
    }

    /// Builds a new [`UnsignedInteger`] over `value` **without** asserting that it does not exceed
    /// `BITS`-many bits. See [`new`](Self::new) for a checked constructor for [`UnsignedInteger`].
    #[inline]
    pub fn new_unchecked(value: T) -> Self {
        Self(value)
    }

    /// Consumes `self` returning the underlying value.
    #[inline]
    pub fn into_inner(self) -> T {
        self.0
    }

    /// Mutates the underlying value of `self` with `f`, asserting that after mutation the value is
    /// still within the `BITS` range. See [`mutate_unchecked`](Self::mutate_unchecked) for an
    /// unchecked mutation method.
    #[inline]
    pub fn mutate<F, U, COM>(&mut self, f: F, compiler: &mut COM) -> U
    where
        COM: AssertWithinBitRange<T, BITS>,
        F: FnOnce(&mut T, &mut COM) -> U,
    {
        let output = f(&mut self.0, compiler);
        compiler.assert_within_range(&self.0);
        output
    }

    /// Mutates the underlying value of `self` with `f` **without** asserting that after mutation
    /// the value is still within the `BITS` range. See [`mutate`](Self::mutate) for a checked
    /// mutation method.
    #[inline]
    pub fn mutate_unchecked<F, U>(&mut self, f: F) -> U
    where
        F: FnOnce(&mut T) -> U,
    {
        f(&mut self.0)
    }
}

impl<T, const BITS: usize> AsRef<T> for UnsignedInteger<T, BITS> {
    #[inline]
    fn as_ref(&self) -> &T {
        &self.0
    }
}

impl<T, const BITS: usize> Borrow<T> for UnsignedInteger<T, BITS> {
    #[inline]
    fn borrow(&self) -> &T {
        &self.0
    }
}

impl<T, const BITS: usize> Deref for UnsignedInteger<T, BITS> {
    type Target = T;

    #[inline]
    fn deref(&self) -> &T {
        &self.0
    }
}

impl<T, COM, const BITS: usize> Add<Self, COM> for UnsignedInteger<T, BITS>
where
    T: Add<T, COM>,
    COM: AssertWithinBitRange<T::Output, BITS>,
{
    type Output = UnsignedInteger<T::Output, BITS>;

    #[inline]
    fn add(self, rhs: Self, compiler: &mut COM) -> Self::Output {
        Self::Output::new(self.0.add(rhs.0, compiler), compiler)
    }
}

impl<T, COM, const BITS: usize> AddAssign<Self, COM> for UnsignedInteger<T, BITS>
where
    COM: AssertWithinBitRange<T, BITS>,
    T: AddAssign<T, COM>,
{
    #[inline]
    fn add_assign(&mut self, rhs: Self, compiler: &mut COM) {
        self.mutate(|lhs, compiler| lhs.add_assign(rhs.0, compiler), compiler);
    }
}

impl<T, COM, const BITS: usize> Mul<Self, COM> for UnsignedInteger<T, BITS>
where
    T: Mul<T, COM>,
    COM: AssertWithinBitRange<T::Output, BITS>,
{
    type Output = UnsignedInteger<T::Output, BITS>;

    #[inline]
    fn mul(self, rhs: Self, compiler: &mut COM) -> Self::Output {
        Self::Output::new(self.0.mul(rhs.0, compiler), compiler)
    }
}

impl<T, COM, const BITS: usize> MulAssign<Self, COM> for UnsignedInteger<T, BITS>
where
    T: MulAssign<T, COM>,
    COM: AssertWithinBitRange<T, BITS>,
{
    #[inline]
    fn mul_assign(&mut self, rhs: Self, compiler: &mut COM) {
        self.mutate(|lhs, compiler| lhs.mul_assign(rhs.0, compiler), compiler);
    }
}

impl<T, const BITS: usize, COM> AssertWithinBitRange<UnsignedInteger<T, BITS>, BITS> for COM
where
    COM: AssertWithinBitRange<T, BITS>,
{
    #[inline]
    fn assert_within_range(&mut self, value: &UnsignedInteger<T, BITS>) {
        self.assert_within_range(&value.0)
    }
}

impl<T, const BITS: usize, COM> Zero<COM> for UnsignedInteger<T, BITS>
where
    T: Zero<COM>,
{
    type Verification = T::Verification;

    #[inline]
    fn zero(compiler: &mut COM) -> Self {
        Self::new_unchecked(T::zero(compiler))
    }

    #[inline]
    fn is_zero(&self, compiler: &mut COM) -> Self::Verification {
        self.0.is_zero(compiler)
    }
}

impl<T, const BITS: usize, COM> One<COM> for UnsignedInteger<T, BITS>
where
    T: One<COM>,
{
    type Verification = T::Verification;

    #[inline]
    fn one(compiler: &mut COM) -> Self {
        Self::new_unchecked(T::one(compiler))
    }

    #[inline]
    fn is_one(&self, compiler: &mut COM) -> Self::Verification {
        self.0.is_one(compiler)
    }
}

impl<T, const BITS: usize, COM> PartialEq<Self, COM> for UnsignedInteger<T, BITS>
where
    COM: Has<bool>,
    T: PartialEq<T, COM>,
{
    #[inline]
    fn eq(&self, rhs: &Self, compiler: &mut COM) -> Bool<COM> {
        self.0.eq(&rhs.0, compiler)
    }

    #[inline]
    fn ne(&self, rhs: &Self, compiler: &mut COM) -> Bool<COM>
    where
        Bool<COM>: Not<COM, Output = Bool<COM>>,
    {
        self.0.ne(&rhs.0, compiler)
    }

    #[inline]
    fn assert_equal(&self, rhs: &Self, compiler: &mut COM)
    where
        COM: Assert,
    {
        self.0.assert_equal(&rhs.0, compiler)
    }
}

impl<T, const BITS: usize, COM> ConditionalSelect<COM> for UnsignedInteger<T, BITS>
where
    COM: Has<bool>,
    T: ConditionalSelect<COM>,
{
    #[inline]
    fn select(bit: &Bool<COM>, true_value: &Self, false_value: &Self, compiler: &mut COM) -> Self {
        Self::new_unchecked(T::select(bit, &true_value.0, &false_value.0, compiler))
    }
}

impl<T, const BITS: usize, COM> ConditionalSwap<COM> for UnsignedInteger<T, BITS>
where
    COM: Has<bool>,
    T: ConditionalSwap<COM>,
{
    #[inline]
    fn swap(bit: &Bool<COM>, lhs: &Self, rhs: &Self, compiler: &mut COM) -> (Self, Self) {
        let (lhs, rhs) = T::swap(bit, &lhs.0, &rhs.0, compiler);
        (Self::new_unchecked(lhs), Self::new_unchecked(rhs))
    }
}

/// Defines [`UnsignedInteger`] types for the given number of `$bits`.
macro_rules! define_uint {
    ($($name:ident, $bits:expr),* $(,)?) => {
        $(
            #[doc = "Unsigned Integer Type with"]
            #[doc = stringify!($bits)]
            #[doc = "Bits"]
            pub type $name<T> = UnsignedInteger<T, $bits>;
        )*
    }
}

define_uint!(
    U8, 8, U9, 9, U10, 10, U11, 11, U12, 12, U13, 13, U14, 14, U15, 15, U16, 16, U32, 32, U64, 64,
    U65, 65, U66, 66, U67, 67, U68, 68, U69, 69, U70, 70, U80, 80, U90, 90, U100, 100, U110, 100,
    U111, 111, U112, 112, U113, 113, U114, 114, U115, 115, U116, 116, U117, 117, U118, 118, U119,
    119, U120, 120, U121, 121, U122, 122, U123, 123, U124, 124, U125, 125, U126, 126, U127, 127,
    U128, 128, U129, 129, U130, 130, U131, 131, U132, 132, U133, 133, U134, 134, U135, 135, U136,
    136, U137, 137, U138, 138, U139, 139, U140, 140, U150, 150, U160, 160, U170, 170, U180, 180,
    U190, 190, U200, 200, U210, 210, U220, 220, U230, 230, U240, 240, U250, 250, U251, 251, U252,
    252, U253, 253, U254, 254, U255, 255, U256, 256,
);

/// Defines [`Variable`] allocation implementation for [`UnsignedInteger`] whenever it has a native
/// Rust counterpart.
macro_rules! define_uint_allocation {
    ($($type:tt, $bits:expr),* $(,)?) => {
        $(
            impl<T, M, COM> Variable<M, COM> for UnsignedInteger<T, $bits>
            where
                COM: AssertWithinBitRange<T, $bits>,
                T: Variable<M, COM>,
                T::Type: From<$type>,
            {
                type Type = $type;

                #[inline]
                fn new_unknown(compiler: &mut COM) -> Self {
                    Self::new(compiler.allocate_unknown(), compiler)
                }

                #[inline]
                fn new_known(this: &Self::Type, compiler: &mut COM) -> Self {
                    Self::new(compiler.allocate_known(&(*this).into()), compiler)
                }
            }
        )*
    };
}

<<<<<<< HEAD
define_uint_allocation!(u8, 8, u16, 16, u32, 32, u64, 64, u128, 128);

/// Reduction
pub trait Reduce<COM = ()> {
    /// Reduction Proof
    type Proof;

    /// Reduction Target
    type Target;

    ///
    fn assert_reduction(&self, proof: &Self::Proof, target: &Self::Target, compiler: &mut COM);
}

///
pub struct Reduction<T, COM = ()>
where
    T: Reduce<COM>,
{
    ///
    value: T,

    ///
    proof: T::Proof,

    ///
    target: T::Target,
}

impl<T, COM> Reduction<T, COM>
where
    T: Reduce<COM>,
{
    ///
    #[inline]
    fn new_unchecked(value: T, proof: T::Proof, target: T::Target) -> Self {
        Self {
            value,
            proof,
            target,
        }
    }

    ///
    #[inline]
    pub fn new(value: T, proof: T::Proof, target: T::Target, compiler: &mut COM) -> Self {
        value.assert_reduction(&proof, &target, compiler);
        Self::new_unchecked(value, proof, target)
    }
}

impl<T, COM> AsRef<T::Target> for Reduction<T, COM>
where
    T: Reduce<COM>,
{
    #[inline]
    fn as_ref(&self) -> &T::Target {
        &self.target
    }
}

impl<T, COM> Variable<Secret, COM> for Reduction<T, COM>
where
    T: Reduce<COM> + Variable<Secret, COM>,
    T::Proof: Variable<Secret, COM>,
    T::Target: Variable<Secret, COM>,
    T::Type: Reduce<Proof = Var<T::Proof, Secret, COM>, Target = Var<T::Target, Secret, COM>>,
{
    type Type = Reduction<T::Type>;

    #[inline]
    fn new_unknown(compiler: &mut COM) -> Self {
        Self::new(
            compiler.allocate_unknown(),
            compiler.allocate_unknown(),
            compiler.allocate_unknown(),
            compiler,
        )
    }

    #[inline]
    fn new_known(this: &Self::Type, compiler: &mut COM) -> Self {
        Self::new(
            this.value.as_known(compiler),
            this.proof.as_known(compiler),
            this.target.as_known(compiler),
            compiler,
        )
    }
}
=======
define_uint_allocation!(u8, 8, u16, 16, u32, 32, u64, 64, u128, 128);
>>>>>>> 2e237638
<|MERGE_RESOLUTION|>--- conflicted
+++ resolved
@@ -17,11 +17,7 @@
 //! Numeric Types and Traits
 
 use crate::eclair::{
-<<<<<<< HEAD
-    alloc::{mode::Secret, Allocate, Allocator, Var, Variable},
-=======
     alloc::{Allocator, Variable},
->>>>>>> 2e237638
     bool::{Assert, Bool, ConditionalSelect, ConditionalSwap},
     cmp::PartialEq,
     ops::{Add, AddAssign, Mul, MulAssign, Not},
@@ -401,97 +397,4 @@
     };
 }
 
-<<<<<<< HEAD
-define_uint_allocation!(u8, 8, u16, 16, u32, 32, u64, 64, u128, 128);
-
-/// Reduction
-pub trait Reduce<COM = ()> {
-    /// Reduction Proof
-    type Proof;
-
-    /// Reduction Target
-    type Target;
-
-    ///
-    fn assert_reduction(&self, proof: &Self::Proof, target: &Self::Target, compiler: &mut COM);
-}
-
-///
-pub struct Reduction<T, COM = ()>
-where
-    T: Reduce<COM>,
-{
-    ///
-    value: T,
-
-    ///
-    proof: T::Proof,
-
-    ///
-    target: T::Target,
-}
-
-impl<T, COM> Reduction<T, COM>
-where
-    T: Reduce<COM>,
-{
-    ///
-    #[inline]
-    fn new_unchecked(value: T, proof: T::Proof, target: T::Target) -> Self {
-        Self {
-            value,
-            proof,
-            target,
-        }
-    }
-
-    ///
-    #[inline]
-    pub fn new(value: T, proof: T::Proof, target: T::Target, compiler: &mut COM) -> Self {
-        value.assert_reduction(&proof, &target, compiler);
-        Self::new_unchecked(value, proof, target)
-    }
-}
-
-impl<T, COM> AsRef<T::Target> for Reduction<T, COM>
-where
-    T: Reduce<COM>,
-{
-    #[inline]
-    fn as_ref(&self) -> &T::Target {
-        &self.target
-    }
-}
-
-impl<T, COM> Variable<Secret, COM> for Reduction<T, COM>
-where
-    T: Reduce<COM> + Variable<Secret, COM>,
-    T::Proof: Variable<Secret, COM>,
-    T::Target: Variable<Secret, COM>,
-    T::Type: Reduce<Proof = Var<T::Proof, Secret, COM>, Target = Var<T::Target, Secret, COM>>,
-{
-    type Type = Reduction<T::Type>;
-
-    #[inline]
-    fn new_unknown(compiler: &mut COM) -> Self {
-        Self::new(
-            compiler.allocate_unknown(),
-            compiler.allocate_unknown(),
-            compiler.allocate_unknown(),
-            compiler,
-        )
-    }
-
-    #[inline]
-    fn new_known(this: &Self::Type, compiler: &mut COM) -> Self {
-        Self::new(
-            this.value.as_known(compiler),
-            this.proof.as_known(compiler),
-            this.target.as_known(compiler),
-            compiler,
-        )
-    }
-}
-=======
-define_uint_allocation!(u8, 8, u16, 16, u32, 32, u64, 64, u128, 128);
->>>>>>> 2e237638
+define_uint_allocation!(u8, 8, u16, 16, u32, 32, u64, 64, u128, 128);