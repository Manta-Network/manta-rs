--- conflicted
+++ resolved
@@ -35,9 +35,7 @@
 ]
 
 # Dalek Cryptography Backend
-dalek = [
-    "ed25519-dalek",
-]
+dalek = ["ed25519-dalek"]
 
 # Enable `getrandom` Entropy Source
 getrandom = ["rand_core/getrandom"]
@@ -50,7 +48,6 @@
 ]
 
 # Standard Library
-<<<<<<< HEAD
 std = [
     "ark-ec?/std",
     "ark-ff?/std",
@@ -59,10 +56,8 @@
     "ark-serialize?/std",
     "manta-util/std",
     "rand?/std",
+    "rand_chacha?/std",
 ]
-=======
-std = ["manta-util/std", "rand_chacha?/std"]
->>>>>>> 0e5b93ed
 
 # Testing Frameworks
 test = []
