[package]
name = "manta-crypto"
version = "0.5.4"
edition = "2021"
authors = ["Manta Network <contact@manta.network>"]
readme = "README.md"
license-file = "LICENSE"
repository = "https://github.com/Manta-Network/manta-rs"
homepage = "https://github.com/Manta-Network"
documentation = "https://github.com/Manta-Network/manta-rs"
categories = [""]
keywords = [""]
description = "Cryptographic Primitives and Interfaces for Manta."
publish = false

[package.metadata.docs.rs]
# To build locally:
# RUSTDOCFLAGS="--cfg doc_cfg" cargo +nightly doc --all-features --open
all-features = true
rustdoc-args = ["--cfg", "doc_cfg"]

[badges]
is-it-maintained-issue-resolution = { repository = "Manta-Network/manta-rs" }
is-it-maintained-open-issues = { repository = "Manta-Network/manta-rs" }
maintenance = { status = "actively-developed" }

[features]
# Arkworks Backend
arkworks = [
    "ark-ec",
    "ark-ff",
    "ark-r1cs-std",
    "ark-relations",
    "ark-serialize",
]

# Dalek Cryptography Backend
dalek = ["ed25519-dalek"]

# Enable `getrandom` Entropy Source
getrandom = ["rand_core/getrandom"]

# Serde Serialization
serde = [
    "ed25519-dalek?/serde",
    "manta-util/serde-alloc",
    "manta-util/serde-array",
    "rand_chacha?/serde1",
]

# Standard Library
std = [
<<<<<<< HEAD
    "ark-ec?/std",
=======
    "ark-bls12-381?/std",
    "ark-bn254?/std",
    "ark-ec?/std",
    "ark-ed-on-bls12-381?/std",
    "ark-ed-on-bn254?/std",
>>>>>>> d653f878
    "ark-ff?/std",
    "ark-r1cs-std?/std",
    "ark-relations?/std",
    "ark-serialize?/std",
    "manta-util/std",
<<<<<<< HEAD
    "rand?/std",
=======
>>>>>>> d653f878
    "rand_chacha?/std",
]

# Testing Frameworks
test = []

[dependencies]
ark-bls12-381 = { version = "0.3.0", optional = true, default-features = false, features = ["curve"] }
ark-bn254 = { version = "0.3.0", optional = true, default-features = false, features = ["curve"] }
ark-ec = { version = "0.3.0", optional = true, default-features = false }
ark-ed-on-bls12-381 = { version = "0.3.0", optional = true, default-features = false, features = ["r1cs"] }
ark-ed-on-bn254 = { version = "0.3.0", optional = true, default-features = false, features = ["r1cs"] }
ark-ff = { version = "0.3.0", optional = true, default-features = false }
ark-r1cs-std = { version = "0.3.1", optional = true, default-features = false }
ark-relations = { version = "0.3.0", optional = true, default-features = false }
ark-serialize = { version = "0.3.0", optional = true, default-features = false, features = ["derive"] }
derivative = { version = "2.2.0", default-features = false, features = ["use_core"] }
ed25519-dalek = { version = "1.0.1", optional = true, default-features = false, features = ["u64_backend"] }
manta-util = { path = "../manta-util", default-features = false, features = ["alloc"] }
rand = { version = "0.8.4", optional = true, default-features = false, features = ["alloc"] }
rand_chacha = { version = "0.3.1", optional = true, default-features = false }
rand_core = { version = "0.6.3", default-features = false }

[dev-dependencies]
manta-crypto = { path = ".", default-features = false, features = ["ark-bn254", "getrandom"] }<|MERGE_RESOLUTION|>--- conflicted
+++ resolved
@@ -50,24 +50,17 @@
 
 # Standard Library
 std = [
-<<<<<<< HEAD
-    "ark-ec?/std",
-=======
     "ark-bls12-381?/std",
     "ark-bn254?/std",
     "ark-ec?/std",
     "ark-ed-on-bls12-381?/std",
     "ark-ed-on-bn254?/std",
->>>>>>> d653f878
     "ark-ff?/std",
     "ark-r1cs-std?/std",
     "ark-relations?/std",
     "ark-serialize?/std",
     "manta-util/std",
-<<<<<<< HEAD
     "rand?/std",
-=======
->>>>>>> d653f878
     "rand_chacha?/std",
 ]
 
