--- conflicted
+++ resolved
@@ -10,11 +10,8 @@
 - [\#130](https://github.com/Manta-Network/manta-rs/pull/130) Add the sage script and the hardcoded tests for the security of mds matrix
 
 ### Changed
-<<<<<<< HEAD
 - [\#132](https://github.com/Manta-Network/manta-rs/pull/132) Simplify algebra APIs and removing ECC-specific design
-=======
 - [\#127](https://github.com/Manta-Network/manta-rs/pull/127) Remove the `CryptoRng` requirement from the `Sample` API
->>>>>>> 844204e0
 
 ### Deprecated
 
