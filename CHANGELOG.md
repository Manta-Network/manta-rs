--- conflicted
+++ resolved
@@ -5,11 +5,8 @@
 
 ## [Unreleased]
 ### Added
-<<<<<<< HEAD
 - [\#126](https://github.com/Manta-Network/manta-rs/pull/126) Add ECLAIR v0 scaffolding and deprecate old compiler patterns
-=======
 - [\#128](https://github.com/Manta-Network/manta-rs/pull/128) Add more parameter loading utilities
->>>>>>> df9b2f7f
 
 ### Changed
 
