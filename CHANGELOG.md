--- conflicted
+++ resolved
@@ -5,11 +5,8 @@
 
 ## [Unreleased]
 ### Added
-<<<<<<< HEAD
 - [\#130](https://github.com/Manta-Network/manta-rs/pull/130) Add the sage script and the hardcoded tests for the security of mds matrix
-=======
 - [\#128](https://github.com/Manta-Network/manta-rs/pull/128) Add more parameter loading utilities
->>>>>>> df9b2f7f
 
 ### Changed
 
