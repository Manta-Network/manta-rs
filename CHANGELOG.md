# Changelog
All notable changes to this project will be documented in this file.

The format is based on [Keep a Changelog](https://keepachangelog.com/en/1.0.0/), and this project adheres to [Semantic Versioning](https://semver.org/spec/v2.0.0.html).

## [Unreleased]
### Added
<<<<<<< HEAD
[\#141](https://github.com/Manta-Network/manta-rs/pull/141) Add `U128` type and range assertion trait to ECLAIR
=======
- [\#144](https://github.com/Manta-Network/manta-rs/pull/144) Add new release PR template for future releases

>>>>>>> 0d15651c
### Changed

### Deprecated

### Removed

### Fixed

### Security

## [0.5.2] - 2022-06-28
### Added
- [\#126](https://github.com/Manta-Network/manta-rs/pull/126) Add ECLAIR v0 scaffolding and deprecate old compiler patterns
- [\#128](https://github.com/Manta-Network/manta-rs/pull/128) Add more parameter loading utilities
- [\#130](https://github.com/Manta-Network/manta-rs/pull/130) Add the sage script and the hardcoded tests for the security of mds matrix
- [\#133](https://github.com/Manta-Network/manta-rs/pull/133) Add public input genenration to `Transfer`
- [\#136](https://github.com/Manta-Network/manta-rs/pull/136) Add pseudorandom permutation and sponge abstractions
- [\#134](https://github.com/Manta-Network/manta-rs/pull/134) Add signature scheme API and Schnorr signature implementaion

### Changed
- [\#132](https://github.com/Manta-Network/manta-rs/pull/132) Simplify algebra APIs and removing ECC-specific design
- [\#127](https://github.com/Manta-Network/manta-rs/pull/127) Remove the `CryptoRng` requirement from the `Sample` API

### Fixed
- [\#129](https://github.com/Manta-Network/manta-rs/pull/129) Reduce cost of signer key-search algorithm by adding dynamic pre-computation table

## [0.5.1] - 2022-06-17
### Added
- [\#90](https://github.com/Manta-Network/manta-rs/pull/90) Add Binary Compatibility Test for `manta-pay`
- [\#102](https://github.com/Manta-Network/manta-rs/pull/102) Add concrete parameters to `manta-parameters`
- [\#106](https://github.com/Manta-Network/manta-rs/pull/106) Add `load_parameter` as a library function

### Fixed
- [\#103](https://github.com/Manta-Network/manta-rs/pull/103) Remove download dependency from `manta-benchmark`

## [0.5.0] - 2022-06-09
### Added
- [\#93](https://github.com/Manta-Network/manta-rs/pull/93) Add Changelog and Update Contributing Guidelines

### Changed
- [\#86](https://github.com/Manta-Network/manta-rs/pull/86) Allow Wallet to Synchronize with Signer before talking to Ledger

### Fixed
- [\#94](https://github.com/Manta-Network/manta-rs/pull/94) Fix Tag-and-Release CI Pipeline

## [0.4.0] - 2022-06-08
### Added
- [\#68](https://github.com/Manta-Network/manta-rs/pull/68) Increase Likelihood of Low Probability Events in the Simulation
- [\#66](https://github.com/Manta-Network/manta-rs/pull/66) Add WASM Prover Benchmark
- [\#62](https://github.com/Manta-Network/manta-rs/pull/62) Add Recovery to the Simulation
- [\#57](https://github.com/Manta-Network/manta-rs/pull/57) Add Parameter Generation for Poseidon
- [\#53](https://github.com/Manta-Network/manta-rs/pull/53) Add `serde` implementaion to HD-KDF
- [\#48](https://github.com/Manta-Network/manta-rs/pull/48) Add Contribution Guidelines and Issue/PR Templates
- [\#34](https://github.com/Manta-Network/manta-rs/pull/34) Support Scalar Multiplication from Precomputed Table
- [\#3](https://github.com/Manta-Network/manta-rs/pull/3) Setup Initial Rust CI Pipeline

### Changed
- [\#64](https://github.com/Manta-Network/manta-rs/pull/64) Improve Synchronization Infrastructure
- [\#59](https://github.com/Manta-Network/manta-rs/pull/59) Improve Ledger API Flexibility and Encoding
- [\#58](https://github.com/Manta-Network/manta-rs/pull/58) Upgrade Simulation to an optional CLI
- [\#42](https://github.com/Manta-Network/manta-rs/pull/42) Convert back to `async` Wallet Interface for WASM

### Fixed
- [\#88](https://github.com/Manta-Network/manta-rs/pull/88) Downgrade Poseidon to fix Binary Incompatibility
- [\#38](https://github.com/Manta-Network/manta-rs/pull/38) Use Correct `AssetList` as `BalanceState` Implementation
- [\#33](https://github.com/Manta-Network/manta-rs/pull/33) Fix Receiving Key Encoding and Generalize Wallets

### Security
- [\#50](https://github.com/Manta-Network/manta-rs/pull/50) Remove Trapdoor from Circuit

[Unreleased]: https://github.com/Manta-Network/manta-rs/compare/v0.5.2...HEAD
[0.5.2]: https://github.com/Manta-Network/manta-rs/releases/tag/v0.5.2
[0.5.1]: https://github.com/Manta-Network/manta-rs/releases/tag/v0.5.1
[0.5.0]: https://github.com/Manta-Network/manta-rs/releases/tag/v0.5.0
[0.4.0]: https://github.com/Manta-Network/manta-rs/releases/tag/v0.4.0<|MERGE_RESOLUTION|>--- conflicted
+++ resolved
@@ -5,12 +5,9 @@
 
 ## [Unreleased]
 ### Added
-<<<<<<< HEAD
-[\#141](https://github.com/Manta-Network/manta-rs/pull/141) Add `U128` type and range assertion trait to ECLAIR
-=======
+- [\#141](https://github.com/Manta-Network/manta-rs/pull/141) Add `U128` type and range assertion trait to ECLAIR
 - [\#144](https://github.com/Manta-Network/manta-rs/pull/144) Add new release PR template for future releases
 
->>>>>>> 0d15651c
 ### Changed
 
 ### Deprecated
