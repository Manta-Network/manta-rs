# Changelog
All notable changes to this project will be documented in this file.

The format is based on [Keep a Changelog](https://keepachangelog.com/en/1.0.0/), and this project adheres to [Semantic Versioning](https://semver.org/spec/v2.0.0.html).

## [Unreleased]
### Added
- [\#126](https://github.com/Manta-Network/manta-rs/pull/126) Add ECLAIR v0 scaffolding and deprecate old compiler patterns
<<<<<<< HEAD
=======
- [\#128](https://github.com/Manta-Network/manta-rs/pull/128) Add more parameter loading utilities
- [\#130](https://github.com/Manta-Network/manta-rs/pull/130) Add the sage script and the hardcoded tests for the security of mds matrix
>>>>>>> 2871cda9

### Changed

### Deprecated

### Removed

### Fixed

### Security

## [0.5.1] - 2022-06-17
### Added
- [\#90](https://github.com/Manta-Network/manta-rs/pull/90) Add Binary Compatibility Test for `manta-pay`
- [\#102](https://github.com/Manta-Network/manta-rs/pull/102) Add concrete parameters to `manta-parameters`
- [\#106](https://github.com/Manta-Network/manta-rs/pull/106) Add `load_parameter` as a library function

### Fixed
- [\#103](https://github.com/Manta-Network/manta-rs/pull/103) Remove download dependency from `manta-benchmark`

## [0.5.0] - 2022-06-09
### Added
- [\#93](https://github.com/Manta-Network/manta-rs/pull/93) Add Changelog and Update Contributing Guidelines

### Changed
- [\#86](https://github.com/Manta-Network/manta-rs/pull/86) Allow Wallet to Synchronize with Signer before talking to Ledger

### Fixed
- [\#94](https://github.com/Manta-Network/manta-rs/pull/94) Fix Tag-and-Release CI Pipeline

## [0.4.0] - 2022-06-08
### Added
- [\#68](https://github.com/Manta-Network/manta-rs/pull/68) Increase Likelihood of Low Probability Events in the Simulation
- [\#66](https://github.com/Manta-Network/manta-rs/pull/66) Add WASM Prover Benchmark
- [\#62](https://github.com/Manta-Network/manta-rs/pull/62) Add Recovery to the Simulation
- [\#57](https://github.com/Manta-Network/manta-rs/pull/57) Add Parameter Generation for Poseidon
- [\#53](https://github.com/Manta-Network/manta-rs/pull/53) Add `serde` implementaion to HD-KDF
- [\#48](https://github.com/Manta-Network/manta-rs/pull/48) Add Contribution Guidelines and Issue/PR Templates
- [\#34](https://github.com/Manta-Network/manta-rs/pull/34) Support Scalar Multiplication from Precomputed Table
- [\#3](https://github.com/Manta-Network/manta-rs/pull/3) Setup Initial Rust CI Pipeline

### Changed
- [\#64](https://github.com/Manta-Network/manta-rs/pull/64) Improve Synchronization Infrastructure
- [\#59](https://github.com/Manta-Network/manta-rs/pull/59) Improve Ledger API Flexibility and Encoding
- [\#58](https://github.com/Manta-Network/manta-rs/pull/58) Upgrade Simulation to an optional CLI
- [\#42](https://github.com/Manta-Network/manta-rs/pull/42) Convert back to `async` Wallet Interface for WASM

### Fixed
- [\#88](https://github.com/Manta-Network/manta-rs/pull/88) Downgrade Poseidon to fix Binary Incompatibility
- [\#38](https://github.com/Manta-Network/manta-rs/pull/38) Use Correct `AssetList` as `BalanceState` Implementation
- [\#33](https://github.com/Manta-Network/manta-rs/pull/33) Fix Receiving Key Encoding and Generalize Wallets

### Security
- [\#50](https://github.com/Manta-Network/manta-rs/pull/50) Remove Trapdoor from Circuit

[Unreleased]: https://github.com/Manta-Network/manta-rs/compare/v0.5.1...HEAD
[0.5.1]: https://github.com/Manta-Network/manta-rs/releases/tag/v0.5.1
[0.5.0]: https://github.com/Manta-Network/manta-rs/releases/tag/v0.5.0
[0.4.0]: https://github.com/Manta-Network/manta-rs/releases/tag/v0.4.0<|MERGE_RESOLUTION|>--- conflicted
+++ resolved
@@ -6,11 +6,9 @@
 ## [Unreleased]
 ### Added
 - [\#126](https://github.com/Manta-Network/manta-rs/pull/126) Add ECLAIR v0 scaffolding and deprecate old compiler patterns
-<<<<<<< HEAD
-=======
 - [\#128](https://github.com/Manta-Network/manta-rs/pull/128) Add more parameter loading utilities
 - [\#130](https://github.com/Manta-Network/manta-rs/pull/130) Add the sage script and the hardcoded tests for the security of mds matrix
->>>>>>> 2871cda9
+- [\#127](https://github.com/Manta-Network/manta-rs/pull/127) Remove the `CryptoRng` requirement from the `Sample` API
 
 ### Changed
 
