# Changelog
All notable changes to this project will be documented in this file.

The format is based on [Keep a Changelog](https://keepachangelog.com/en/1.0.0/), and this project adheres to [Semantic Versioning](https://semver.org/spec/v2.0.0.html).

## [Unreleased]
### Added
<<<<<<< HEAD
- [\#131](https://github.com/Manta-Network/manta-rs/pull/131) Add abstract Phase 1 for Groth16 trusted setup
=======
- [\#144](https://github.com/Manta-Network/manta-rs/pull/144) Add new release PR template for future releases
>>>>>>> 759c91ff

### Changed

### Deprecated

### Removed

### Fixed

### Security

## [0.5.2] - 2022-06-28
### Added
- [\#126](https://github.com/Manta-Network/manta-rs/pull/126) Add ECLAIR v0 scaffolding and deprecate old compiler patterns
- [\#128](https://github.com/Manta-Network/manta-rs/pull/128) Add more parameter loading utilities
- [\#130](https://github.com/Manta-Network/manta-rs/pull/130) Add the sage script and the hardcoded tests for the security of mds matrix
- [\#133](https://github.com/Manta-Network/manta-rs/pull/133) Add public input genenration to `Transfer`
- [\#136](https://github.com/Manta-Network/manta-rs/pull/136) Add pseudorandom permutation and sponge abstractions
- [\#134](https://github.com/Manta-Network/manta-rs/pull/134) Add signature scheme API and Schnorr signature implementaion
- [\#137](https://github.com/Manta-Network/manta-rs/pull/137) Add new encryption scheme APIs and duplex-sponge encryption

### Changed
- [\#132](https://github.com/Manta-Network/manta-rs/pull/132) Simplify algebra APIs and removing ECC-specific design
- [\#127](https://github.com/Manta-Network/manta-rs/pull/127) Remove the `CryptoRng` requirement from the `Sample` API

### Fixed
- [\#129](https://github.com/Manta-Network/manta-rs/pull/129) Reduce cost of signer key-search algorithm by adding dynamic pre-computation table

## [0.5.1] - 2022-06-17
### Added
- [\#90](https://github.com/Manta-Network/manta-rs/pull/90) Add Binary Compatibility Test for `manta-pay`
- [\#102](https://github.com/Manta-Network/manta-rs/pull/102) Add concrete parameters to `manta-parameters`
- [\#106](https://github.com/Manta-Network/manta-rs/pull/106) Add `load_parameter` as a library function

### Fixed
- [\#103](https://github.com/Manta-Network/manta-rs/pull/103) Remove download dependency from `manta-benchmark`

## [0.5.0] - 2022-06-09
### Added
- [\#93](https://github.com/Manta-Network/manta-rs/pull/93) Add Changelog and Update Contributing Guidelines

### Changed
- [\#86](https://github.com/Manta-Network/manta-rs/pull/86) Allow Wallet to Synchronize with Signer before talking to Ledger

### Fixed
- [\#94](https://github.com/Manta-Network/manta-rs/pull/94) Fix Tag-and-Release CI Pipeline

## [0.4.0] - 2022-06-08
### Added
- [\#68](https://github.com/Manta-Network/manta-rs/pull/68) Increase Likelihood of Low Probability Events in the Simulation
- [\#66](https://github.com/Manta-Network/manta-rs/pull/66) Add WASM Prover Benchmark
- [\#62](https://github.com/Manta-Network/manta-rs/pull/62) Add Recovery to the Simulation
- [\#57](https://github.com/Manta-Network/manta-rs/pull/57) Add Parameter Generation for Poseidon
- [\#53](https://github.com/Manta-Network/manta-rs/pull/53) Add `serde` implementaion to HD-KDF
- [\#48](https://github.com/Manta-Network/manta-rs/pull/48) Add Contribution Guidelines and Issue/PR Templates
- [\#34](https://github.com/Manta-Network/manta-rs/pull/34) Support Scalar Multiplication from Precomputed Table
- [\#3](https://github.com/Manta-Network/manta-rs/pull/3) Setup Initial Rust CI Pipeline

### Changed
- [\#64](https://github.com/Manta-Network/manta-rs/pull/64) Improve Synchronization Infrastructure
- [\#59](https://github.com/Manta-Network/manta-rs/pull/59) Improve Ledger API Flexibility and Encoding
- [\#58](https://github.com/Manta-Network/manta-rs/pull/58) Upgrade Simulation to an optional CLI
- [\#42](https://github.com/Manta-Network/manta-rs/pull/42) Convert back to `async` Wallet Interface for WASM

### Fixed
- [\#88](https://github.com/Manta-Network/manta-rs/pull/88) Downgrade Poseidon to fix Binary Incompatibility
- [\#38](https://github.com/Manta-Network/manta-rs/pull/38) Use Correct `AssetList` as `BalanceState` Implementation
- [\#33](https://github.com/Manta-Network/manta-rs/pull/33) Fix Receiving Key Encoding and Generalize Wallets

### Security
- [\#50](https://github.com/Manta-Network/manta-rs/pull/50) Remove Trapdoor from Circuit

[Unreleased]: https://github.com/Manta-Network/manta-rs/compare/v0.5.2...HEAD
[0.5.2]: https://github.com/Manta-Network/manta-rs/releases/tag/v0.5.2
[0.5.1]: https://github.com/Manta-Network/manta-rs/releases/tag/v0.5.1
[0.5.0]: https://github.com/Manta-Network/manta-rs/releases/tag/v0.5.0
[0.4.0]: https://github.com/Manta-Network/manta-rs/releases/tag/v0.4.0<|MERGE_RESOLUTION|>--- conflicted
+++ resolved
@@ -5,11 +5,8 @@
 
 ## [Unreleased]
 ### Added
-<<<<<<< HEAD
 - [\#131](https://github.com/Manta-Network/manta-rs/pull/131) Add abstract Phase 1 for Groth16 trusted setup
-=======
 - [\#144](https://github.com/Manta-Network/manta-rs/pull/144) Add new release PR template for future releases
->>>>>>> 759c91ff
 
 ### Changed
 
