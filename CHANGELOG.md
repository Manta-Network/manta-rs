# Changelog
All notable changes to this project will be documented in this file.

The format is based on [Keep a Changelog](https://keepachangelog.com/en/1.0.0/), and this project adheres to [Semantic Versioning](https://semver.org/spec/v2.0.0.html).

## [Unreleased]
### Added
<<<<<<< HEAD
- [\#131](https://github.com/Manta-Network/manta-rs/pull/131) Add abstract Phase 1 for Groth16 trusted setup
=======

### Changed

### Deprecated

### Removed

### Fixed

### Security

## [0.5.3] - 2022-07-08
### Added
>>>>>>> c90a4cd6
- [\#141](https://github.com/Manta-Network/manta-rs/pull/141) Add `U128` type and range assertion trait to ECLAIR
- [\#144](https://github.com/Manta-Network/manta-rs/pull/144) Add new release PR template for future releases
- [\#145](https://github.com/Manta-Network/manta-rs/pull/145) Add `cargo-hakari` and `cargo-nextest` to speed up CI pipeline
- [\#149](https://github.com/Manta-Network/manta-rs/pull/149) Add poseidon encryption implementation
- [\#147](https://github.com/Manta-Network/manta-rs/pull/147) Add benchmarks for Arkworks elliptic curve operations
- [\#163](https://github.com/Manta-Network/manta-rs/pull/163) Add `cargo-sort` to the CI pipeline for formatting `Cargo.toml` files

### Changed
- [\#152](https://github.com/Manta-Network/manta-rs/pull/152) Make `format` and `docs` as prerequisites for the rest of the CI pipeline

### Fixed
- [\#151](https://github.com/Manta-Network/manta-rs/pull/151) Split the `Sender` and `Receiver` logic out of the `transfer` module into new `sender` and `receiver` modules

## [0.5.2] - 2022-06-28
### Added
- [\#126](https://github.com/Manta-Network/manta-rs/pull/126) Add ECLAIR v0 scaffolding and deprecate old compiler patterns
- [\#128](https://github.com/Manta-Network/manta-rs/pull/128) Add more parameter loading utilities
- [\#130](https://github.com/Manta-Network/manta-rs/pull/130) Add the sage script and the hardcoded tests for the security of mds matrix
- [\#133](https://github.com/Manta-Network/manta-rs/pull/133) Add public input genenration to `Transfer`
- [\#136](https://github.com/Manta-Network/manta-rs/pull/136) Add pseudorandom permutation and sponge abstractions
- [\#134](https://github.com/Manta-Network/manta-rs/pull/134) Add signature scheme API and Schnorr signature implementaion
- [\#137](https://github.com/Manta-Network/manta-rs/pull/137) Add new encryption scheme APIs and duplex-sponge encryption

### Changed
- [\#132](https://github.com/Manta-Network/manta-rs/pull/132) Simplify algebra APIs and removing ECC-specific design
- [\#127](https://github.com/Manta-Network/manta-rs/pull/127) Remove the `CryptoRng` requirement from the `Sample` API

### Fixed
- [\#129](https://github.com/Manta-Network/manta-rs/pull/129) Reduce cost of signer key-search algorithm by adding dynamic pre-computation table

## [0.5.1] - 2022-06-17
### Added
- [\#90](https://github.com/Manta-Network/manta-rs/pull/90) Add Binary Compatibility Test for `manta-pay`
- [\#102](https://github.com/Manta-Network/manta-rs/pull/102) Add concrete parameters to `manta-parameters`
- [\#106](https://github.com/Manta-Network/manta-rs/pull/106) Add `load_parameter` as a library function

### Fixed
- [\#103](https://github.com/Manta-Network/manta-rs/pull/103) Remove download dependency from `manta-benchmark`

## [0.5.0] - 2022-06-09
### Added
- [\#93](https://github.com/Manta-Network/manta-rs/pull/93) Add Changelog and Update Contributing Guidelines

### Changed
- [\#86](https://github.com/Manta-Network/manta-rs/pull/86) Allow Wallet to Synchronize with Signer before talking to Ledger

### Fixed
- [\#94](https://github.com/Manta-Network/manta-rs/pull/94) Fix Tag-and-Release CI Pipeline

## [0.4.0] - 2022-06-08
### Added
- [\#68](https://github.com/Manta-Network/manta-rs/pull/68) Increase Likelihood of Low Probability Events in the Simulation
- [\#66](https://github.com/Manta-Network/manta-rs/pull/66) Add WASM Prover Benchmark
- [\#62](https://github.com/Manta-Network/manta-rs/pull/62) Add Recovery to the Simulation
- [\#57](https://github.com/Manta-Network/manta-rs/pull/57) Add Parameter Generation for Poseidon
- [\#53](https://github.com/Manta-Network/manta-rs/pull/53) Add `serde` implementaion to HD-KDF
- [\#48](https://github.com/Manta-Network/manta-rs/pull/48) Add Contribution Guidelines and Issue/PR Templates
- [\#34](https://github.com/Manta-Network/manta-rs/pull/34) Support Scalar Multiplication from Precomputed Table
- [\#3](https://github.com/Manta-Network/manta-rs/pull/3) Setup Initial Rust CI Pipeline

### Changed
- [\#64](https://github.com/Manta-Network/manta-rs/pull/64) Improve Synchronization Infrastructure
- [\#59](https://github.com/Manta-Network/manta-rs/pull/59) Improve Ledger API Flexibility and Encoding
- [\#58](https://github.com/Manta-Network/manta-rs/pull/58) Upgrade Simulation to an optional CLI
- [\#42](https://github.com/Manta-Network/manta-rs/pull/42) Convert back to `async` Wallet Interface for WASM

### Fixed
- [\#88](https://github.com/Manta-Network/manta-rs/pull/88) Downgrade Poseidon to fix Binary Incompatibility
- [\#38](https://github.com/Manta-Network/manta-rs/pull/38) Use Correct `AssetList` as `BalanceState` Implementation
- [\#33](https://github.com/Manta-Network/manta-rs/pull/33) Fix Receiving Key Encoding and Generalize Wallets

### Security
- [\#50](https://github.com/Manta-Network/manta-rs/pull/50) Remove Trapdoor from Circuit

[Unreleased]: https://github.com/Manta-Network/manta-rs/compare/v0.5.3...HEAD
[0.5.3]: https://github.com/Manta-Network/manta-rs/releases/tag/v0.5.3
[0.5.2]: https://github.com/Manta-Network/manta-rs/releases/tag/v0.5.2
[0.5.1]: https://github.com/Manta-Network/manta-rs/releases/tag/v0.5.1
[0.5.0]: https://github.com/Manta-Network/manta-rs/releases/tag/v0.5.0
[0.4.0]: https://github.com/Manta-Network/manta-rs/releases/tag/v0.4.0<|MERGE_RESOLUTION|>--- conflicted
+++ resolved
@@ -5,9 +5,7 @@
 
 ## [Unreleased]
 ### Added
-<<<<<<< HEAD
 - [\#131](https://github.com/Manta-Network/manta-rs/pull/131) Add abstract Phase 1 for Groth16 trusted setup
-=======
 
 ### Changed
 
@@ -21,7 +19,6 @@
 
 ## [0.5.3] - 2022-07-08
 ### Added
->>>>>>> c90a4cd6
 - [\#141](https://github.com/Manta-Network/manta-rs/pull/141) Add `U128` type and range assertion trait to ECLAIR
 - [\#144](https://github.com/Manta-Network/manta-rs/pull/144) Add new release PR template for future releases
 - [\#145](https://github.com/Manta-Network/manta-rs/pull/145) Add `cargo-hakari` and `cargo-nextest` to speed up CI pipeline
