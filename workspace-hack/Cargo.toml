# This file is generated by `cargo hakari`.
# To regenerate, run:
#     cargo hakari generate

[package]
name = "workspace-hack"
version = "0.1.0"
description = "workspace-hack package, managed by hakari"
# You can choose to publish this crate: see https://docs.rs/cargo-hakari/latest/cargo_hakari/publishing.
publish = false

# The parts of the file between the BEGIN HAKARI SECTION and END HAKARI SECTION comments
# are managed by hakari.

### BEGIN HAKARI SECTION
[dependencies]
aes-gcm = { version = "0.9.4", features = ["aes", "alloc"] }
<<<<<<< HEAD
anyhow = { version = "1.0.59", features = ["std"] }
async-std = { version = "1.12.0", features = ["alloc", "async-attributes", "async-channel", "async-global-executor", "async-io", "async-lock", "async-process", "attributes", "crossbeam-utils", "futures-channel", "futures-core", "futures-io", "futures-lite", "gloo-timers", "kv-log-macro", "log", "memchr", "once_cell", "pin-project-lite", "pin-utils", "slab", "std", "tokio1", "unstable", "wasm-bindgen-futures"] }
=======
anyhow = { version = "1.0.61", features = ["std"] }
>>>>>>> 0960ab22
ark-serialize = { version = "0.3.0", default-features = false, features = ["ark-serialize-derive", "derive"] }
bitflags = { version = "1.3.2" }
blake3 = { version = "1.3.1", default-features = false, features = ["digest", "std"] }
byteorder = { version = "1.4.3", features = ["i128", "std"] }
crypto-common = { version = "0.1.6", default-features = false, features = ["std"] }
digest-93f6ce9d446188ac = { package = "digest", version = "0.10.3", features = ["alloc", "block-buffer", "core-api", "mac", "std", "subtle"] }
digest-274715c4dabd11b0 = { package = "digest", version = "0.9.0", default-features = false, features = ["alloc", "std"] }
futures = { version = "0.3.23", features = ["alloc", "async-await", "executor", "futures-executor", "std"] }
futures-channel = { version = "0.3.23", default-features = false, features = ["alloc", "futures-sink", "sink", "std"] }
futures-core = { version = "0.3.23", features = ["alloc", "std"] }
futures-io = { version = "0.3.23", features = ["std"] }
futures-sink = { version = "0.3.23", default-features = false, features = ["alloc", "std"] }
futures-task = { version = "0.3.23", default-features = false, features = ["alloc", "std"] }
futures-util = { version = "0.3.23", features = ["alloc", "async-await", "async-await-macro", "channel", "futures-channel", "futures-io", "futures-macro", "futures-sink", "io", "memchr", "sink", "slab", "std"] }
generic-array = { version = "0.14.6", default-features = false, features = ["more_lengths"] }
getrandom = { version = "0.2.7", default-features = false, features = ["js", "js-sys", "std", "wasm-bindgen"] }
indexmap = { version = "1.9.1", default-features = false, features = ["std"] }
log = { version = "0.4.17", default-features = false, features = ["kv_unstable", "kv_unstable_std", "std", "value-bag"] }
memchr = { version = "2.5.0", features = ["std"] }
num-traits = { version = "0.2.15", features = ["i128", "libm", "std"] }
ppv-lite86 = { version = "0.2.16", default-features = false, features = ["simd", "std"] }
rand = { version = "0.8.5", features = ["alloc", "getrandom", "libc", "rand_chacha", "std", "std_rng"] }
rand_chacha = { version = "0.3.1", default-features = false, features = ["std"] }
rand_core = { version = "0.6.3", default-features = false, features = ["alloc", "getrandom", "std"] }
<<<<<<< HEAD
reqwest = { version = "0.11.11", features = ["__tls", "default-tls", "hyper-tls", "json", "native-tls-crate", "serde_json", "tokio-native-tls"] }
serde = { version = "1.0.142", features = ["alloc", "derive", "serde_derive", "std"] }
serde_json = { version = "1.0.82", features = ["alloc", "std"] }
=======
serde = { version = "1.0.143", features = ["alloc", "derive", "serde_derive", "std"] }
serde_json = { version = "1.0.83", features = ["alloc", "std"] }
>>>>>>> 0960ab22
sha2 = { version = "0.9.9", features = ["std"] }
signature = { version = "1.5.0", default-features = false, features = ["digest", "digest-preview", "rand-preview", "rand_core"] }
standback = { version = "0.2.17", default-features = false, features = ["std"] }
subtle = { version = "2.4.1", default-features = false, features = ["i128"] }
tide = { version = "0.16.0", default-features = false, features = ["async-h1", "h1-server"] }
url = { version = "2.2.2", default-features = false, features = ["serde"] }
web-sys = { version = "0.3.59", default-features = false, features = ["BinaryType", "Blob", "CloseEvent", "DomException", "Event", "EventTarget", "MessageEvent", "WebSocket", "console"] }
zeroize = { version = "1.5.7", default-features = false, features = ["alloc", "zeroize_derive"] }

[build-dependencies]
anyhow = { version = "1.0.61", features = ["std"] }
blake3 = { version = "1.3.1", default-features = false, features = ["digest", "std"] }
cc = { version = "1.0.73", default-features = false, features = ["jobserver", "parallel"] }
crypto-common = { version = "0.1.6", default-features = false, features = ["std"] }
digest-93f6ce9d446188ac = { package = "digest", version = "0.10.3", features = ["alloc", "block-buffer", "core-api", "mac", "std", "subtle"] }
generic-array = { version = "0.14.6", default-features = false, features = ["more_lengths"] }
log = { version = "0.4.17", default-features = false, features = ["kv_unstable", "kv_unstable_std", "std", "value-bag"] }
num-traits = { version = "0.2.15", features = ["i128", "libm", "std"] }
<<<<<<< HEAD
serde = { version = "1.0.142", features = ["alloc", "derive", "serde_derive", "std"] }
=======
serde = { version = "1.0.143", features = ["alloc", "derive", "serde_derive", "std"] }
>>>>>>> 0960ab22
standback = { version = "0.2.17", default-features = false, features = ["std"] }
subtle = { version = "2.4.1", default-features = false, features = ["i128"] }
syn = { version = "1.0.99", features = ["clone-impls", "derive", "extra-traits", "fold", "full", "parsing", "printing", "proc-macro", "quote", "visit", "visit-mut"] }

### END HAKARI SECTION<|MERGE_RESOLUTION|>--- conflicted
+++ resolved
@@ -15,12 +15,8 @@
 ### BEGIN HAKARI SECTION
 [dependencies]
 aes-gcm = { version = "0.9.4", features = ["aes", "alloc"] }
-<<<<<<< HEAD
-anyhow = { version = "1.0.59", features = ["std"] }
+anyhow = { version = "1.0.61", features = ["std"] }
 async-std = { version = "1.12.0", features = ["alloc", "async-attributes", "async-channel", "async-global-executor", "async-io", "async-lock", "async-process", "attributes", "crossbeam-utils", "futures-channel", "futures-core", "futures-io", "futures-lite", "gloo-timers", "kv-log-macro", "log", "memchr", "once_cell", "pin-project-lite", "pin-utils", "slab", "std", "tokio1", "unstable", "wasm-bindgen-futures"] }
-=======
-anyhow = { version = "1.0.61", features = ["std"] }
->>>>>>> 0960ab22
 ark-serialize = { version = "0.3.0", default-features = false, features = ["ark-serialize-derive", "derive"] }
 bitflags = { version = "1.3.2" }
 blake3 = { version = "1.3.1", default-features = false, features = ["digest", "std"] }
@@ -45,14 +41,9 @@
 rand = { version = "0.8.5", features = ["alloc", "getrandom", "libc", "rand_chacha", "std", "std_rng"] }
 rand_chacha = { version = "0.3.1", default-features = false, features = ["std"] }
 rand_core = { version = "0.6.3", default-features = false, features = ["alloc", "getrandom", "std"] }
-<<<<<<< HEAD
 reqwest = { version = "0.11.11", features = ["__tls", "default-tls", "hyper-tls", "json", "native-tls-crate", "serde_json", "tokio-native-tls"] }
-serde = { version = "1.0.142", features = ["alloc", "derive", "serde_derive", "std"] }
-serde_json = { version = "1.0.82", features = ["alloc", "std"] }
-=======
 serde = { version = "1.0.143", features = ["alloc", "derive", "serde_derive", "std"] }
 serde_json = { version = "1.0.83", features = ["alloc", "std"] }
->>>>>>> 0960ab22
 sha2 = { version = "0.9.9", features = ["std"] }
 signature = { version = "1.5.0", default-features = false, features = ["digest", "digest-preview", "rand-preview", "rand_core"] }
 standback = { version = "0.2.17", default-features = false, features = ["std"] }
@@ -71,11 +62,7 @@
 generic-array = { version = "0.14.6", default-features = false, features = ["more_lengths"] }
 log = { version = "0.4.17", default-features = false, features = ["kv_unstable", "kv_unstable_std", "std", "value-bag"] }
 num-traits = { version = "0.2.15", features = ["i128", "libm", "std"] }
-<<<<<<< HEAD
-serde = { version = "1.0.142", features = ["alloc", "derive", "serde_derive", "std"] }
-=======
 serde = { version = "1.0.143", features = ["alloc", "derive", "serde_derive", "std"] }
->>>>>>> 0960ab22
 standback = { version = "0.2.17", default-features = false, features = ["std"] }
 subtle = { version = "2.4.1", default-features = false, features = ["i128"] }
 syn = { version = "1.0.99", features = ["clone-impls", "derive", "extra-traits", "fold", "full", "parsing", "printing", "proc-macro", "quote", "visit", "visit-mut"] }
