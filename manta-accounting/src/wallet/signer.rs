--- conflicted
+++ resolved
@@ -662,37 +662,6 @@
         selection: ViewKeySelection<C::HierarchicalKeyDerivationScheme, Note<C>>,
         void_numbers: &mut Vec<VoidNumber<C>>,
         deposit: &mut Vec<Asset>,
-<<<<<<< HEAD
-    ) -> Result<(), SyncError<C::Checkpoint>> {
-        let mut finder = Finder::new(encrypted_note);
-        if let Some(ViewKeySelection {
-            index,
-            keypair,
-            item,
-        }) = self
-            .accounts
-            .get_mut_default()
-            .find_index_with_maybe_gap(with_recovery, |k| {
-                finder.next(|note| note.decrypt(&parameters.note_encryption_scheme, k, &mut ()))
-            })
-        {
-            let Note {
-                ephemeral_secret_key,
-                asset,
-            } = item;
-            if let Some(void_number) =
-                parameters.check_full_asset(&keypair.spend, &ephemeral_secret_key, &asset, &utxo)
-            {
-                if let Some(index) = void_numbers.iter().position(move |v| v == &void_number) {
-                    void_numbers.remove(index);
-                } else {
-                    self.utxo_accumulator.insert(&utxo);
-                    self.assets.insert((index, ephemeral_secret_key), asset);
-                    if !asset.is_zero() {
-                        deposit.push(asset);
-                    }
-                    return Ok(());
-=======
     ) {
         let ViewKeySelection {
             index,
@@ -712,7 +681,6 @@
                 assets.insert((index, ephemeral_secret_key), asset);
                 if !asset.is_zero() {
                     deposit.push(asset);
->>>>>>> 128c55c2
                 }
                 return;
             }
