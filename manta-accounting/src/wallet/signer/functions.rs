// Copyright 2019-2022 Manta Network.
// This file is part of manta-rs.
//
// manta-rs is free software: you can redistribute it and/or modify
// it under the terms of the GNU General Public License as published by
// the Free Software Foundation, either version 3 of the License, or
// (at your option) any later version.
//
// manta-rs is distributed in the hope that it will be useful,
// but WITHOUT ANY WARRANTY; without even the implied warranty of
// MERCHANTABILITY or FITNESS FOR A PARTICULAR PURPOSE.  See the
// GNU General Public License for more details.
//
// You should have received a copy of the GNU General Public License
// along with manta-rs.  If not, see <http://www.gnu.org/licenses/>.

//! Signer Functions

use crate::{
    asset::AssetMap,
    key::{Account, DeriveAddress},
    transfer::{
        self,
        batch::Join,
        canonical::{
            MultiProvingContext, PrivateTransfer, PrivateTransferShape, Selection, ToPrivate,
            ToPublic, ToPublicShape, Transaction, TransactionData, TransferShape,
        },
        receiver::ReceiverPost,
        requires_authorization,
        utxo::{
            auth::DeriveContext, DeriveAddress as _, DeriveDecryptionKey, DeriveSpend,
            NullifierOpen, Spend, UtxoReconstruct,
        },
        Address, Asset, AssociatedData, Authorization, AuthorizationContext, FullParametersRef,
        IdentifiedAsset, Identifier, IdentityProof, Note, Nullifier, Parameters, PreSender,
        ProvingContext, Receiver, Sender, Shape, SpendingKey, Transfer, TransferPost, Utxo,
        UtxoAccumulatorItem, UtxoAccumulatorModel, UtxoAccumulatorWitness,
    },
    wallet::signer::{
        nullifier_map::NullifierMap, AccountTable, BalanceUpdate, Checkpoint, Configuration,
        ConsolidationPrerequest, ConsolidationRequest, InitialSyncRequest, SignError, SignResponse,
        SignWithTransactionDataResponse, SignWithTransactionDataResult, SignerParameters, SyncData,
        SyncError, SyncRequest, SyncResponse,
    },
};
use alloc::{vec, vec::Vec};
use core::ops::SubAssign;
use manta_crypto::{
    accumulator::{
        Accumulator, BatchInsertion, FromItemsAndWitnesses, ItemHashFunction, OptimizedAccumulator,
    },
    rand::Rand,
};
use manta_util::{
    array_map, into_array_unchecked,
    iter::IteratorExt,
    num::{CheckedAdd, CheckedSub},
    persistence::Rollback,
    vec::VecExt,
};

/// Returns the default account for `accounts`.
#[inline]
pub fn default_account<C>(accounts: &AccountTable<C>) -> Account<C::Account>
where
    C: Configuration,
{
    accounts.get_default()
}

/// Returns the default spending key for `accounts`.
#[inline]
fn default_spending_key<C>(accounts: &AccountTable<C>, parameters: &C::Parameters) -> SpendingKey<C>
where
    C: Configuration,
{
    let _ = parameters;
    accounts.get_default().spending_key()
}

/// Returns the default authorization context for `accounts`.
#[inline]
pub fn default_authorization_context<C>(
    accounts: &AccountTable<C>,
    parameters: &C::Parameters,
) -> AuthorizationContext<C>
where
    C: Configuration,
{
    parameters.derive_context(&default_spending_key::<C>(accounts, parameters))
}

/// Returns the authorization for the default spending key of `accounts`.
#[inline]
fn authorization_for_default_spending_key<C>(
    accounts: &AccountTable<C>,
    parameters: &C::Parameters,
    rng: &mut C::Rng,
) -> Authorization<C>
where
    C: Configuration,
{
    Authorization::<C>::from_spending_key(
        parameters,
        &default_spending_key::<C>(accounts, parameters),
        rng,
    )
}

/// Returns the address for the default account of `accounts`.
#[inline]
fn default_address<C>(accounts: &AccountTable<C>, parameters: &C::Parameters) -> Address<C>
where
    C: Configuration,
{
    accounts.get_default().address(parameters)
}

/// Returns the address for `authorization_context`.
#[inline]
fn address_from_authorization_context<C>(
    authorization_context: &mut AuthorizationContext<C>,
    parameters: &C::Parameters,
) -> Address<C>
where
    C: Configuration,
{
    parameters.derive_address(&parameters.derive_decryption_key(authorization_context))
}

/// Hashes `utxo` using the [`UtxoAccumulatorItemHash`](transfer::Configuration::UtxoAccumulatorItemHash)
/// in the transfer [`Configuration`](transfer::Configuration).
#[inline]
pub fn item_hash<C>(parameters: &C::Parameters, utxo: &Utxo<C>) -> UtxoAccumulatorItem<C>
where
    C: Configuration,
{
    parameters
        .utxo_accumulator_item_hash()
        .item_hash(utxo, &mut ())
}

/// Inserts the hash of `utxo` in `utxo_accumulator`.
#[allow(clippy::too_many_arguments)]
#[inline]
fn insert_next_item<C>(
    authorization_context: &mut AuthorizationContext<C>,
    utxo_accumulator: &mut C::UtxoAccumulator,
    assets: &mut C::AssetMap,
    parameters: &Parameters<C>,
    identified_asset: IdentifiedAsset<C>,
    nullifiers: &mut C::NullifierMap,
    deposit: &mut Vec<Asset<C>>,
    rng: &mut C::Rng,
) where
    C: Configuration,
{
    let IdentifiedAsset::<C> { identifier, asset } = identified_asset;
    let (_, utxo, nullifier) = parameters.derive_spend(
        authorization_context,
        identifier.clone(),
        asset.clone(),
        rng,
    );
    if nullifiers.remove(&nullifier) {
        utxo_accumulator.insert_nonprovable(&item_hash::<C>(parameters, &utxo));
    } else {
        utxo_accumulator.insert(&item_hash::<C>(parameters, &utxo));
        if !asset.is_zero() {
            deposit.push(asset.clone());
        }
        assets.insert(identifier, asset);
    }
}

/// Checks if `asset` matches with `nullifier`, removing it from the `utxo_accumulator` and
/// inserting it into the `withdraw` set if this is the case.
#[allow(clippy::too_many_arguments)]
#[inline]
fn is_asset_unspent<C>(
    authorization_context: &mut AuthorizationContext<C>,
    utxo_accumulator: &mut C::UtxoAccumulator,
    parameters: &Parameters<C>,
    identifier: Identifier<C>,
    asset: Asset<C>,
    nullifiers: &mut C::NullifierMap,
    withdraw: &mut Vec<Asset<C>>,
    rng: &mut C::Rng,
) -> bool
where
    C: Configuration,
{
    let (_, utxo, nullifier) =
        parameters.derive_spend(authorization_context, identifier, asset.clone(), rng);
    if nullifiers.remove(&nullifier) {
        utxo_accumulator.remove_proof(&item_hash::<C>(parameters, &utxo));
        if !asset.is_zero() {
            withdraw.push(asset);
        }
        false
    } else {
        true
    }
}

/// Updates the internal ledger state, returning the new asset distribution.
#[allow(clippy::too_many_arguments)]
#[inline]
fn sync_with<C, I>(
    authorization_context: &mut AuthorizationContext<C>,
    assets: &mut C::AssetMap,
    nullifiers: &mut C::NullifierMap,
    checkpoint: &mut C::Checkpoint,
    utxo_accumulator: &mut C::UtxoAccumulator,
    parameters: &Parameters<C>,
    inserts: I,
    nullifier_data: Vec<Nullifier<C>>,
    is_partial: bool,
    rng: &mut C::Rng,
) -> Result<SyncResponse<C, C::Checkpoint>, SyncError<C::Checkpoint>>
where
    C: Configuration,
    I: Iterator<Item = (Utxo<C>, Note<C>)>,
    C::AssetValue: CheckedAdd<Output = C::AssetValue> + CheckedSub<Output = C::AssetValue>,
{
    let nullifier_count = nullifier_data.len();
    let mut deposit = Vec::new();
    let mut withdraw = Vec::new();
    let decryption_key = parameters.derive_decryption_key(authorization_context);
    nullifiers.extend(
        nullifier_data
            .into_iter()
            .filter(|nullifier| parameters.can_be_opened(nullifier, &decryption_key)),
    );
    let mut nonprovable_inserts = Vec::new();
    for (utxo, note) in inserts {
        if let Some((identifier, asset)) = parameters.open_with_check(&decryption_key, &utxo, note)
        {
            if !nonprovable_inserts.is_empty() {
                utxo_accumulator.batch_insert_nonprovable(&nonprovable_inserts);
                nonprovable_inserts.clear();
            }
            insert_next_item::<C>(
                authorization_context,
                utxo_accumulator,
                assets,
                parameters,
                transfer::utxo::IdentifiedAsset::new(identifier, asset),
                nullifiers,
                &mut deposit,
                rng,
            );
        } else {
            nonprovable_inserts.push(item_hash::<C>(parameters, &utxo));
        }
    }
    if !nonprovable_inserts.is_empty() {
        utxo_accumulator.batch_insert_nonprovable(&nonprovable_inserts);
    }
    assets.retain(|identifier, assets| {
        assets.retain(|asset| {
            is_asset_unspent::<C>(
                authorization_context,
                utxo_accumulator,
                parameters,
                identifier.clone(),
                asset.clone(),
                nullifiers,
                &mut withdraw,
                rng,
            )
        });
        !assets.is_empty()
    });
    checkpoint.update_from_nullifiers(nullifier_count);
    checkpoint.update_from_utxo_accumulator(utxo_accumulator);
    normalize_assets::<C>(&mut deposit, &mut withdraw)?;
    Ok(SyncResponse {
        checkpoint: checkpoint.clone(),
        balance_update: if is_partial {
            // TODO: Whenever we are doing a full update, don't even build the `deposit` and
            //       `withdraw` vectors, since we won't be needing them.
            BalanceUpdate::Partial { deposit, withdraw }
        } else {
            BalanceUpdate::Full {
                assets: assets.assets().into(),
            }
        },
    })
}

/// Sums all the values with the same [`Asset`] id in `assets`.
fn sum_values<C>(assets: &mut Vec<Asset<C>>) -> Result<(), SyncError<C::Checkpoint>>
where
    C: Configuration,
    C::AssetValue: CheckedAdd<Output = C::AssetValue>,
{
    let mut result = Vec::<(_, C::AssetValue)>::new();

    for asset in assets.iter() {
        if let Some(entry) = result.iter_mut().find(|(id, _)| *id == asset.id) {
            entry.1 = entry
                .1
                .clone()
                .checked_add(asset.value.clone())
                .ok_or(SyncError::InconsistentBalance)?;
        } else {
            result.push((asset.id.clone(), asset.value.clone()));
        }
    }

    *assets = result
        .into_iter()
        .map(|(id, value)| Asset::<C>::new(id, value))
        .collect();
    Ok(())
}

/// First it runs [`sum_values`] in both `deposit` and `withdraw`. Then, for each [`Asset`] id
/// which happens in both `deposit` and `withdraw`:
/// 1) computes the difference `diff = asset_value(deposit) - asset_value(withdraw)`
/// 2) If `diff > 0`, it replaces the corresponding entry in `deposit` with `diff` and deletes
/// the entry in `withdraw`.
/// 3) If `diff < 0`, it replaces the corresponding entry in `withdraw` with `-diff` and deletes
/// the entry in `deposit`.
/// 4) If `diff = 0`, it deletes the entry in `deposit` and `withdraw`.
fn normalize_assets<C>(
    deposit: &mut Vec<Asset<C>>,
    withdraw: &mut Vec<Asset<C>>,
) -> Result<(), SyncError<C::Checkpoint>>
where
    C: Configuration,
    C::AssetValue: CheckedAdd<Output = C::AssetValue> + CheckedSub<Output = C::AssetValue>,
{
    sum_values::<C>(deposit)?;
    sum_values::<C>(withdraw)?;
    let mut i = 0;
    while i < deposit.len() {
        let deposit_asset = deposit[i].clone();
        if let Some(withdraw_index) = withdraw
            .iter()
            .position(|asset| asset.id == deposit_asset.id)
        {
            let withdraw_asset = &mut withdraw[withdraw_index];
            if deposit_asset.value > withdraw_asset.value {
                let diff = deposit_asset
                    .value
                    .clone()
                    .checked_sub(withdraw_asset.value.clone())
                    .ok_or(SyncError::InconsistentBalance)?;
                deposit[i].value = diff;
                withdraw.remove(withdraw_index);
                i += 1;
            } else if deposit_asset.value < withdraw_asset.value {
                let diff = withdraw_asset
                    .value
                    .clone()
                    .checked_sub(deposit_asset.value.clone())
                    .ok_or(SyncError::InconsistentBalance)?;
                withdraw[withdraw_index].value = diff;
                deposit.remove(i);
            } else {
                deposit.remove(i);
                withdraw.remove(withdraw_index);
                i += 1;
            }
        } else {
            i += 1;
        }
    }
    Ok(())
}

/// Updates the internal ledger state, returning the new asset distribution.
#[allow(clippy::too_many_arguments)]
#[inline]
fn sbt_sync_with<C, I>(
    authorization_context: &mut AuthorizationContext<C>,
    assets: &mut C::AssetMap,
    checkpoint: &mut C::Checkpoint,
    parameters: &Parameters<C>,
    inserts: I,
    utxo_count: Vec<usize>,
    nullifier_count: usize,
    is_partial: bool,
) -> SyncResponse<C, C::Checkpoint>
where
    C: Configuration,
    I: Iterator<Item = (Utxo<C>, Note<C>)>,
{
    let mut deposit = Vec::new();
    let decryption_key = parameters.derive_decryption_key(authorization_context);
    for (utxo, note) in inserts {
        if let Some((identifier, asset)) = parameters.open_with_check(&decryption_key, &utxo, note)
        {
            if !asset.is_zero() {
                deposit.push(asset.clone());
            }
            assets.insert(identifier, asset);
        }
    }
    checkpoint.update_from_nullifiers(nullifier_count);
    checkpoint.update_from_utxo_count(utxo_count);
    SyncResponse {
        checkpoint: checkpoint.clone(),
        balance_update: if is_partial {
            // TODO: Whenever we are doing a full update, don't even build the `deposit` and
            //       `withdraw` vectors, since we won't be needing them.
            BalanceUpdate::Partial {
                deposit,
                withdraw: Default::default(),
            }
        } else {
            BalanceUpdate::Full {
                assets: assets.assets().into(),
            }
        },
    }
}

/// Builds the [`PreSender`] associated to `identifier` and `asset`.
#[inline]
fn build_pre_sender<C>(
    accounts: &AccountTable<C>,
    parameters: &Parameters<C>,
    identifier: Identifier<C>,
    asset: Asset<C>,
    rng: &mut C::Rng,
) -> PreSender<C>
where
    C: Configuration,
{
    PreSender::<C>::sample(
        parameters,
        &mut default_authorization_context::<C>(accounts, parameters),
        identifier,
        asset,
        rng,
    )
}

/// Builds the [`Receiver`] associated with `address` and `asset`.
#[inline]
fn receiver<C>(
    parameters: &Parameters<C>,
    address: Address<C>,
    asset: Asset<C>,
    associated_data: AssociatedData<C>,
    rng: &mut C::Rng,
) -> Receiver<C>
where
    C: Configuration,
{
    Receiver::<C>::sample(parameters, address, asset, associated_data, rng)
}

/// Builds the [`Receiver`] associated with the default address and `asset`.
#[inline]
fn default_receiver<C>(
    accounts: &AccountTable<C>,
    parameters: &Parameters<C>,
    asset: Asset<C>,
    rng: &mut C::Rng,
) -> Receiver<C>
where
    C: Configuration,
{
    let default_address = default_address::<C>(accounts, parameters);
    receiver::<C>(parameters, default_address, asset, Default::default(), rng)
}

/// Builds the [`Receiver`] associated with `authorization_context` and `asset`.
#[inline]
fn receiver_from_authorization_context<C>(
    authorization_context: &mut AuthorizationContext<C>,
    parameters: &Parameters<C>,
    asset: Asset<C>,
    rng: &mut C::Rng,
) -> Receiver<C>
where
    C: Configuration,
{
    let address = address_from_authorization_context::<C>(authorization_context, parameters);
    receiver::<C>(parameters, address, asset, Default::default(), rng)
}

/// Selects the pre-senders which collectively own at least `asset`, returning any change.
#[inline]
fn select<C>(
    accounts: &AccountTable<C>,
    assets: &C::AssetMap,
    parameters: &Parameters<C>,
    asset: &Asset<C>,
    rng: &mut C::Rng,
) -> Result<Selection<C>, SignError<C>>
where
    C: Configuration,
{
    let selection = assets.select(asset);
    if !asset.is_zero() && selection.is_empty() {
        return Err(SignError::InsufficientBalance(asset.clone()));
    }
    Selection::new(selection, move |k, v| {
        Ok(build_pre_sender::<C>(
            accounts,
            parameters,
            k,
            Asset::<C>::new(asset.id.clone(), v),
            rng,
        ))
    })
}

/// Selects the pre-senders which own the assets in `request`, returning no change.
///
/// # Failure Conditions
///
/// This function returns an error if any of the assets in `request` is not in `assets`.
#[inline]
fn custom_select<C>(
    accounts: &AccountTable<C>,
    assets: &C::AssetMap,
    parameters: &Parameters<C>,
    request: ConsolidationRequest<C>,
    rng: &mut C::Rng,
) -> Result<Selection<C>, SignError<C>>
where
    C: Configuration,
    IdentifiedAsset<C>: PartialEq,
{
    if !request.check_consolidation_request(assets) {
        return Err(SignError::InvalidConsolidationRequest);
    }
    let id = request.id().clone();
    let selection = request.select::<C::AssetMap>();
    Selection::new(selection, move |k, v| {
        Ok(build_pre_sender::<C>(
            accounts,
            parameters,
            k,
            Asset::<C>::new(id.clone(), v),
            rng,
        ))
    })
}

/// Builds a [`TransferPost`] for the given `transfer`.
#[inline]
fn build_post_inner<
    C,
    const SOURCES: usize,
    const SENDERS: usize,
    const RECEIVERS: usize,
    const SINKS: usize,
>(
    parameters: FullParametersRef<C>,
    proving_context: &ProvingContext<C>,
    spending_key: Option<&SpendingKey<C>>,
    transfer: Transfer<C, SOURCES, SENDERS, RECEIVERS, SINKS>,
    sink_accounts: Vec<C::AccountId>,
    rng: &mut C::Rng,
) -> Result<TransferPost<C>, SignError<C>>
where
    C: Configuration,
{
    transfer
        .into_post(
            parameters,
            proving_context,
            spending_key,
            sink_accounts,
            rng,
        )
        .map(|p| p.expect("Internally, all transfer posts are constructed correctly."))
        .map_err(SignError::ProofSystemError)
}

/// Builds a [`TransferPost`] for the given `transfer`.
#[inline]
fn build_post<
    C,
    const SOURCES: usize,
    const SENDERS: usize,
    const RECEIVERS: usize,
    const SINKS: usize,
>(
    accounts: Option<&AccountTable<C>>,
    utxo_accumulator_model: &UtxoAccumulatorModel<C>,
    parameters: &Parameters<C>,
    proving_context: &ProvingContext<C>,
    transfer: Transfer<C, SOURCES, SENDERS, RECEIVERS, SINKS>,
    sink_accounts: Vec<C::AccountId>,
    rng: &mut C::Rng,
) -> Result<TransferPost<C>, SignError<C>>
where
    C: Configuration,
{
    let spending_key = if requires_authorization(SENDERS) {
        Some(default_spending_key::<C>(
            accounts.ok_or(SignError::MissingSpendingKey)?,
            parameters,
        ))
    } else {
        None
    };
    build_post_inner(
        FullParametersRef::<C>::new(parameters, utxo_accumulator_model),
        proving_context,
        spending_key.as_ref(),
        transfer,
        sink_accounts,
        rng,
    )
}

/// Computes the next [`Join`](Join) element for an asset rebalancing round.
#[allow(clippy::type_complexity)] // NOTE: Clippy is too harsh here.
#[inline]
fn next_join<C>(
    accounts: &AccountTable<C>,
    parameters: &Parameters<C>,
    asset_id: &C::AssetId,
    total: C::AssetValue,
    rng: &mut C::Rng,
) -> Result<([Receiver<C>; PrivateTransferShape::RECEIVERS], Join<C>), SignError<C>>
where
    C: Configuration,
{
    Ok(Join::new(
        parameters,
        &mut default_authorization_context::<C>(accounts, parameters),
        default_address::<C>(accounts, parameters),
        Asset::<C>::new(asset_id.clone(), total),
        rng,
    ))
}

/// Prepares the final pre-senders for the last part of the transaction.
#[allow(clippy::too_many_arguments)]
#[inline]
fn prepare_final_pre_senders<C>(
    accounts: &AccountTable<C>,
    assets: &C::AssetMap,
    utxo_accumulator: &C::UtxoAccumulator,
    parameters: &Parameters<C>,
    asset_id: &C::AssetId,
    mut new_zeroes: Vec<PreSender<C>>,
    pre_senders: Vec<PreSender<C>>,
    rng: &mut C::Rng,
) -> Result<Vec<Sender<C>>, SignError<C>>
where
    C: Configuration,
{
    let mut senders = pre_senders
        .into_iter()
        .map(|s| s.try_upgrade(parameters, utxo_accumulator))
        .collect::<Option<Vec<_>>>()
        .expect("Unable to upgrade expected UTXOs.");
    let mut needed_zeroes = PrivateTransferShape::SENDERS - senders.len();
    if needed_zeroes == 0 {
        return Ok(senders);
    }
    let zeroes = assets.zeroes(needed_zeroes, asset_id);
    needed_zeroes -= zeroes.len();
    for zero in zeroes {
        let pre_sender = build_pre_sender::<C>(
            accounts,
            parameters,
            zero,
            Asset::<C>::new(asset_id.clone(), Default::default()),
            rng,
        );
        senders.push(
            pre_sender
                .try_upgrade(parameters, utxo_accumulator)
                .expect("Unable to upgrade expected UTXOs."),
        );
    }
    if needed_zeroes == 0 {
        return Ok(senders);
    }
    let needed_fake_zeroes = needed_zeroes.saturating_sub(new_zeroes.len());
    for _ in 0..needed_zeroes {
        match new_zeroes.pop() {
            Some(zero) => senders.push(
                zero.try_upgrade(parameters, utxo_accumulator)
                    .expect("Unable to upgrade expected UTXOs."),
            ),
            _ => break,
        }
    }
    if needed_fake_zeroes == 0 {
        return Ok(senders);
    }
    for _ in 0..needed_fake_zeroes {
        let identifier = rng.gen();
        senders.push(
            build_pre_sender::<C>(
                accounts,
                parameters,
                identifier,
                Asset::<C>::new(asset_id.clone(), Default::default()),
                rng,
            )
            .upgrade_unchecked(Default::default()),
        );
    }
    Ok(senders)
}

/// Builds two virtual [`Sender`]s for `pre_sender`.
#[inline]
fn virtual_senders<C>(
    accounts: &AccountTable<C>,
    utxo_accumulator_model: &UtxoAccumulatorModel<C>,
    parameters: &Parameters<C>,
    asset_id: &C::AssetId,
    pre_sender: PreSender<C>,
    rng: &mut C::Rng,
) -> Result<[Sender<C>; PrivateTransferShape::SENDERS], SignError<C>>
where
    C: Configuration,
{
    let mut utxo_accumulator = C::UtxoAccumulator::empty(utxo_accumulator_model);
    let sender = pre_sender
        .insert_and_upgrade(parameters, &mut utxo_accumulator)
        .expect("Unable to upgrade expected UTXO.");
    let mut senders = Vec::new();
    senders.push(sender);
    let identifier = rng.gen();
    senders.push(
        build_pre_sender::<C>(
            accounts,
            parameters,
            identifier,
            Asset::<C>::new(asset_id.clone(), Default::default()),
            rng,
        )
        .upgrade_unchecked(Default::default()),
    );
    Ok(into_array_unchecked(senders))
}

/// Computes the batched transactions for rebalancing before a final transfer.
#[allow(clippy::too_many_arguments)]
#[inline]
fn compute_batched_transactions<C>(
    accounts: &AccountTable<C>,
    assets: &C::AssetMap,
    utxo_accumulator: &mut C::UtxoAccumulator,
    parameters: &Parameters<C>,
    proving_context: &MultiProvingContext<C>,
    asset_id: &C::AssetId,
    mut pre_senders: Vec<PreSender<C>>,
    posts: &mut Vec<TransferPost<C>>,
    rng: &mut C::Rng,
) -> Result<[Sender<C>; PrivateTransferShape::SENDERS], SignError<C>>
where
    C: Configuration,
{
    let mut new_zeroes = Vec::new();
    while pre_senders.len() > PrivateTransferShape::SENDERS {
        let mut joins = Vec::new();
        let mut iter = pre_senders
            .into_iter()
            .chunk_by::<{ PrivateTransferShape::SENDERS }>();
        for chunk in &mut iter {
            let senders = array_map(chunk, |s| {
                s.try_upgrade(parameters, utxo_accumulator)
                    .expect("Unable to upgrade expected UTXO.")
            });
            let (receivers, mut join) = next_join(
                accounts,
                parameters,
                asset_id,
                senders.iter().map(|s| s.asset().value).sum(),
                rng,
            )?;
            let authorization =
                authorization_for_default_spending_key::<C>(accounts, parameters, rng);
            posts.push(build_post(
                Some(accounts),
                utxo_accumulator.model(),
                parameters,
                &proving_context.private_transfer,
                PrivateTransfer::build(authorization, senders, receivers),
                Vec::new(),
                rng,
            )?);
            join.insert_utxos(parameters, utxo_accumulator);
            joins.push(join.pre_sender);
            new_zeroes.append(&mut join.zeroes);
        }
        joins.append(&mut iter.remainder());
        pre_senders = joins;
    }
    let final_presenders = prepare_final_pre_senders(
        accounts,
        assets,
        utxo_accumulator,
        parameters,
        asset_id,
        new_zeroes,
        pre_senders,
        rng,
    )?;
    Ok(into_array_unchecked(final_presenders))
}

/// Performs a ToPublic transaction spending the assets in `selection`,
/// returning [`TransferPost`]s.
#[allow(clippy::too_many_arguments)]
#[inline]
fn compute_to_public_transaction<C>(
    accounts: &AccountTable<C>,
    assets: &C::AssetMap,
<<<<<<< HEAD
    utxo_accumulator: &mut C::UtxoAccumulator,
=======
>>>>>>> 70b3d08e
    parameters: &Parameters<C>,
    proving_context: &MultiProvingContext<C>,
    asset_id: &C::AssetId,
    sink_accounts: Vec<C::AccountId>,
    selection: Selection<C>,
<<<<<<< HEAD
=======
    utxo_accumulator: &mut C::UtxoAccumulator,
>>>>>>> 70b3d08e
    rng: &mut C::Rng,
) -> Result<SignResponse<C>, SignError<C>>
where
    C: Configuration,
    C::AssetValue: SubAssign,
{
    let Selection {
        mut change,
        mut pre_senders,
    } = selection;
    let mut posts = Vec::new();
    let mut iter = pre_senders
        .into_iter()
        .chunk_by::<{ ToPublicShape::SENDERS }>();
    for chunk in &mut iter {
        let senders = array_map(chunk, |s| {
            s.try_upgrade(parameters, utxo_accumulator)
                .expect("Unable to upgrade expected UTXO.")
        });
        process_to_public_senders(
            accounts,
<<<<<<< HEAD
            utxo_accumulator,
            parameters,
            proving_context,
            asset_id,
            &mut change,
            senders,
            sink_accounts.clone(),
=======
            parameters,
            proving_context,
            asset_id,
            senders,
            sink_accounts.clone(),
            utxo_accumulator,
            &mut change,
>>>>>>> 70b3d08e
            &mut posts,
            rng,
        )?;
    }
    pre_senders = iter.remainder();
    if !pre_senders.is_empty() {
        let final_senders = into_array_unchecked(prepare_final_pre_senders(
            accounts,
            assets,
            utxo_accumulator,
            parameters,
            asset_id,
            Default::default(),
            pre_senders,
            rng,
        )?);
        process_to_public_senders(
            accounts,
<<<<<<< HEAD
            utxo_accumulator,
            parameters,
            proving_context,
            asset_id,
            &mut change,
            final_senders,
            sink_accounts,
=======
            parameters,
            proving_context,
            asset_id,
            final_senders,
            sink_accounts,
            utxo_accumulator,
            &mut change,
>>>>>>> 70b3d08e
            &mut posts,
            rng,
        )?;
    }
    Ok(SignResponse::new(posts))
}

/// Creates a to public [`TransferPost`] spending the assets held by `senders` and
/// attaches it to `post`.
#[allow(clippy::too_many_arguments)]
#[inline]
fn process_to_public_senders<C>(
    accounts: &AccountTable<C>,
<<<<<<< HEAD
    utxo_accumulator: &mut C::UtxoAccumulator,
    parameters: &Parameters<C>,
    proving_context: &MultiProvingContext<C>,
    asset_id: &C::AssetId,
    change: &mut C::AssetValue,
    senders: [Sender<C>; ToPublicShape::SENDERS],
    sink_accounts: Vec<C::AccountId>,
=======
    parameters: &Parameters<C>,
    proving_context: &MultiProvingContext<C>,
    asset_id: &C::AssetId,
    senders: [Sender<C>; ToPublicShape::SENDERS],
    sink_accounts: Vec<C::AccountId>,
    utxo_accumulator: &mut C::UtxoAccumulator,
    change: &mut C::AssetValue,
>>>>>>> 70b3d08e
    posts: &mut Vec<TransferPost<C>>,
    rng: &mut C::Rng,
) -> Result<(), SignError<C>>
where
    C: Configuration,
    C::AssetValue: SubAssign,
{
    let authorization = authorization_for_default_spending_key::<C>(accounts, parameters, rng);
    let mut received_value = C::AssetValue::default();
    let mut reclaimed_value = senders
        .iter()
        .map(|sender| sender.asset().value)
        .sum::<C::AssetValue>();
    if reclaimed_value >= *change {
        received_value += change.clone();
        reclaimed_value -= received_value.clone();
        *change = Default::default();
    } else {
        received_value += reclaimed_value.clone();
        *change -= reclaimed_value;
        reclaimed_value = Default::default();
    }
    let receiver = default_receiver::<C>(
        accounts,
        parameters,
        Asset::<C>::new(asset_id.clone(), received_value),
        rng,
    );
    posts.push(build_post(
        Some(accounts),
        utxo_accumulator.model(),
        parameters,
        &proving_context.to_public,
        ToPublic::build(
            authorization,
            senders,
            [receiver],
            Asset::<C>::new(asset_id.clone(), reclaimed_value),
        ),
        sink_accounts,
        rng,
    )?);
    Ok(())
}

/// Returns the [`Address`] corresponding to `authorization_context`.
#[inline]
pub fn address<C>(
    parameters: &SignerParameters<C>,
    authorization_context: &mut AuthorizationContext<C>,
) -> Address<C>
where
    C: Configuration,
{
    address_from_authorization_context::<C>(authorization_context, &parameters.parameters)
}

/// Checks that the origin checkpoint in `request` is less or equal than `checkpoint`.
/// If it is strictly less, it prunes the data in `request` accordingly.
#[inline]
fn prune_sync_request<C>(
    parameters: &SignerParameters<C>,
    checkpoint: &C::Checkpoint,
    mut request: SyncRequest<C, C::Checkpoint>,
) -> Result<(bool, SyncData<C>), SyncError<C::Checkpoint>>
where
    C: Configuration,
{
    // TODO: Do a capacity check on the current UTXO accumulator?
    //
    // if utxo_accumulator.capacity() < starting_index {
    //    panic!("full capacity")
    // }
    if checkpoint < &mut request.origin_checkpoint {
        Err(SyncError::InconsistentSynchronization {
            checkpoint: checkpoint.clone(),
        })
    } else {
        let has_pruned = request.prune(
            parameters.parameters.utxo_accumulator_item_hash(),
            checkpoint,
        );
        Ok((has_pruned, request.data))
    }
}

/// Updates `assets` and `checkpoint`, returning the new asset distribution.
#[inline]
pub fn sbt_sync<C>(
    parameters: &SignerParameters<C>,
    authorization_context: &mut AuthorizationContext<C>,
    assets: &mut C::AssetMap,
    checkpoint: &mut C::Checkpoint,
    request: SyncRequest<C, C::Checkpoint>,
) -> Result<SyncResponse<C, C::Checkpoint>, SyncError<C::Checkpoint>>
where
    C: Configuration,
{
    let utxo_count = request.utxo_count(&parameters.parameters);
    let (
        has_pruned,
        SyncData {
            utxo_note_data,
            nullifier_data,
        },
    ) = prune_sync_request(parameters, checkpoint, request)?;
    Ok(sbt_sync_with(
        authorization_context,
        assets,
        checkpoint,
        &parameters.parameters,
        utxo_note_data.into_iter(),
        utxo_count,
        nullifier_data.len(),
        !has_pruned,
    ))
}

/// Updates `assets`, `checkpoint` and `utxo_accumulator`, returning the new asset distribution.
#[allow(clippy::too_many_arguments)] // This function must take 8 arguments
#[inline]
pub fn sync<C>(
    parameters: &SignerParameters<C>,
    authorization_context: &mut AuthorizationContext<C>,
    assets: &mut C::AssetMap,
    nullifiers: &mut C::NullifierMap,
    checkpoint: &mut C::Checkpoint,
    utxo_accumulator: &mut C::UtxoAccumulator,
    request: SyncRequest<C, C::Checkpoint>,
    rng: &mut C::Rng,
) -> Result<SyncResponse<C, C::Checkpoint>, SyncError<C::Checkpoint>>
where
    C: Configuration,
    C::AssetValue: CheckedAdd<Output = C::AssetValue> + CheckedSub<Output = C::AssetValue>,
{
    let (
        has_pruned,
        SyncData {
            utxo_note_data,
            nullifier_data,
        },
    ) = prune_sync_request(parameters, checkpoint, request)?;
    let response = sync_with::<C, _>(
        authorization_context,
        assets,
        nullifiers,
        checkpoint,
        utxo_accumulator,
        &parameters.parameters,
        utxo_note_data.into_iter(),
        nullifier_data,
        !has_pruned,
        rng,
    );
    utxo_accumulator.commit();
    response
}

/// Signs a withdraw transaction for `asset` sent to `address`.
#[allow(clippy::too_many_arguments)]
#[inline]
fn sign_withdraw<C>(
    parameters: &SignerParameters<C>,
    accounts: &AccountTable<C>,
    assets: &C::AssetMap,
    utxo_accumulator: &mut C::UtxoAccumulator,
    asset: Asset<C>,
    address: Option<Address<C>>,
    sink_accounts: Vec<C::AccountId>,
    rng: &mut C::Rng,
) -> Result<SignResponse<C>, SignError<C>>
where
    C: Configuration,
    C::AssetValue: SubAssign,
{
    let selection = select(accounts, assets, &parameters.parameters, &asset, rng)?;
    sign_after_selection(
        parameters,
        accounts,
        assets,
        utxo_accumulator,
        asset,
        address,
        sink_accounts,
        selection,
        rng,
    )
}

/// Signs a transaction which consolidates the assets in `request`.
#[inline]
fn consolidate_internal<C>(
    parameters: &SignerParameters<C>,
    accounts: &AccountTable<C>,
    assets: &C::AssetMap,
    utxo_accumulator: &mut C::UtxoAccumulator,
    request: ConsolidationRequest<C>,
    rng: &mut C::Rng,
) -> Result<SignResponse<C>, SignError<C>>
where
    C: Configuration,
    C::AssetValue: SubAssign,
    C::Identifier: PartialEq,
{
    let asset = request.asset();
    let selection = custom_select(accounts, assets, &parameters.parameters, request, rng)?;
    sign_after_selection(
        parameters,
        accounts,
        assets,
        utxo_accumulator,
        asset,
        Some(default_address::<C>(accounts, &parameters.parameters)),
        Vec::new(),
        selection,
        rng,
    )
}

/// Signs a private transfer of `asset` to `address`.
#[allow(clippy::too_many_arguments)]
#[inline]
fn sign_after_selection_private_transfer<C>(
    parameters: &SignerParameters<C>,
    accounts: &AccountTable<C>,
    assets: &C::AssetMap,
    utxo_accumulator: &mut C::UtxoAccumulator,
    asset: Asset<C>,
    address: Address<C>,
    selection: Selection<C>,
    rng: &mut C::Rng,
) -> Result<SignResponse<C>, SignError<C>>
where
    C: Configuration,
{
    let mut posts = Vec::new();
    let senders = compute_batched_transactions(
        accounts,
        assets,
        utxo_accumulator,
        &parameters.parameters,
        &parameters.proving_context,
        &asset.id,
        selection.pre_senders,
        &mut posts,
        rng,
    )?;
    let change = default_receiver::<C>(
        accounts,
        &parameters.parameters,
        Asset::<C>::new(asset.id.clone(), selection.change),
        rng,
    );
    let authorization =
        authorization_for_default_spending_key::<C>(accounts, &parameters.parameters, rng);
    let receiver = receiver::<C>(
        &parameters.parameters,
        address,
        asset,
        Default::default(),
        rng,
    );
    let final_post = build_post(
        Some(accounts),
        utxo_accumulator.model(),
        &parameters.parameters,
        &parameters.proving_context.private_transfer,
        PrivateTransfer::build(authorization, senders, [change, receiver]),
        Vec::new(),
        rng,
    )?;
    posts.push(final_post);
    Ok(SignResponse::new(posts))
}

/// Signs a withdraw transaction for `asset` sent to `address`, where `selection`
/// owns at least `asset`.
#[allow(clippy::too_many_arguments)]
#[inline]
fn sign_after_selection<C>(
    parameters: &SignerParameters<C>,
    accounts: &AccountTable<C>,
    assets: &C::AssetMap,
    utxo_accumulator: &mut C::UtxoAccumulator,
    asset: Asset<C>,
    address: Option<Address<C>>,
    sink_accounts: Vec<C::AccountId>,
    selection: Selection<C>,
    rng: &mut C::Rng,
) -> Result<SignResponse<C>, SignError<C>>
where
    C: Configuration,
    C::AssetValue: SubAssign,
{
    match address {
        Some(address) => sign_after_selection_private_transfer(
            parameters,
            accounts,
            assets,
            utxo_accumulator,
            asset,
            address,
            selection,
            rng,
        ),
        _ => compute_to_public_transaction(
            accounts,
            assets,
<<<<<<< HEAD
            utxo_accumulator,
=======
>>>>>>> 70b3d08e
            &parameters.parameters,
            &parameters.proving_context,
            &asset.id,
            sink_accounts,
            selection,
<<<<<<< HEAD
=======
            utxo_accumulator,
>>>>>>> 70b3d08e
            rng,
        ),
    }
}

/// Signs the `transaction`, generating transfer posts without releasing resources.
#[inline]
fn sign_internal<C>(
    parameters: &SignerParameters<C>,
    accounts: Option<&AccountTable<C>>,
    authorization_context: Option<&mut AuthorizationContext<C>>,
    assets: &C::AssetMap,
    utxo_accumulator: &mut C::UtxoAccumulator,
    transaction: Transaction<C>,
    rng: &mut C::Rng,
) -> Result<SignResponse<C>, SignError<C>>
where
    C: Configuration,
    C::AssetValue: SubAssign,
{
    match transaction {
        Transaction::ToPrivate(asset) => {
            let receiver = receiver_from_authorization_context::<C>(
                authorization_context.ok_or(SignError::MissingProofAuthorizationKey)?,
                &parameters.parameters,
                asset.clone(),
                rng,
            );
            Ok(SignResponse::new(vec![build_post(
                None,
                utxo_accumulator.model(),
                &parameters.parameters,
                &parameters.proving_context.to_private,
                ToPrivate::build(asset, receiver),
                Vec::new(),
                rng,
            )?]))
        }
        Transaction::PrivateTransfer(asset, address) => sign_withdraw(
            parameters,
            accounts.ok_or(SignError::MissingSpendingKey)?,
            assets,
            utxo_accumulator,
            asset,
            Some(address),
            Vec::new(),
            rng,
        ),
        Transaction::ToPublic(asset, public_account) => sign_withdraw(
            parameters,
            accounts.ok_or(SignError::MissingSpendingKey)?,
            assets,
            utxo_accumulator,
            asset,
            None,
            Vec::from([public_account]),
            rng,
        ),
    }
}

/// Signs the `transaction`, generating transfer posts.
#[inline]
pub fn sign<C>(
    parameters: &SignerParameters<C>,
    accounts: Option<&AccountTable<C>>,
    authorization_context: Option<&mut AuthorizationContext<C>>,
    assets: &C::AssetMap,
    utxo_accumulator: &mut C::UtxoAccumulator,
    transaction: Transaction<C>,
    rng: &mut C::Rng,
) -> Result<SignResponse<C>, SignError<C>>
where
    C: Configuration,
    C::AssetValue: SubAssign,
{
    let result = sign_internal(
        parameters,
        accounts,
        authorization_context,
        assets,
        utxo_accumulator,
        transaction,
        rng,
    )?;
    utxo_accumulator.rollback();
    Ok(result)
}

/// Signs a transaction which consolidates the assets in `request`,
/// generating transfer posts without releasing resources.
#[inline]
pub fn consolidate<C>(
    parameters: &SignerParameters<C>,
    accounts: Option<&AccountTable<C>>,
    assets: &C::AssetMap,
    utxo_accumulator: &mut C::UtxoAccumulator,
    request: ConsolidationPrerequest<C>,
    rng: &mut C::Rng,
) -> Result<SignResponse<C>, SignError<C>>
where
    C: Configuration,
    C::AssetValue: SubAssign,
    C::Identifier: PartialEq,
{
    let result = consolidate_internal(
        parameters,
        accounts.ok_or(SignError::MissingSpendingKey)?,
        assets,
        utxo_accumulator,
        request.try_into()?,
        rng,
    )?;
    utxo_accumulator.rollback();
    Ok(result)
}

/// Generates an [`IdentityProof`] for `identified_asset` by
/// signing a virtual [`ToPublic`] transaction.
#[inline]
pub fn identity_proof<C>(
    parameters: &SignerParameters<C>,
    accounts: &AccountTable<C>,
    utxo_accumulator_model: &UtxoAccumulatorModel<C>,
    identified_asset: IdentifiedAsset<C>,
    public_account: C::AccountId,
    rng: &mut C::Rng,
) -> Option<IdentityProof<C>>
where
    C: Configuration,
{
    let presender = build_pre_sender::<C>(
        accounts,
        &parameters.parameters,
        identified_asset.identifier,
        identified_asset.asset.clone(),
        rng,
    );
    let senders = virtual_senders::<C>(
        accounts,
        utxo_accumulator_model,
        &parameters.parameters,
        &identified_asset.asset.id,
        presender,
        rng,
    )
    .ok()?;
    let change = default_receiver::<C>(
        accounts,
        &parameters.parameters,
        Asset::<C>::new(identified_asset.asset.id.clone(), Default::default()),
        rng,
    );
    let authorization =
        authorization_for_default_spending_key::<C>(accounts, &parameters.parameters, rng);
    let transfer_post = build_post(
        Some(accounts),
        utxo_accumulator_model,
        &parameters.parameters,
        &parameters.proving_context.to_public,
        ToPublic::build(authorization, senders, [change], identified_asset.asset),
        Vec::from([public_account]),
        rng,
    )
    .ok()?;
    Some(IdentityProof { transfer_post })
}

/// Returns the associated [`TransactionData`] of `post`, namely the [`Asset`] and the
/// [`Identifier`]. Returns `None` if `post` has an invalid shape, or if `authorization_context`
/// can't decrypt the underlying assets in `post`.
#[inline]
pub fn transaction_data<C>(
    parameters: &SignerParameters<C>,
    authorization_context: &mut AuthorizationContext<C>,
    post: TransferPost<C>,
) -> Option<TransactionData<C>>
where
    C: Configuration,
{
    let shape = TransferShape::from_post(&post)?;
    let parameters = &parameters.parameters;
    let decryption_key = parameters.derive_decryption_key(authorization_context);
    match shape {
        TransferShape::ToPrivate => {
            let ReceiverPost { utxo, note } = post.body.receiver_posts.take_first();
            let (identifier, asset) = parameters.open_with_check(&decryption_key, &utxo, note)?;
            Some(TransactionData::<C>::ToPrivate(identifier, asset))
        }
        TransferShape::PrivateTransfer => {
            let mut transaction_data = Vec::new();
            let receiver_posts = post.body.receiver_posts;
            for receiver_post in receiver_posts.into_iter() {
                let ReceiverPost { utxo, note } = receiver_post;
                if let Some(identified_asset) =
                    parameters.open_with_check(&decryption_key, &utxo, note)
                {
                    transaction_data.push(identified_asset);
                }
            }
            if transaction_data.is_empty() {
                None
            } else {
                Some(TransactionData::<C>::PrivateTransfer(transaction_data))
            }
        }
        TransferShape::ToPublic => {
            let ReceiverPost { utxo, note } = post.body.receiver_posts.take_first();
            let (identifier, asset) = parameters.open_with_check(&decryption_key, &utxo, note)?;
            Some(TransactionData::<C>::ToPublic(identifier, asset))
        }
    }
}

/// Signs the `transaction`, generating transfer posts
/// and returning their [`TransactionData`].
#[inline]
pub fn sign_with_transaction_data<C>(
    parameters: &SignerParameters<C>,
    accounts: Option<&AccountTable<C>>,
    authorization_context: &mut AuthorizationContext<C>,
    assets: &C::AssetMap,
    utxo_accumulator: &mut C::UtxoAccumulator,
    transaction: Transaction<C>,
    rng: &mut C::Rng,
) -> SignWithTransactionDataResult<C>
where
    C: Configuration,
    C::AssetValue: SubAssign,
    TransferPost<C>: Clone,
{
    Ok(SignWithTransactionDataResponse(
        sign(
            parameters,
            accounts,
            Some(authorization_context),
            assets,
            utxo_accumulator,
            transaction,
            rng,
        )?
        .posts
        .into_iter()
        .map(|post| {
            (post.clone(), transaction_data(parameters, authorization_context, post)
    .expect("Retrieving transaction data from your own TransferPosts is not allowed to fail"))
        })
        .collect(),
    ))
}

/// Updates `assets`, `checkpoint` and `utxo_accumulator`, returning the new asset distribution.
#[inline]
pub fn intial_sync<C>(
    assets: &mut C::AssetMap,
    checkpoint: &mut C::Checkpoint,
    utxo_accumulator: &mut C::UtxoAccumulator,
    request: InitialSyncRequest<C>,
) -> Result<SyncResponse<C, C::Checkpoint>, SyncError<C::Checkpoint>>
where
    C: Configuration,
    C::AssetMap: Default,
    C::Checkpoint: Default,
{
    let InitialSyncRequest {
        utxo_data,
        membership_proof_data,
        nullifier_count,
    } = request;
    *checkpoint = Default::default();
    *assets = Default::default();
    let (accumulator, response) = initial_sync_with::<C>(
        assets,
        checkpoint,
        utxo_accumulator.model(),
        utxo_data,
        membership_proof_data,
        nullifier_count,
    );
    *utxo_accumulator = accumulator;
    utxo_accumulator.commit();
    Ok(response)
}

/// Updates the internal ledger state from `utxos`, `membership_proof_data`
/// and `nullifier_count`.
#[inline]
fn initial_sync_with<C>(
    assets: &C::AssetMap,
    checkpoint: &mut C::Checkpoint,
    utxo_accumulator_model: &UtxoAccumulatorModel<C>,
    utxos: Vec<Vec<UtxoAccumulatorItem<C>>>,
    membership_proof_data: Vec<UtxoAccumulatorWitness<C>>,
    nullifier_count: u128,
) -> (C::UtxoAccumulator, SyncResponse<C, C::Checkpoint>)
where
    C: Configuration,
{
    let accumulator = C::UtxoAccumulator::from_items_and_witnesses(
        utxo_accumulator_model,
        utxos,
        membership_proof_data,
    );
    checkpoint.update_from_nullifiers(nullifier_count as usize);
    checkpoint.update_from_utxo_accumulator(&accumulator);
    (
        accumulator,
        SyncResponse {
            checkpoint: checkpoint.clone(),
            balance_update: BalanceUpdate::Full {
                assets: assets.assets().into(),
            },
        },
    )
}<|MERGE_RESOLUTION|>--- conflicted
+++ resolved
@@ -815,19 +815,12 @@
 fn compute_to_public_transaction<C>(
     accounts: &AccountTable<C>,
     assets: &C::AssetMap,
-<<<<<<< HEAD
-    utxo_accumulator: &mut C::UtxoAccumulator,
-=======
->>>>>>> 70b3d08e
     parameters: &Parameters<C>,
     proving_context: &MultiProvingContext<C>,
     asset_id: &C::AssetId,
     sink_accounts: Vec<C::AccountId>,
     selection: Selection<C>,
-<<<<<<< HEAD
-=======
     utxo_accumulator: &mut C::UtxoAccumulator,
->>>>>>> 70b3d08e
     rng: &mut C::Rng,
 ) -> Result<SignResponse<C>, SignError<C>>
 where
@@ -849,15 +842,6 @@
         });
         process_to_public_senders(
             accounts,
-<<<<<<< HEAD
-            utxo_accumulator,
-            parameters,
-            proving_context,
-            asset_id,
-            &mut change,
-            senders,
-            sink_accounts.clone(),
-=======
             parameters,
             proving_context,
             asset_id,
@@ -865,7 +849,6 @@
             sink_accounts.clone(),
             utxo_accumulator,
             &mut change,
->>>>>>> 70b3d08e
             &mut posts,
             rng,
         )?;
@@ -884,15 +867,6 @@
         )?);
         process_to_public_senders(
             accounts,
-<<<<<<< HEAD
-            utxo_accumulator,
-            parameters,
-            proving_context,
-            asset_id,
-            &mut change,
-            final_senders,
-            sink_accounts,
-=======
             parameters,
             proving_context,
             asset_id,
@@ -900,7 +874,6 @@
             sink_accounts,
             utxo_accumulator,
             &mut change,
->>>>>>> 70b3d08e
             &mut posts,
             rng,
         )?;
@@ -914,15 +887,6 @@
 #[inline]
 fn process_to_public_senders<C>(
     accounts: &AccountTable<C>,
-<<<<<<< HEAD
-    utxo_accumulator: &mut C::UtxoAccumulator,
-    parameters: &Parameters<C>,
-    proving_context: &MultiProvingContext<C>,
-    asset_id: &C::AssetId,
-    change: &mut C::AssetValue,
-    senders: [Sender<C>; ToPublicShape::SENDERS],
-    sink_accounts: Vec<C::AccountId>,
-=======
     parameters: &Parameters<C>,
     proving_context: &MultiProvingContext<C>,
     asset_id: &C::AssetId,
@@ -930,7 +894,6 @@
     sink_accounts: Vec<C::AccountId>,
     utxo_accumulator: &mut C::UtxoAccumulator,
     change: &mut C::AssetValue,
->>>>>>> 70b3d08e
     posts: &mut Vec<TransferPost<C>>,
     rng: &mut C::Rng,
 ) -> Result<(), SignError<C>>
@@ -1239,19 +1202,12 @@
         _ => compute_to_public_transaction(
             accounts,
             assets,
-<<<<<<< HEAD
-            utxo_accumulator,
-=======
->>>>>>> 70b3d08e
             &parameters.parameters,
             &parameters.proving_context,
             &asset.id,
             sink_accounts,
             selection,
-<<<<<<< HEAD
-=======
             utxo_accumulator,
->>>>>>> 70b3d08e
             rng,
         ),
     }
