// Copyright 2019-2022 Manta Network.
// This file is part of manta-rs.
//
// manta-rs is free software: you can redistribute it and/or modify
// it under the terms of the GNU General Public License as published by
// the Free Software Foundation, either version 3 of the License, or
// (at your option) any later version.
//
// manta-rs is distributed in the hope that it will be useful,
// but WITHOUT ANY WARRANTY; without even the implied warranty of
// MERCHANTABILITY or FITNESS FOR A PARTICULAR PURPOSE.  See the
// GNU General Public License for more details.
//
// You should have received a copy of the GNU General Public License
// along with manta-rs.  If not, see <http://www.gnu.org/licenses/>.

//! Signer Functions
use crate::alloc::string::ToString;
use crate::{
    asset::AssetMap,
    key::{Account, DeriveAddress},
    transfer::{
        self,
        batch::Join,
        canonical::{
            MultiProvingContext, PrivateTransfer, PrivateTransferShape, Selection, ToPrivate,
            ToPublic, Transaction, TransactionData, TransferShape,
        },
        receiver::ReceiverPost,
        requires_authorization,
        utxo::{
            auth::DeriveContext, DeriveAddress as _, DeriveDecryptionKey, DeriveSpend, Spend,
            UtxoReconstruct,
        },
        Address, Asset, AssociatedData, Authorization, AuthorizationContext, FullParametersRef,
        IdentifiedAsset, Identifier, IdentityProof, Note, Nullifier, Parameters, PreSender,
        ProvingContext, Receiver, Sender, Shape, SpendingKey, Transfer, TransferPost, Utxo,
        UtxoAccumulatorItem, UtxoAccumulatorModel, UtxoAccumulatorWitness,
    },
    wallet::signer::{
        nullifier_map::NullifierMap, AccountTable, BalanceUpdate, Checkpoint, Configuration,
        InitialSyncRequest, SignError, SignResponse, SignWithTransactionDataResponse,
        SignWithTransactionDataResult, SignerParameters, SyncData, SyncError, SyncRequest,
        SyncResponse,
    },
};
use alloc::{vec, vec::Vec};
use manta_crypto::{
    accumulator::{
        Accumulator, BatchInsertion, FromItemsAndWitnesses, ItemHashFunction, OptimizedAccumulator,
    },
    rand::Rand,
};
use manta_util::{
    array_map, into_array_unchecked,
    iter::IteratorExt,
    num::{CheckedAdd, CheckedSub},
    persistence::Rollback,
    vec::VecExt,
};

/// Returns the default account for `accounts`.
#[inline]
pub fn default_account<C>(accounts: &AccountTable<C>) -> Account<C::Account>
where
    C: Configuration,
{
    accounts.get_default()
}

/// Returns the default spending key for `accounts`.
#[inline]
fn default_spending_key<C>(accounts: &AccountTable<C>, parameters: &C::Parameters) -> SpendingKey<C>
where
    C: Configuration,
{
    let _ = parameters;
    accounts.get_default().spending_key()
}

/// Returns the default authorization context for `accounts`.
#[inline]
pub fn default_authorization_context<C>(
    accounts: &AccountTable<C>,
    parameters: &C::Parameters,
) -> AuthorizationContext<C>
where
    C: Configuration,
{
    parameters.derive_context(&default_spending_key::<C>(accounts, parameters))
}

/// Returns the authorization for the default spending key of `accounts`.
#[inline]
fn authorization_for_default_spending_key<C>(
    accounts: &AccountTable<C>,
    parameters: &C::Parameters,
    rng: &mut C::Rng,
) -> Authorization<C>
where
    C: Configuration,
{
    Authorization::<C>::from_spending_key(
        parameters,
        &default_spending_key::<C>(accounts, parameters),
        rng,
    )
}

/// Returns the address for the default account of `accounts`.
#[inline]
fn default_address<C>(accounts: &AccountTable<C>, parameters: &C::Parameters) -> Address<C>
where
    C: Configuration,
{
    accounts.get_default().address(parameters)
}

/// Returns the address for `authorization_context`.
#[inline]
fn address_from_authorization_context<C>(
    authorization_context: &mut AuthorizationContext<C>,
    parameters: &C::Parameters,
) -> Address<C>
where
    C: Configuration,
{
    parameters.derive_address(&parameters.derive_decryption_key(authorization_context))
}

/// Hashes `utxo` using the [`UtxoAccumulatorItemHash`](transfer::Configuration::UtxoAccumulatorItemHash)
/// in the transfer [`Configuration`](transfer::Configuration).
#[inline]
pub fn item_hash<C>(parameters: &C::Parameters, utxo: &Utxo<C>) -> UtxoAccumulatorItem<C>
where
    C: Configuration,
{
    parameters
        .utxo_accumulator_item_hash()
        .item_hash(utxo, &mut ())
}

/// Inserts the hash of `utxo` in `utxo_accumulator`.
#[allow(clippy::too_many_arguments)]
#[inline]
fn insert_next_item<C>(
    authorization_context: &mut AuthorizationContext<C>,
    utxo_accumulator: &mut C::UtxoAccumulator,
    assets: &mut C::AssetMap,
    parameters: &Parameters<C>,
    identified_asset: IdentifiedAsset<C>,
    nullifiers: &mut C::NullifierMap,
    deposit: &mut Vec<Asset<C>>,
    rng: &mut C::Rng,
) where
    C: Configuration,
{
    let IdentifiedAsset::<C> { identifier, asset } = identified_asset;
    let (_, utxo, nullifier) = parameters.derive_spend(
        authorization_context,
        identifier.clone(),
        asset.clone(),
        rng,
    );
<<<<<<< HEAD
    // todo what if there are duplicates here
    if let Some(index) = nullifiers
        .iter()
        .position(move |n| n.is_related(&nullifier))
    {
        nullifiers.remove(index);
=======
    if nullifiers.contains_item(&nullifier) {
        utxo_accumulator.insert_nonprovable(&item_hash::<C>(parameters, &utxo));
>>>>>>> a33bd9d8
    } else {
        utxo_accumulator.insert(&item_hash::<C>(parameters, &utxo));
        if !asset.is_zero() {
            deposit.push(asset.clone());
        }
        assets.insert(identifier, asset);
    }
}

/// Checks if `asset` matches with `nullifier`, removing it from the `utxo_accumulator` and
/// inserting it into the `withdraw` set if this is the case.
#[allow(clippy::too_many_arguments)]
#[inline]
fn is_asset_unspent<C>(
    authorization_context: &mut AuthorizationContext<C>,
    utxo_accumulator: &mut C::UtxoAccumulator,
    parameters: &Parameters<C>,
    identifier: Identifier<C>,
    asset: Asset<C>,
    nullifiers: &mut C::NullifierMap,
    withdraw: &mut Vec<Asset<C>>,
    rng: &mut C::Rng,
) -> bool
where
    C: Configuration,
{
    let (_, utxo, nullifier) =
        parameters.derive_spend(authorization_context, identifier, asset.clone(), rng);
    if nullifiers.contains_item(&nullifier) {
        utxo_accumulator.remove_proof(&item_hash::<C>(parameters, &utxo));
        if !asset.is_zero() {
            withdraw.push(asset);
        }
        false
    } else {
        true
    }
}

/// Updates the internal ledger state, returning the new asset distribution.
#[allow(clippy::too_many_arguments)]
#[inline]
fn sync_with<C, I>(
    authorization_context: &mut AuthorizationContext<C>,
    assets: &mut C::AssetMap,
    nullifiers: &mut C::NullifierMap,
    checkpoint: &mut C::Checkpoint,
    utxo_accumulator: &mut C::UtxoAccumulator,
    parameters: &Parameters<C>,
    inserts: I,
    nullifier_data: Vec<Nullifier<C>>,
    is_partial: bool,
    rng: &mut C::Rng,
) -> Result<SyncResponse<C, C::Checkpoint>, SyncError<C::Checkpoint>>
where
    C: Configuration,
    I: Iterator<Item = (Utxo<C>, Note<C>)>,
    C::AssetValue: CheckedAdd<Output = C::AssetValue> + CheckedSub<Output = C::AssetValue>,
{
<<<<<<< HEAD
    let nullifier_count = nullifiers.len();
    web_sys::console::log_2(
        &"balance-issue: nullifiers_count: ".into(),
        &nullifier_count.to_string().into(),
    );
=======
    let nullifier_count = nullifier_data.len();
    nullifiers.extend(nullifier_data);
>>>>>>> a33bd9d8
    let mut deposit = Vec::new();
    let mut withdraw = Vec::new();
    let decryption_key = parameters.derive_decryption_key(authorization_context);
    let mut nonprovable_inserts = Vec::new();
    let mut utxo_count = 0;
    let mut inserted_utxos_count = 0;
    for (utxo, note) in inserts {
        utxo_count = utxo_count + 1;
        if let Some((identifier, asset)) = parameters.open_with_check(&decryption_key, &utxo, note)
        {
            if !nonprovable_inserts.is_empty() {
                utxo_accumulator.batch_insert_nonprovable(&nonprovable_inserts);
                nonprovable_inserts.clear();
            }
            inserted_utxos_count = inserted_utxos_count + 1;
            insert_next_item::<C>(
                authorization_context,
                utxo_accumulator,
                assets,
                parameters,
                transfer::utxo::IdentifiedAsset::new(identifier, asset),
                nullifiers,
                &mut deposit,
                rng,
            );
        } else {
            nonprovable_inserts.push(item_hash::<C>(parameters, &utxo));
        }
    }
    web_sys::console::log_2(
        &"balance-issue: utxo_count: ".into(),
        &utxo_count.to_string().into(),
    );
    web_sys::console::log_2(
        &"balance-issue: inserted_utxos_count: ".into(),
        &inserted_utxos_count.to_string().into(),
    );
    if !nonprovable_inserts.is_empty() {
        utxo_accumulator.batch_insert_nonprovable(&nonprovable_inserts);
    }
    web_sys::console::log_1(&"balance-issue: About to call assets.retain".into());
    assets.retain(|identifier, assets| {
        let assets_len_str = assets.len().to_string();
        web_sys::console::log_2(
            &"balance-issue: before retain for each identifier: ".into(),
            &assets_len_str.into(),
        );
        assets.retain(|asset| {
            let is_asset_unspent = is_asset_unspent::<C>(
                authorization_context,
                utxo_accumulator,
                parameters,
                identifier.clone(),
                asset.clone(),
                nullifiers,
                &mut withdraw,
                rng,
            );
            web_sys::console::log_2(
                &"balance-issue: is_asset_unspent: ".into(),
                &is_asset_unspent.to_string().into(),
            );
            is_asset_unspent
        });
        let assets_len_str = assets.len().to_string();
        web_sys::console::log_2(
            &"balance-issue: After retaining: ".into(),
            &assets_len_str.into(),
        );
        !assets.is_empty()
    });
    checkpoint.update_from_nullifiers(nullifier_count);
    checkpoint.update_from_utxo_accumulator(utxo_accumulator);
    web_sys::console::log_2(
        &"balance-issue: nullifier_count at the end: ".into(),
        &nullifiers.len().to_string().into(),
    );
    normalize_assets::<C>(&mut deposit, &mut withdraw)?;
    Ok(SyncResponse {
        checkpoint: checkpoint.clone(),
        balance_update: if is_partial {
            // TODO: Whenever we are doing a full update, don't even build the `deposit` and
            //       `withdraw` vectors, since we won't be needing them.
            BalanceUpdate::Partial { deposit, withdraw }
        } else {
            BalanceUpdate::Full {
                assets: assets.assets().into(),
            }
        },
    })
}

/// Sums all the values with the same [`Asset`] id in `assets`.
fn sum_values<C>(assets: &mut Vec<Asset<C>>) -> Result<(), SyncError<C::Checkpoint>>
where
    C: Configuration,
    C::AssetValue: CheckedAdd<Output = C::AssetValue>,
{
    let mut result = Vec::<(_, C::AssetValue)>::new();

    for asset in assets.iter() {
        if let Some(entry) = result.iter_mut().find(|(id, _)| *id == asset.id) {
            entry.1 = entry
                .1
                .clone()
                .checked_add(asset.value.clone())
                .ok_or(SyncError::InconsistentBalance)?;
        } else {
            result.push((asset.id.clone(), asset.value.clone()));
        }
    }

    *assets = result
        .into_iter()
        .map(|(id, value)| Asset::<C>::new(id, value))
        .collect();
    Ok(())
}

/// First it runs [`sum_values`] in both `deposit` and `withdraw`. Then, for each [`Asset`] id
/// which happens in both `deposit` and `withdraw`:
/// 1) computes the difference `diff = asset_value(deposit) - asset_value(withdraw)`
/// 2) If `diff > 0`, it replaces the corresponding entry in `deposit` with `diff` and deletes
/// the entry in `withdraw`.
/// 3) If `diff < 0`, it replaces the corresponding entry in `withdraw` with `-diff` and deletes
/// the entry in `deposit`.
/// 4) If `diff = 0`, it deletes the entry in `deposit` and `withdraw`.
fn normalize_assets<C>(
    deposit: &mut Vec<Asset<C>>,
    withdraw: &mut Vec<Asset<C>>,
) -> Result<(), SyncError<C::Checkpoint>>
where
    C: Configuration,
    C::AssetValue: CheckedAdd<Output = C::AssetValue> + CheckedSub<Output = C::AssetValue>,
{
    sum_values::<C>(deposit)?;
    sum_values::<C>(withdraw)?;
    let mut i = 0;
    while i < deposit.len() {
        let deposit_asset = deposit[i].clone();
        if let Some(withdraw_index) = withdraw
            .iter()
            .position(|asset| asset.id == deposit_asset.id)
        {
            let withdraw_asset = &mut withdraw[withdraw_index];
            if deposit_asset.value > withdraw_asset.value {
                let diff = deposit_asset
                    .value
                    .clone()
                    .checked_sub(withdraw_asset.value.clone())
                    .ok_or(SyncError::InconsistentBalance)?;
                deposit[i].value = diff;
                withdraw.remove(withdraw_index);
                i += 1;
            } else if deposit_asset.value < withdraw_asset.value {
                let diff = withdraw_asset
                    .value
                    .clone()
                    .checked_sub(deposit_asset.value.clone())
                    .ok_or(SyncError::InconsistentBalance)?;
                withdraw[withdraw_index].value = diff;
                deposit.remove(i);
            } else {
                deposit.remove(i);
                withdraw.remove(withdraw_index);
                i += 1;
            }
        } else {
            i += 1;
        }
    }
    Ok(())
}

/// Updates the internal ledger state, returning the new asset distribution.
#[allow(clippy::too_many_arguments)]
#[inline]
fn sbt_sync_with<C, I>(
    authorization_context: &mut AuthorizationContext<C>,
    assets: &mut C::AssetMap,
    checkpoint: &mut C::Checkpoint,
    parameters: &Parameters<C>,
    inserts: I,
    utxo_count: Vec<usize>,
    nullifier_count: usize,
    is_partial: bool,
) -> SyncResponse<C, C::Checkpoint>
where
    C: Configuration,
    I: Iterator<Item = (Utxo<C>, Note<C>)>,
{
    let mut deposit = Vec::new();
    let decryption_key = parameters.derive_decryption_key(authorization_context);
    for (utxo, note) in inserts {
        if let Some((identifier, asset)) = parameters.open_with_check(&decryption_key, &utxo, note)
        {
            if !asset.is_zero() {
                deposit.push(asset.clone());
            }
            assets.insert(identifier, asset);
        }
    }
    checkpoint.update_from_nullifiers(nullifier_count);
    checkpoint.update_from_utxo_count(utxo_count);
    SyncResponse {
        checkpoint: checkpoint.clone(),
        balance_update: if is_partial {
            // TODO: Whenever we are doing a full update, don't even build the `deposit` and
            //       `withdraw` vectors, since we won't be needing them.
            BalanceUpdate::Partial {
                deposit,
                withdraw: Default::default(),
            }
        } else {
            BalanceUpdate::Full {
                assets: assets.assets().into(),
            }
        },
    }
}

/// Builds the [`PreSender`] associated to `identifier` and `asset`.
#[inline]
fn build_pre_sender<C>(
    accounts: &AccountTable<C>,
    parameters: &Parameters<C>,
    identifier: Identifier<C>,
    asset: Asset<C>,
    rng: &mut C::Rng,
) -> PreSender<C>
where
    C: Configuration,
{
    PreSender::<C>::sample(
        parameters,
        &mut default_authorization_context::<C>(accounts, parameters),
        identifier,
        asset,
        rng,
    )
}

/// Builds the [`Receiver`] associated with `address` and `asset`.
#[inline]
fn receiver<C>(
    parameters: &Parameters<C>,
    address: Address<C>,
    asset: Asset<C>,
    associated_data: AssociatedData<C>,
    rng: &mut C::Rng,
) -> Receiver<C>
where
    C: Configuration,
{
    Receiver::<C>::sample(parameters, address, asset, associated_data, rng)
}

/// Builds the [`Receiver`] associated with the default address and `asset`.
#[inline]
fn default_receiver<C>(
    accounts: &AccountTable<C>,
    parameters: &Parameters<C>,
    asset: Asset<C>,
    rng: &mut C::Rng,
) -> Receiver<C>
where
    C: Configuration,
{
    let default_address = default_address::<C>(accounts, parameters);
    receiver::<C>(parameters, default_address, asset, Default::default(), rng)
}

/// Builds the [`Receiver`] associated with `authorization_context` and `asset`.
#[inline]
fn receiver_from_authorization_context<C>(
    authorization_context: &mut AuthorizationContext<C>,
    parameters: &Parameters<C>,
    asset: Asset<C>,
    rng: &mut C::Rng,
) -> Receiver<C>
where
    C: Configuration,
{
    let address = address_from_authorization_context::<C>(authorization_context, parameters);
    receiver::<C>(parameters, address, asset, Default::default(), rng)
}

/// Selects the pre-senders which collectively own at least `asset`, returning any change.
#[inline]
fn select<C>(
    accounts: &AccountTable<C>,
    assets: &C::AssetMap,
    parameters: &Parameters<C>,
    asset: &Asset<C>,
    rng: &mut C::Rng,
) -> Result<Selection<C>, SignError<C>>
where
    C: Configuration,
{
    let selection = assets.select(asset);
    if !asset.is_zero() && selection.is_empty() {
        return Err(SignError::InsufficientBalance(asset.clone()));
    }
    Selection::new(selection, move |k, v| {
        Ok(build_pre_sender::<C>(
            accounts,
            parameters,
            k,
            Asset::<C>::new(asset.id.clone(), v),
            rng,
        ))
    })
}

/// Builds a [`TransferPost`] for the given `transfer`.
#[inline]
fn build_post_inner<
    C,
    const SOURCES: usize,
    const SENDERS: usize,
    const RECEIVERS: usize,
    const SINKS: usize,
>(
    parameters: FullParametersRef<C>,
    proving_context: &ProvingContext<C>,
    spending_key: Option<&SpendingKey<C>>,
    transfer: Transfer<C, SOURCES, SENDERS, RECEIVERS, SINKS>,
    sink_accounts: Vec<C::AccountId>,
    rng: &mut C::Rng,
) -> Result<TransferPost<C>, SignError<C>>
where
    C: Configuration,
{
    transfer
        .into_post(
            parameters,
            proving_context,
            spending_key,
            sink_accounts,
            rng,
        )
        .map(|p| p.expect("Internally, all transfer posts are constructed correctly."))
        .map_err(SignError::ProofSystemError)
}

/// Builds a [`TransferPost`] for the given `transfer`.
#[inline]
fn build_post<
    C,
    const SOURCES: usize,
    const SENDERS: usize,
    const RECEIVERS: usize,
    const SINKS: usize,
>(
    accounts: Option<&AccountTable<C>>,
    utxo_accumulator_model: &UtxoAccumulatorModel<C>,
    parameters: &Parameters<C>,
    proving_context: &ProvingContext<C>,
    transfer: Transfer<C, SOURCES, SENDERS, RECEIVERS, SINKS>,
    sink_accounts: Vec<C::AccountId>,
    rng: &mut C::Rng,
) -> Result<TransferPost<C>, SignError<C>>
where
    C: Configuration,
{
    let spending_key = if requires_authorization(SENDERS) {
        Some(default_spending_key::<C>(
            accounts.ok_or(SignError::MissingSpendingKey)?,
            parameters,
        ))
    } else {
        None
    };
    build_post_inner(
        FullParametersRef::<C>::new(parameters, utxo_accumulator_model),
        proving_context,
        spending_key.as_ref(),
        transfer,
        sink_accounts,
        rng,
    )
}

/// Computes the next [`Join`](Join) element for an asset rebalancing round.
#[allow(clippy::type_complexity)] // NOTE: Clippy is too harsh here.
#[inline]
fn next_join<C>(
    accounts: &AccountTable<C>,
    parameters: &Parameters<C>,
    asset_id: &C::AssetId,
    total: C::AssetValue,
    rng: &mut C::Rng,
) -> Result<([Receiver<C>; PrivateTransferShape::RECEIVERS], Join<C>), SignError<C>>
where
    C: Configuration,
{
    Ok(Join::new(
        parameters,
        &mut default_authorization_context::<C>(accounts, parameters),
        default_address::<C>(accounts, parameters),
        Asset::<C>::new(asset_id.clone(), total),
        rng,
    ))
}

/// Prepares the final pre-senders for the last part of the transaction.
#[allow(clippy::too_many_arguments)]
#[inline]
fn prepare_final_pre_senders<C>(
    accounts: &AccountTable<C>,
    assets: &C::AssetMap,
    utxo_accumulator: &C::UtxoAccumulator,
    parameters: &Parameters<C>,
    asset_id: &C::AssetId,
    mut new_zeroes: Vec<PreSender<C>>,
    pre_senders: Vec<PreSender<C>>,
    rng: &mut C::Rng,
) -> Result<Vec<Sender<C>>, SignError<C>>
where
    C: Configuration,
{
    let mut senders = pre_senders
        .into_iter()
        .map(|s| s.try_upgrade(parameters, utxo_accumulator))
        .collect::<Option<Vec<_>>>()
        .expect("Unable to upgrade expected UTXOs.");
    let mut needed_zeroes = PrivateTransferShape::SENDERS - senders.len();
    if needed_zeroes == 0 {
        return Ok(senders);
    }
    let zeroes = assets.zeroes(needed_zeroes, asset_id);
    needed_zeroes -= zeroes.len();
    for zero in zeroes {
        let pre_sender = build_pre_sender::<C>(
            accounts,
            parameters,
            zero,
            Asset::<C>::new(asset_id.clone(), Default::default()),
            rng,
        );
        senders.push(
            pre_sender
                .try_upgrade(parameters, utxo_accumulator)
                .expect("Unable to upgrade expected UTXOs."),
        );
    }
    if needed_zeroes == 0 {
        return Ok(senders);
    }
    let needed_fake_zeroes = needed_zeroes.saturating_sub(new_zeroes.len());
    for _ in 0..needed_zeroes {
        match new_zeroes.pop() {
            Some(zero) => senders.push(
                zero.try_upgrade(parameters, utxo_accumulator)
                    .expect("Unable to upgrade expected UTXOs."),
            ),
            _ => break,
        }
    }
    if needed_fake_zeroes == 0 {
        return Ok(senders);
    }
    for _ in 0..needed_fake_zeroes {
        let identifier = rng.gen();
        senders.push(
            build_pre_sender::<C>(
                accounts,
                parameters,
                identifier,
                Asset::<C>::new(asset_id.clone(), Default::default()),
                rng,
            )
            .upgrade_unchecked(Default::default()),
        );
    }
    Ok(senders)
}

/// Builds two virtual [`Sender`]s for `pre_sender`.
#[inline]
fn virtual_senders<C>(
    accounts: &AccountTable<C>,
    utxo_accumulator_model: &UtxoAccumulatorModel<C>,
    parameters: &Parameters<C>,
    asset_id: &C::AssetId,
    pre_sender: PreSender<C>,
    rng: &mut C::Rng,
) -> Result<[Sender<C>; PrivateTransferShape::SENDERS], SignError<C>>
where
    C: Configuration,
{
    let mut utxo_accumulator = C::UtxoAccumulator::empty(utxo_accumulator_model);
    let sender = pre_sender
        .insert_and_upgrade(parameters, &mut utxo_accumulator)
        .expect("Unable to upgrade expected UTXO.");
    let mut senders = Vec::new();
    senders.push(sender);
    let identifier = rng.gen();
    senders.push(
        build_pre_sender::<C>(
            accounts,
            parameters,
            identifier,
            Asset::<C>::new(asset_id.clone(), Default::default()),
            rng,
        )
        .upgrade_unchecked(Default::default()),
    );
    Ok(into_array_unchecked(senders))
}

/// Computes the batched transactions for rebalancing before a final transfer.
#[allow(clippy::too_many_arguments)]
#[inline]
fn compute_batched_transactions<C>(
    accounts: &AccountTable<C>,
    assets: &C::AssetMap,
    utxo_accumulator: &mut C::UtxoAccumulator,
    parameters: &Parameters<C>,
    proving_context: &MultiProvingContext<C>,
    asset_id: &C::AssetId,
    mut pre_senders: Vec<PreSender<C>>,
    posts: &mut Vec<TransferPost<C>>,
    rng: &mut C::Rng,
) -> Result<[Sender<C>; PrivateTransferShape::SENDERS], SignError<C>>
where
    C: Configuration,
{
    let mut new_zeroes = Vec::new();
    while pre_senders.len() > PrivateTransferShape::SENDERS {
        let mut joins = Vec::new();
        let mut iter = pre_senders
            .into_iter()
            .chunk_by::<{ PrivateTransferShape::SENDERS }>();
        for chunk in &mut iter {
            let senders = array_map(chunk, |s| {
                s.try_upgrade(parameters, utxo_accumulator)
                    .expect("Unable to upgrade expected UTXO.")
            });
            let (receivers, mut join) = next_join(
                accounts,
                parameters,
                asset_id,
                senders.iter().map(|s| s.asset().value).sum(),
                rng,
            )?;
            let authorization =
                authorization_for_default_spending_key::<C>(accounts, parameters, rng);
            posts.push(build_post(
                Some(accounts),
                utxo_accumulator.model(),
                parameters,
                &proving_context.private_transfer,
                PrivateTransfer::build(authorization, senders, receivers),
                Vec::new(),
                rng,
            )?);
            join.insert_utxos(parameters, utxo_accumulator);
            joins.push(join.pre_sender);
            new_zeroes.append(&mut join.zeroes);
        }
        joins.append(&mut iter.remainder());
        pre_senders = joins;
    }
    let final_presenders = prepare_final_pre_senders(
        accounts,
        assets,
        utxo_accumulator,
        parameters,
        asset_id,
        new_zeroes,
        pre_senders,
        rng,
    )?;
    Ok(into_array_unchecked(final_presenders))
}

/// Returns the [`Address`] corresponding to `authorization_context`.
#[inline]
pub fn address<C>(
    parameters: &SignerParameters<C>,
    authorization_context: &mut AuthorizationContext<C>,
) -> Address<C>
where
    C: Configuration,
{
    address_from_authorization_context::<C>(authorization_context, &parameters.parameters)
}

/// Checks that the origin checkpoint in `request` is less or equal than `checkpoint`.
/// If it is strictly less, it prunes the data in `request` accordingly.
#[inline]
fn prune_sync_request<C>(
    parameters: &SignerParameters<C>,
    checkpoint: &C::Checkpoint,
    mut request: SyncRequest<C, C::Checkpoint>,
) -> Result<(bool, SyncData<C>), SyncError<C::Checkpoint>>
where
    C: Configuration,
{
    // TODO: Do a capacity check on the current UTXO accumulator?
    //
    // if utxo_accumulator.capacity() < starting_index {
    //    panic!("full capacity")
    // }
    if checkpoint < &mut request.origin_checkpoint {
        Err(SyncError::InconsistentSynchronization {
            checkpoint: checkpoint.clone(),
        })
    } else {
        let has_pruned = request.prune(
            parameters.parameters.utxo_accumulator_item_hash(),
            checkpoint,
        );
        Ok((has_pruned, request.data))
    }
}

/// Updates `assets` and `checkpoint`, returning the new asset distribution.
#[inline]
pub fn sbt_sync<C>(
    parameters: &SignerParameters<C>,
    authorization_context: &mut AuthorizationContext<C>,
    assets: &mut C::AssetMap,
    checkpoint: &mut C::Checkpoint,
    request: SyncRequest<C, C::Checkpoint>,
) -> Result<SyncResponse<C, C::Checkpoint>, SyncError<C::Checkpoint>>
where
    C: Configuration,
{
    let utxo_count = request.utxo_count(&parameters.parameters);
    let (
        has_pruned,
        SyncData {
            utxo_note_data,
            nullifier_data,
        },
    ) = prune_sync_request(parameters, checkpoint, request)?;
    Ok(sbt_sync_with(
        authorization_context,
        assets,
        checkpoint,
        &parameters.parameters,
        utxo_note_data.into_iter(),
        utxo_count,
        nullifier_data.len(),
        !has_pruned,
    ))
}

/// Updates `assets`, `checkpoint` and `utxo_accumulator`, returning the new asset distribution.
#[allow(clippy::too_many_arguments)] // This function must take 8 arguments
#[inline]
pub fn sync<C>(
    parameters: &SignerParameters<C>,
    authorization_context: &mut AuthorizationContext<C>,
    assets: &mut C::AssetMap,
    nullifiers: &mut C::NullifierMap,
    checkpoint: &mut C::Checkpoint,
    utxo_accumulator: &mut C::UtxoAccumulator,
    request: SyncRequest<C, C::Checkpoint>,
    rng: &mut C::Rng,
) -> Result<SyncResponse<C, C::Checkpoint>, SyncError<C::Checkpoint>>
where
    C: Configuration,
    C::AssetValue: CheckedAdd<Output = C::AssetValue> + CheckedSub<Output = C::AssetValue>,
{
    let (
        has_pruned,
        SyncData {
            utxo_note_data,
            nullifier_data,
        },
    ) = prune_sync_request(parameters, checkpoint, request)?;
    let response = sync_with::<C, _>(
        authorization_context,
        assets,
        nullifiers,
        checkpoint,
        utxo_accumulator,
        &parameters.parameters,
        utxo_note_data.into_iter(),
        nullifier_data,
        !has_pruned,
        rng,
    );
    utxo_accumulator.commit();
    response
}

/// Signs a withdraw transaction for `asset` sent to `address`.
#[allow(clippy::too_many_arguments)]
#[inline]
fn sign_withdraw<C>(
    parameters: &SignerParameters<C>,
    accounts: &AccountTable<C>,
    assets: &C::AssetMap,
    utxo_accumulator: &mut C::UtxoAccumulator,
    asset: Asset<C>,
    address: Option<Address<C>>,
    sink_accounts: Vec<C::AccountId>,
    rng: &mut C::Rng,
) -> Result<SignResponse<C>, SignError<C>>
where
    C: Configuration,
{
    let selection = select(accounts, assets, &parameters.parameters, &asset, rng)?;
    let mut posts = Vec::new();
    let senders = compute_batched_transactions(
        accounts,
        assets,
        utxo_accumulator,
        &parameters.parameters,
        &parameters.proving_context,
        &asset.id,
        selection.pre_senders,
        &mut posts,
        rng,
    )?;
    let change = default_receiver::<C>(
        accounts,
        &parameters.parameters,
        Asset::<C>::new(asset.id.clone(), selection.change),
        rng,
    );
    let authorization =
        authorization_for_default_spending_key::<C>(accounts, &parameters.parameters, rng);
    let final_post = match address {
        Some(address) => {
            let receiver = receiver::<C>(
                &parameters.parameters,
                address,
                asset,
                Default::default(),
                rng,
            );
            build_post(
                Some(accounts),
                utxo_accumulator.model(),
                &parameters.parameters,
                &parameters.proving_context.private_transfer,
                PrivateTransfer::build(authorization, senders, [change, receiver]),
                Vec::new(),
                rng,
            )?
        }
        _ => build_post(
            Some(accounts),
            utxo_accumulator.model(),
            &parameters.parameters,
            &parameters.proving_context.to_public,
            ToPublic::build(authorization, senders, [change], asset),
            sink_accounts,
            rng,
        )?,
    };
    posts.push(final_post);
    Ok(SignResponse::new(posts))
}

/// Signs the `transaction`, generating transfer posts without releasing resources.
#[inline]
fn sign_internal<C>(
    parameters: &SignerParameters<C>,
    accounts: Option<&AccountTable<C>>,
    authorization_context: Option<&mut AuthorizationContext<C>>,
    assets: &C::AssetMap,
    utxo_accumulator: &mut C::UtxoAccumulator,
    transaction: Transaction<C>,
    rng: &mut C::Rng,
) -> Result<SignResponse<C>, SignError<C>>
where
    C: Configuration,
{
    match transaction {
        Transaction::ToPrivate(asset) => {
            let receiver = receiver_from_authorization_context::<C>(
                authorization_context.ok_or(SignError::MissingProofAuthorizationKey)?,
                &parameters.parameters,
                asset.clone(),
                rng,
            );
            Ok(SignResponse::new(vec![build_post(
                None,
                utxo_accumulator.model(),
                &parameters.parameters,
                &parameters.proving_context.to_private,
                ToPrivate::build(asset, receiver),
                Vec::new(),
                rng,
            )?]))
        }
        Transaction::PrivateTransfer(asset, address) => sign_withdraw(
            parameters,
            accounts.ok_or(SignError::MissingSpendingKey)?,
            assets,
            utxo_accumulator,
            asset,
            Some(address),
            Vec::new(),
            rng,
        ),
        Transaction::ToPublic(asset, public_account) => sign_withdraw(
            parameters,
            accounts.ok_or(SignError::MissingSpendingKey)?,
            assets,
            utxo_accumulator,
            asset,
            None,
            Vec::from([public_account]),
            rng,
        ),
    }
}

/// Signs the `transaction`, generating transfer posts.
#[inline]
pub fn sign<C>(
    parameters: &SignerParameters<C>,
    accounts: Option<&AccountTable<C>>,
    authorization_context: Option<&mut AuthorizationContext<C>>,
    assets: &C::AssetMap,
    utxo_accumulator: &mut C::UtxoAccumulator,
    transaction: Transaction<C>,
    rng: &mut C::Rng,
) -> Result<SignResponse<C>, SignError<C>>
where
    C: Configuration,
{
    let result = sign_internal(
        parameters,
        accounts,
        authorization_context,
        assets,
        utxo_accumulator,
        transaction,
        rng,
    )?;
    utxo_accumulator.rollback();
    Ok(result)
}

/// Generates an [`IdentityProof`] for `identified_asset` by
/// signing a virtual [`ToPublic`] transaction.
#[inline]
pub fn identity_proof<C>(
    parameters: &SignerParameters<C>,
    accounts: &AccountTable<C>,
    utxo_accumulator_model: &UtxoAccumulatorModel<C>,
    identified_asset: IdentifiedAsset<C>,
    public_account: C::AccountId,
    rng: &mut C::Rng,
) -> Option<IdentityProof<C>>
where
    C: Configuration,
{
    let presender = build_pre_sender::<C>(
        accounts,
        &parameters.parameters,
        identified_asset.identifier,
        identified_asset.asset.clone(),
        rng,
    );
    let senders = virtual_senders::<C>(
        accounts,
        utxo_accumulator_model,
        &parameters.parameters,
        &identified_asset.asset.id,
        presender,
        rng,
    )
    .ok()?;
    let change = default_receiver::<C>(
        accounts,
        &parameters.parameters,
        Asset::<C>::new(identified_asset.asset.id.clone(), Default::default()),
        rng,
    );
    let authorization =
        authorization_for_default_spending_key::<C>(accounts, &parameters.parameters, rng);
    let transfer_post = build_post(
        Some(accounts),
        utxo_accumulator_model,
        &parameters.parameters,
        &parameters.proving_context.to_public,
        ToPublic::build(authorization, senders, [change], identified_asset.asset),
        Vec::from([public_account]),
        rng,
    )
    .ok()?;
    Some(IdentityProof { transfer_post })
}

/// Returns the associated [`TransactionData`] of `post`, namely the [`Asset`] and the
/// [`Identifier`]. Returns `None` if `post` has an invalid shape, or if `authorization_context`
/// can't decrypt the underlying assets in `post`.
#[inline]
pub fn transaction_data<C>(
    parameters: &SignerParameters<C>,
    authorization_context: &mut AuthorizationContext<C>,
    post: TransferPost<C>,
) -> Option<TransactionData<C>>
where
    C: Configuration,
{
    let shape = TransferShape::from_post(&post)?;
    let parameters = &parameters.parameters;
    let decryption_key = parameters.derive_decryption_key(authorization_context);
    match shape {
        TransferShape::ToPrivate => {
            let ReceiverPost { utxo, note } = post.body.receiver_posts.take_first();
            let (identifier, asset) = parameters.open_with_check(&decryption_key, &utxo, note)?;
            Some(TransactionData::<C>::ToPrivate(identifier, asset))
        }
        TransferShape::PrivateTransfer => {
            let mut transaction_data = Vec::new();
            let receiver_posts = post.body.receiver_posts;
            for receiver_post in receiver_posts.into_iter() {
                let ReceiverPost { utxo, note } = receiver_post;
                if let Some(identified_asset) =
                    parameters.open_with_check(&decryption_key, &utxo, note)
                {
                    transaction_data.push(identified_asset);
                }
            }
            if transaction_data.is_empty() {
                None
            } else {
                Some(TransactionData::<C>::PrivateTransfer(transaction_data))
            }
        }
        TransferShape::ToPublic => {
            let ReceiverPost { utxo, note } = post.body.receiver_posts.take_first();
            let (identifier, asset) = parameters.open_with_check(&decryption_key, &utxo, note)?;
            Some(TransactionData::<C>::ToPublic(identifier, asset))
        }
    }
}

/// Signs the `transaction`, generating transfer posts
/// and returning their [`TransactionData`].
#[inline]
pub fn sign_with_transaction_data<C>(
    parameters: &SignerParameters<C>,
    accounts: Option<&AccountTable<C>>,
    authorization_context: &mut AuthorizationContext<C>,
    assets: &C::AssetMap,
    utxo_accumulator: &mut C::UtxoAccumulator,
    transaction: Transaction<C>,
    rng: &mut C::Rng,
) -> SignWithTransactionDataResult<C>
where
    C: Configuration,
    TransferPost<C>: Clone,
{
    Ok(SignWithTransactionDataResponse(
        sign(
            parameters,
            accounts,
            Some(authorization_context),
            assets,
            utxo_accumulator,
            transaction,
            rng,
        )?
        .posts
        .into_iter()
        .map(|post| {
            (post.clone(), transaction_data(parameters, authorization_context, post)
    .expect("Retrieving transaction data from your own TransferPosts is not allowed to fail"))
        })
        .collect(),
    ))
}

/// Updates `assets`, `checkpoint` and `utxo_accumulator`, returning the new asset distribution.
#[inline]
pub fn intial_sync<C>(
    assets: &mut C::AssetMap,
    checkpoint: &mut C::Checkpoint,
    utxo_accumulator: &mut C::UtxoAccumulator,
    request: InitialSyncRequest<C>,
) -> Result<SyncResponse<C, C::Checkpoint>, SyncError<C::Checkpoint>>
where
    C: Configuration,
    C::AssetMap: Default,
    C::Checkpoint: Default,
{
    let InitialSyncRequest {
        utxo_data,
        membership_proof_data,
        nullifier_count,
    } = request;
    *checkpoint = Default::default();
    *assets = Default::default();
    let (accumulator, response) = initial_sync_with::<C>(
        assets,
        checkpoint,
        utxo_accumulator.model(),
        utxo_data,
        membership_proof_data,
        nullifier_count,
    );
    *utxo_accumulator = accumulator;
    utxo_accumulator.commit();
    Ok(response)
}

/// Updates the internal ledger state from `utxos`, `membership_proof_data`
/// and `nullifier_count`.
#[inline]
fn initial_sync_with<C>(
    assets: &C::AssetMap,
    checkpoint: &mut C::Checkpoint,
    utxo_accumulator_model: &UtxoAccumulatorModel<C>,
    utxos: Vec<Vec<UtxoAccumulatorItem<C>>>,
    membership_proof_data: Vec<UtxoAccumulatorWitness<C>>,
    nullifier_count: u128,
) -> (C::UtxoAccumulator, SyncResponse<C, C::Checkpoint>)
where
    C: Configuration,
{
    let accumulator = C::UtxoAccumulator::from_items_and_witnesses(
        utxo_accumulator_model,
        utxos,
        membership_proof_data,
    );
    checkpoint.update_from_nullifiers(nullifier_count as usize);
    checkpoint.update_from_utxo_accumulator(&accumulator);
    (
        accumulator,
        SyncResponse {
            checkpoint: checkpoint.clone(),
            balance_update: BalanceUpdate::Full {
                assets: assets.assets().into(),
            },
        },
    )
}<|MERGE_RESOLUTION|>--- conflicted
+++ resolved
@@ -162,17 +162,8 @@
         asset.clone(),
         rng,
     );
-<<<<<<< HEAD
-    // todo what if there are duplicates here
-    if let Some(index) = nullifiers
-        .iter()
-        .position(move |n| n.is_related(&nullifier))
-    {
-        nullifiers.remove(index);
-=======
     if nullifiers.contains_item(&nullifier) {
         utxo_accumulator.insert_nonprovable(&item_hash::<C>(parameters, &utxo));
->>>>>>> a33bd9d8
     } else {
         utxo_accumulator.insert(&item_hash::<C>(parameters, &utxo));
         if !asset.is_zero() {
@@ -232,16 +223,12 @@
     I: Iterator<Item = (Utxo<C>, Note<C>)>,
     C::AssetValue: CheckedAdd<Output = C::AssetValue> + CheckedSub<Output = C::AssetValue>,
 {
-<<<<<<< HEAD
-    let nullifier_count = nullifiers.len();
+    let nullifier_count = nullifier_data.len();
     web_sys::console::log_2(
         &"balance-issue: nullifiers_count: ".into(),
         &nullifier_count.to_string().into(),
     );
-=======
-    let nullifier_count = nullifier_data.len();
     nullifiers.extend(nullifier_data);
->>>>>>> a33bd9d8
     let mut deposit = Vec::new();
     let mut withdraw = Vec::new();
     let decryption_key = parameters.derive_decryption_key(authorization_context);
