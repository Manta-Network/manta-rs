--- conflicted
+++ resolved
@@ -33,8 +33,7 @@
 use alloc::vec::Vec;
 use core::{fmt::Debug, hash::Hash, marker::PhantomData, ops::Deref};
 use manta_crypto::{
-<<<<<<< HEAD
-    accumulator::{AssertValidVerification, MembershipProof, Model},
+    accumulator::{self, AssertValidVerification, MembershipProof, Model},
     constraint::{ProofSystem, ProofSystemInput},
     eclair::{
         self,
@@ -44,12 +43,6 @@
         },
         bool::{AssertEq, Bool},
         ops::Add,
-=======
-    accumulator::{self, AssertValidVerification, MembershipProof, Model},
-    constraint::{
-        self, Add, Allocate, Allocator, AssertEq, Bool, Constant, Derived, ProofSystem,
-        ProofSystemInput, Public, Secret, Variable,
->>>>>>> df6b214c
     },
     encryption::{self, hybrid::Hybrid, EncryptedMessage},
     key::{self, agreement::Derive},
