// Copyright 2019-2022 Manta Network.
// This file is part of manta-rs.
//
// manta-rs is free software: you can redistribute it and/or modify
// it under the terms of the GNU General Public License as published by
// the Free Software Foundation, either version 3 of the License, or
// (at your option) any later version.
//
// manta-rs is distributed in the hope that it will be useful,
// but WITHOUT ANY WARRANTY; without even the implied warranty of
// MERCHANTABILITY or FITNESS FOR A PARTICULAR PURPOSE.  See the
// GNU General Public License for more details.
//
// You should have received a copy of the GNU General Public License
// along with manta-rs.  If not, see <http://www.gnu.org/licenses/>.

//! Assets
//!
//! This module defines the data structures and canonical encodings of a standard notion of "asset".
//! Assets are defined by an `AssetId` field and an `AssetValue` field. For describing an [`Asset`]
//! with a particular `AssetId` we use [`AssetMetadata`] to assign a symbol and decimals for
//! human-readable display purposes.

#![allow(clippy::uninlined_format_args)] // NOTE: Clippy false positive https://github.com/rust-lang/rust-clippy/issues/9715 on Display implementation on Asset below

use alloc::{
    collections::btree_map::{BTreeMap, Entry as BTreeMapEntry},
    format,
    string::{String, ToString},
    vec,
    vec::Vec,
};
use core::{
    borrow::Borrow,
    fmt::Debug,
    hash::Hash,
    iter::{self, FusedIterator},
    ops::{Add, AddAssign, Deref, Div, Sub, SubAssign},
    slice,
};
use derive_more::{Display, From};
<<<<<<< HEAD
use eclair::{
    self,
    alloc::{
        mode::{Public, Secret},
        Allocate, Allocator, Variable,
=======
use manta_crypto::{
    arkworks::std,
    constraint::{HasInput, Input},
    eclair::{
        self,
        alloc::{
            mode::{Public, Secret},
            Allocate, Allocator, Variable,
        },
        bool::{Assert, AssertEq, Bool, ConditionalSelect},
        num::Zero,
        ops::BitAnd,
        Has,
>>>>>>> c3a9c747
    },
    bool::{Assert, AssertEq, Bool, ConditionalSelect},
    num::Zero,
    ops::BitAnd,
    Has,
};
use openzl_crypto::constraint::{HasInput, Input};
use openzl_util::{
    codec::{Decode, DecodeError, Encode, Write},
    num::CheckedSub,
    rand::{Rand, RngCore, Sample},
    SizeLimit,
};

#[cfg(feature = "serde")]
use openzl_util::serde::{Deserialize, Serialize};

#[cfg(feature = "std")]
use self::std::{
    collections::hash_map::{Entry as HashMapEntry, HashMap, RandomState},
    hash::BuildHasher,
};

/// Asset
#[cfg_attr(
    feature = "serde",
    derive(Deserialize, Serialize),
    serde(crate = "openzl_util::serde", deny_unknown_fields)
)]
#[derive(derivative::Derivative, Display, From)]
#[derivative(Clone, Copy, Debug, Default, Eq, Hash, Ord, PartialEq, PartialOrd)]
#[display(fmt = "{{id: {}, value: {}}}", id, value)]
pub struct Asset<I, V> {
    /// Asset Id
    pub id: I,

    /// Asset Value
    pub value: V,
}

impl<I, V> Asset<I, V> {
    /// Builds a new [`Asset`] from an `id` and a `value`.
    #[inline]
    pub const fn new(id: I, value: V) -> Self {
        Self { id, value }
    }

    /// Builds a new zero [`Asset`] with the given `id`.
    #[inline]
    pub fn zero(id: I) -> Self
    where
        V: Default,
    {
        Self::new(id, Default::default())
    }

    /// Returns `true` if `self` is a zero [`Asset`] of some asset id.
    #[inline]
    pub fn is_zero(&self) -> bool
    where
        V: Default + PartialEq,
    {
        self.value == Default::default()
    }

    /// Returns `true` if `self` is an empty [`Asset`], i.e. both the `id` and `value` are zero.
    #[inline]
    pub fn is_empty<COM>(&self, compiler: &mut COM) -> Bool<COM>
    where
        COM: Has<bool>,
        I: Zero<COM, Verification = Bool<COM>>,
        V: Zero<COM, Verification = Bool<COM>>,
        Bool<COM>: BitAnd<Bool<COM>, COM, Output = Bool<COM>>,
    {
        self.id
            .is_zero(compiler)
            .bitand(self.value.is_zero(compiler), compiler)
    }
}

impl<I, V> Add<V> for Asset<I, V>
where
    V: AddAssign,
{
    type Output = Self;

    #[inline]
    fn add(mut self, rhs: V) -> Self::Output {
        self += rhs;
        self
    }
}

impl<I, V> AddAssign<V> for Asset<I, V>
where
    V: AddAssign,
{
    #[inline]
    fn add_assign(&mut self, rhs: V) {
        self.value += rhs;
    }
}

impl<I, V> From<Asset<I, V>> for (I, V) {
    #[inline]
    fn from(asset: Asset<I, V>) -> Self {
        (asset.id, asset.value)
    }
}

impl<'a, I, V> From<&'a Asset<I, V>> for (&'a I, &'a V) {
    #[inline]
    fn from(asset: &'a Asset<I, V>) -> Self {
        (&asset.id, &asset.value)
    }
}

impl<I, V> Sample for Asset<I, V>
where
    I: Sample,
    V: Sample,
{
    #[inline]
    fn sample<R>(_: (), rng: &mut R) -> Self
    where
        R: RngCore + ?Sized,
    {
        Self::new(rng.gen(), rng.gen())
    }
}

impl<I, V> SizeLimit for Asset<I, V>
where
    I: SizeLimit,
    V: SizeLimit,
{
    const SIZE: usize = I::SIZE + V::SIZE;
}

impl<I, V> Sub<V> for Asset<I, V>
where
    V: SubAssign,
{
    type Output = Self;

    #[inline]
    fn sub(mut self, rhs: V) -> Self::Output {
        self -= rhs;
        self
    }
}

impl<I, V> SubAssign<V> for Asset<I, V>
where
    V: SubAssign,
{
    #[inline]
    fn sub_assign(&mut self, rhs: V) {
        self.value -= rhs;
    }
}

impl<I, V, COM> ConditionalSelect<COM> for Asset<I, V>
where
    COM: Has<bool>,
    I: ConditionalSelect<COM>,
    V: ConditionalSelect<COM>,
{
    #[inline]
    fn select(bit: &Bool<COM>, true_value: &Self, false_value: &Self, compiler: &mut COM) -> Self {
        Self::new(
            I::select(bit, &true_value.id, &false_value.id, compiler),
            V::select(bit, &true_value.value, &false_value.value, compiler),
        )
    }
}

impl<I, V, COM> eclair::cmp::PartialEq<Self, COM> for Asset<I, V>
where
    COM: Has<bool>,
    Bool<COM>: BitAnd<Bool<COM>, COM, Output = Bool<COM>>,
    I: eclair::cmp::PartialEq<I, COM>,
    V: eclair::cmp::PartialEq<V, COM>,
{
    #[inline]
    fn eq(&self, rhs: &Self, compiler: &mut COM) -> Bool<COM> {
        self.id
            .eq(&rhs.id, compiler)
            .bitand(self.value.eq(&rhs.value, compiler), compiler)
    }

    #[inline]
    fn assert_equal(&self, rhs: &Self, compiler: &mut COM)
    where
        COM: Assert,
    {
        compiler.assert_eq(&self.id, &rhs.id);
        compiler.assert_eq(&self.value, &rhs.value);
    }
}

impl<COM, I, V> Variable<Secret, COM> for Asset<I, V>
where
    I: Variable<Secret, COM>,
    V: Variable<Secret, COM>,
{
    type Type = Asset<I::Type, V::Type>;

    #[inline]
    fn new_unknown(compiler: &mut COM) -> Self {
        Self::new(compiler.allocate_unknown(), compiler.allocate_unknown())
    }

    #[inline]
    fn new_known(this: &Self::Type, compiler: &mut COM) -> Self {
        Self::new(this.id.as_known(compiler), this.value.as_known(compiler))
    }
}

impl<COM, I, V> Variable<Public, COM> for Asset<I, V>
where
    I: Variable<Public, COM>,
    V: Variable<Public, COM>,
{
    type Type = Asset<I::Type, V::Type>;

    #[inline]
    fn new_unknown(compiler: &mut COM) -> Self {
        Self::new(compiler.allocate_unknown(), compiler.allocate_unknown())
    }

    #[inline]
    fn new_known(this: &Self::Type, compiler: &mut COM) -> Self {
        Self::new(this.id.as_known(compiler), this.value.as_known(compiler))
    }
}

impl<I, V> Encode for Asset<I, V>
where
    I: Encode,
    V: Encode,
{
    #[inline]
    fn encode<W>(&self, mut writer: W) -> Result<(), W::Error>
    where
        W: Write,
    {
        self.id.encode(&mut writer)?;
        self.value.encode(&mut writer)?;
        Ok(())
    }
}

/// Asset Decode Error
#[derive(derivative::Derivative)]
#[derivative(
    Clone(bound = "I::Error: Clone, V::Error: Clone"),
    Copy(bound = "I::Error: Copy, V::Error: Copy"),
    Debug(bound = "I::Error: Debug, V::Error: Debug"),
    Eq(bound = "I::Error: Eq, V::Error: Eq"),
    Hash(bound = "I::Error: Hash, V::Error: Hash"),
    PartialEq(bound = "I::Error: PartialEq, V::Error: PartialEq")
)]
pub enum AssetDecodeError<I, V>
where
    I: Decode,
    V: Decode,
{
    /// Asset ID Decode Error
    AssetIdDecodeError(I::Error),

    /// Asset Value Decode Error
    AssetValueDecodeError(V::Error),
}

impl<I, V> Decode for Asset<I, V>
where
    I: Decode,
    V: Decode,
{
    type Error = AssetDecodeError<I, V>;

    #[inline]
    fn decode<R>(mut reader: R) -> Result<Self, DecodeError<R::Error, Self::Error>>
    where
        R: openzl_util::codec::Read,
    {
        let asset_id = I::decode(&mut reader).map_err(|e| match e {
            DecodeError::Decode(r) => DecodeError::Decode(AssetDecodeError::AssetIdDecodeError(r)),
            DecodeError::Read(e) => DecodeError::Read(e),
        })?;
        let asset_value = V::decode(&mut reader).map_err(|e| match e {
            DecodeError::Decode(r) => {
                DecodeError::Decode(AssetDecodeError::AssetValueDecodeError(r))
            }
            DecodeError::Read(e) => DecodeError::Read(e),
        })?;
        Ok(Self {
            id: asset_id,
            value: asset_value,
        })
    }
}

impl<I, V, P> Input<P> for Asset<I, V>
where
    P: HasInput<I> + HasInput<V> + ?Sized,
{
    #[inline]
    fn extend(&self, input: &mut P::Input) {
        P::extend(input, &self.id);
        P::extend(input, &self.value);
    }
}

/// Asset List
///
/// Stores assets sorted by `I` as a flat key-value vector. This type can be relied on to maintain
/// sorted order for iterating.
#[cfg_attr(
    feature = "serde",
    derive(Deserialize, Serialize),
    serde(crate = "openzl_util::serde", deny_unknown_fields)
)]
#[derive(derivative::Derivative)]
#[derivative(Clone, Debug, Default(bound = ""), Eq, Hash, PartialEq)]
pub struct AssetList<I, V> {
    /// Sorted Asset Vector
    ///
    /// The elements of the vector are sorted by `I`. To insert/remove we perform a binary search
    /// on `I` and update `V` at that location.
    map: Vec<Asset<I, V>>,
}

impl<I, V> AssetList<I, V> {
    /// Builds a new empty [`AssetList`].
    #[inline]
    pub const fn new() -> Self {
        Self { map: Vec::new() }
    }

    /// Returns the number of entries stored in `self`.
    #[inline]
    pub fn len(&self) -> usize {
        self.map.len()
    }

    /// Returns `true` if the number of entries in `self` is zero.
    #[inline]
    pub fn is_empty(&self) -> bool {
        self.map.is_empty()
    }

    /// Returns the number of `AssetId`s that can be inserted into `self` before needing to
    /// reallocate.
    #[inline]
    pub fn capacity(&self) -> usize {
        self.map.capacity()
    }

    /// Finds the insertion point for an [`Asset`] with the given `id`, returning `Ok` if there is
    /// an [`Asset`] at that index, or `Err` otherwise.
    #[inline]
    fn find(&self, id: &I) -> Result<usize, usize>
    where
        I: Ord,
    {
        self.map.binary_search_by(move |a| a.id.cmp(id))
    }

    /// Returns the value of the [`Asset`] with the given `id`, returning `None` if `self` doesn't contain
    /// any [`Asset`] with `id`.
    #[inline]
    fn get_value(&self, id: &I) -> Option<&V>
    where
        I: Ord,
    {
        self.find(id).ok().map(move |i| &self.map[i].value)
    }

    /// Returns the total value for assets with the given `id`.
    #[inline]
    pub fn value(&self, id: &I) -> V
    where
        I: Ord,
        V: Clone + Default,
    {
        self.get_value(id).cloned().unwrap_or_default()
    }

    /// Returns `true` if `self` contains at least `asset.value` of the asset of kind `asset.id`.
    #[inline]
    pub fn contains(&self, asset: &Asset<I, V>) -> bool
    where
        I: Ord,
        V: Default + PartialOrd,
    {
        if asset.value == Default::default() {
            return true;
        }
        match self.get_value(&asset.id) {
            Some(value) => value >= &asset.value,
            _ => false,
        }
    }

    /// Returns an iterator over the assets in `self`.
    #[inline]
    pub fn iter(&self) -> slice::Iter<Asset<I, V>> {
        self.map.iter()
    }

    /// Inserts `asset` into `self` increasing the `AssetValue` at `asset.id`.
    #[inline]
    pub fn deposit(&mut self, asset: Asset<I, V>)
    where
        I: Ord,
        V: AddAssign + Default + PartialEq,
    {
        if asset.value == Default::default() {
            return;
        }
        match self.find(&asset.id) {
            Ok(index) => self.map[index] += asset.value,
            Err(index) => self.map.insert(index, asset),
        }
    }

    /// Sets the value at the `index` to `value` or removes the entry at `index` if `value == 0`.
    #[inline]
    fn set_or_remove(&mut self, index: usize, value: V)
    where
        V: Default + PartialEq,
    {
        if value == Default::default() {
            self.map.remove(index);
        } else {
            self.map[index].value = value;
        }
    }

    /// Tries to remove `asset` from `self` decreasing the `AssetValue` at `asset.id`, returning
    /// `false` if this would overflow. To skip the overflow check, use
    /// [`withdraw_unchecked`](Self::withdraw_unchecked) instead.
    #[inline]
    pub fn withdraw(&mut self, asset: &Asset<I, V>) -> bool
    where
        I: Ord,
        V: Default + PartialEq,
        for<'v> &'v V: CheckedSub<Output = V>,
    {
        if asset.value == Default::default() {
            return true;
        }
        if let Ok(index) = self.find(&asset.id) {
            if let Some(value) = self.map[index].value.checked_sub(&asset.value) {
                self.set_or_remove(index, value);
                return true;
            }
        }
        false
    }

    /// Removes `asset` from `self` decreasing the `AssetValue` at `asset.id`.
    ///
    /// # Panics
    ///
    /// The method panics if removing `asset` would decrease the value of any entry to below zero.
    /// To catch this condition, use [`withdraw`](Self::withdraw) instead.
    #[inline]
    pub fn withdraw_unchecked(&mut self, asset: &Asset<I, V>)
    where
        I: Ord,
        V: Default + PartialEq,
        for<'v> &'v V: Sub<Output = V>,
    {
        if asset.value == Default::default() {
            return;
        }
        match self.find(&asset.id) {
            Ok(index) => self.set_or_remove(index, &self.map[index].value - &asset.value),
            _ => panic!("Trying to subtract from an Asset with zero value."),
        }
    }

    /// Removes all entries in `self` which return `false` after applying `f`.
    #[inline]
    pub fn retain<F>(&mut self, mut f: F)
    where
        F: FnMut(&Asset<I, V>) -> bool,
    {
        self.map.retain(move |asset| f(asset))
    }

    /// Removes all assets from `self`.
    #[inline]
    pub fn clear(&mut self) {
        self.map.clear()
    }

    /// Removes all assets with the given `id`, returning their total value. This method returns
    /// `None` in the case that `id` is not stored in `self`.
    #[inline]
    pub fn remove(&mut self, id: I) -> Option<V>
    where
        I: Ord,
    {
        self.find(&id).ok().map(move |i| self.map.remove(i).value)
    }
}

impl<I, V> AsRef<[Asset<I, V>]> for AssetList<I, V> {
    #[inline]
    fn as_ref(&self) -> &[Asset<I, V>] {
        self.map.as_ref()
    }
}

impl<I, V> Borrow<[Asset<I, V>]> for AssetList<I, V> {
    #[inline]
    fn borrow(&self) -> &[Asset<I, V>] {
        self.map.borrow()
    }
}

impl<I, V> Deref for AssetList<I, V> {
    type Target = [Asset<I, V>];

    #[inline]
    fn deref(&self) -> &[Asset<I, V>] {
        self.map.deref()
    }
}

impl<I, V> From<AssetList<I, V>> for Vec<Asset<I, V>> {
    #[inline]
    fn from(list: AssetList<I, V>) -> Self {
        list.map
    }
}

impl<I, V> From<Vec<Asset<I, V>>> for AssetList<I, V>
where
    I: Ord,
    V: AddAssign + Default + PartialEq,
{
    #[inline]
    fn from(vector: Vec<Asset<I, V>>) -> Self {
        Self::from_iter(iter::once(vector))
    }
}

impl<I, V> FromIterator<(I, V)> for AssetList<I, V>
where
    I: Ord,
    V: AddAssign + Default + PartialEq,
{
    #[inline]
    fn from_iter<A>(iter: A) -> Self
    where
        A: IntoIterator<Item = (I, V)>,
    {
        iter.into_iter()
            .map(move |(id, value)| Asset::new(id, value))
            .collect()
    }
}

impl<I, V> FromIterator<Asset<I, V>> for AssetList<I, V>
where
    I: Ord,
    V: AddAssign + Default + PartialEq,
{
    #[inline]
    fn from_iter<A>(iter: A) -> Self
    where
        A: IntoIterator<Item = Asset<I, V>>,
    {
        let mut list = Self::new();
        iter.into_iter().for_each(|a| list.deposit(a));
        list
    }
}

impl<I, V> FromIterator<AssetList<I, V>> for AssetList<I, V>
where
    I: Ord,
    V: AddAssign + Default + PartialEq,
{
    #[inline]
    fn from_iter<A>(iter: A) -> Self
    where
        A: IntoIterator<Item = AssetList<I, V>>,
    {
        iter.into_iter().map::<Vec<_>, _>(Into::into).collect()
    }
}

impl<I, V> FromIterator<Vec<Asset<I, V>>> for AssetList<I, V>
where
    I: Ord,
    V: AddAssign + Default + PartialEq,
{
    #[inline]
    fn from_iter<A>(iter: A) -> Self
    where
        A: IntoIterator<Item = Vec<Asset<I, V>>>,
    {
        let mut list = Self::new();
        for item in iter {
            for asset in item {
                list.deposit(asset);
            }
        }
        list
    }
}

impl<I, V> IntoIterator for AssetList<I, V> {
    type Item = Asset<I, V>;
    type IntoIter = vec::IntoIter<Asset<I, V>>;

    #[inline]
    fn into_iter(self) -> Self::IntoIter {
        self.map.into_iter()
    }
}

impl<'a, I, V> IntoIterator for &'a AssetList<I, V> {
    type Item = &'a Asset<I, V>;
    type IntoIter = slice::Iter<'a, Asset<I, V>>;

    #[inline]
    fn into_iter(self) -> Self::IntoIter {
        self.iter()
    }
}

/// Asset Map
///
/// This trait represents an asset distribution over some [`Key`](Self::Key) type.
///
/// # Warning
///
/// It is possible that keys are repeated, as long as the assets associated to them are different.
pub trait AssetMap<I, V>: Default {
    /// Key Type
    ///
    /// Keys are used to access the underlying asset values.
    type Key;

    /// Returns the sum of all the assets in `self`.
    fn assets(&self) -> AssetList<I, V>;

    /// Selects asset keys which total up to at least `asset` in value.
    fn select(&self, asset: &Asset<I, V>) -> Selection<I, V, Self>;

    /// Returns at most `n` zero assets with the given `id`.
    fn zeroes(&self, n: usize, id: &I) -> Vec<Self::Key>;

    /// Inserts `asset` at the `key` in the map.
    fn insert(&mut self, key: Self::Key, asset: Asset<I, V>);

    /// Inserts all of the assets in `iter`.
    #[inline]
    fn insert_all<A>(&mut self, iter: A)
    where
        A: IntoIterator<Item = (Self::Key, Asset<I, V>)>,
    {
        iter.into_iter()
            .for_each(move |(key, asset)| self.insert(key, asset))
    }

    /// Inserts all of the assets in `iter` using a fixed `id`.
    #[inline]
    fn insert_all_same<A>(&mut self, id: I, iter: A)
    where
        I: Clone,
        A: IntoIterator<Item = (Self::Key, V)>,
    {
        iter.into_iter()
            .for_each(move |(key, value)| self.insert(key, Asset::new(id.clone(), value)));
    }

    /// Inserts all of the assets in `iter` using a fixed `id` and zero value.
    #[inline]
    fn insert_zeroes<A>(&mut self, id: I, iter: A)
    where
        I: Clone,
        V: Default,
        A: IntoIterator<Item = Self::Key>,
    {
        iter.into_iter()
            .for_each(move |key| self.insert(key, Asset::zero(id.clone())));
    }

    /// Tries to remove the `key` from the map, returning `true` if the `key` was stored in the
    /// map and removed.
    fn remove(&mut self, key: Self::Key, asset: Asset<I, V>) -> bool;

    /// Removes all the keys in `iter` from the map.
    fn remove_all<A>(&mut self, iter: A)
    where
        A: IntoIterator<Item = (Self::Key, Asset<I, V>)>,
    {
        for (key, asset) in iter {
            self.remove(key, asset);
        }
    }

    /// Retains the elements from `self` that return `true` after applying `f`.
    fn retain<F>(&mut self, f: F)
    where
        F: FnMut(&Self::Key, &mut Vec<Asset<I, V>>) -> bool;
}

/// Implements [`AssetMap`] for map types.
macro_rules! impl_asset_map_for_maps_body {
    ($K:ty, $I:ty, $V:ty, $entry:tt) => {
        type Key = $K;

        #[inline]
        fn assets(&self) -> AssetList<$I, $V> {
            self.iter()
                .flat_map(move |(_, assets)| assets.iter().cloned())
                .collect()
        }

        #[inline]
        fn select(&self, asset: &Asset<$I, $V>) -> Selection<$I, $V, Self> {
            if asset.value == Default::default() {
                return Selection::default();
            }
            let mut sum = Asset::<$I, $V>::zero(asset.id.clone());
            let mut values = Vec::new();
            let mut min_max_asset = Option::<(&$K, &$V)>::None;
            let map = self
                .iter()
                .map(|(key, assets)| assets.iter().map(move |asset| (key, asset)))
                .flatten()
                .filter_map(|(key, item)| {
                    if item.value != Default::default() && item.id == asset.id {
                        Some((key, &item.value))
                    } else {
                        None
                    }
                });
            for (key, value) in map {
                if value > &asset.value {
                    min_max_asset = Some(match min_max_asset.take() {
                        Some(best) if value >= &best.1 => best,
                        _ => (key, value),
                    });
                } else if value == &asset.value {
                    return Selection::new(Default::default(), vec![(key.clone(), value.clone())]);
                } else {
                    sum.value.add_assign(value.clone());
                    values.push((key.clone(), value.clone()));
                }
            }
            if let Some((best_key, best_value)) = min_max_asset {
                return Selection::new(
                    best_value - &asset.value,
                    vec![(best_key.clone(), best_value.clone())],
                );
            }
            if sum.value < asset.value {
                Selection::default()
            } else {
                Selection::new(&sum.value - &asset.value, values)
            }
        }

        #[inline]
        fn zeroes(&self, n: usize, id: &$I) -> Vec<Self::Key> {
            self.iter()
                .filter_map(move |(key, assets)| {
                    assets
                        .iter()
                        .any(move |a| &a.id == id && a.value == Default::default())
                        .then(move || key.clone())
                })
                .take(n)
                .collect()
        }

        #[inline]
        fn insert(&mut self, key: Self::Key, asset: Asset<$I, $V>) {
            match self.entry(key) {
                $entry::Vacant(entry) => {
                    entry.insert(vec![asset]);
                }
                $entry::Occupied(mut entry) => {
                    let assets = entry.get_mut();
                    if let Err(index) = assets.binary_search(&asset) {
                        assets.insert(index, asset);
                    }
                }
            }
        }

        #[inline]
        fn remove(&mut self, key: Self::Key, asset: Asset<$I, $V>) -> bool {
            if let $entry::Occupied(mut entry) = self.entry(key) {
                let assets = entry.get_mut();
                if let Ok(index) = assets.binary_search(&asset) {
                    assets.remove(index);
                    if assets.is_empty() {
                        entry.remove();
                    }
                    return true;
                }
            }
            false
        }

        #[inline]
        fn retain<F>(&mut self, mut f: F)
        where
            F: FnMut(&Self::Key, &mut Vec<Asset<$I, $V>>) -> bool,
        {
            self.retain(move |key, assets| f(key, assets));
        }
    };
}

/// B-Tree Map [`AssetMap`] Implementation
pub type BTreeAssetMap<K, I, V> = BTreeMap<K, Vec<Asset<I, V>>>;

impl<K, I, V> AssetMap<I, V> for BTreeAssetMap<K, I, V>
where
    K: Clone + Ord,
    I: Clone + Ord,
    V: AddAssign + Clone + Default + Ord + Sub<Output = V> + for<'v> AddAssign<&'v V>,
    for<'v> &'v V: Sub<Output = V>,
{
    impl_asset_map_for_maps_body! { K, I, V, BTreeMapEntry }
}

/// Hash Map [`AssetMap`] Implementation
#[cfg(feature = "std")]
#[cfg_attr(doc_cfg, doc(cfg(feature = "std")))]
pub type HashAssetMap<K, I, V, S = RandomState> = HashMap<K, Vec<Asset<I, V>>, S>;

#[cfg(feature = "std")]
#[cfg_attr(doc_cfg, doc(cfg(feature = "std")))]
impl<K, I, V, S> AssetMap<I, V> for HashAssetMap<K, I, V, S>
where
    K: Clone + Hash + Eq,
    I: Clone + Ord,
    V: AddAssign + Clone + Default + Ord + Sub<Output = V> + for<'v> AddAssign<&'v V>,
    for<'v> &'v V: Sub<Output = V>,
    S: BuildHasher + Default,
{
    impl_asset_map_for_maps_body! { K, I, V, HashMapEntry }
}

/// Asset Selection
///
/// This `struct` is created by the [`select`](AssetMap::select) method of [`AssetMap`]. See its
/// documentation for more.
#[derive(derivative::Derivative)]
#[derivative(
    Clone(bound = "V: Clone, M::Key: Clone"),
    Debug(bound = "V: Debug, M::Key: Debug"),
    Default(bound = "V: Default"),
    Eq(bound = "V: Eq, M::Key: Eq"),
    Hash(bound = "V: Hash, M::Key: Hash"),
    PartialEq(bound = "V: PartialEq, M::Key: PartialEq")
)]
pub struct Selection<I, V, M>
where
    M: AssetMap<I, V> + ?Sized,
{
    /// Change Amount
    pub change: V,

    /// Asset Value Distribution
    pub values: Vec<(M::Key, V)>,
}

impl<I, V, M> Selection<I, V, M>
where
    M: AssetMap<I, V> + ?Sized,
{
    /// Builds a new [`Selection`] from `change` and `values`.
    #[inline]
    pub fn new(change: V, values: Vec<(M::Key, V)>) -> Self {
        Self { change, values }
    }

    /// Returns `true` if `self` is an empty [`Selection`].
    #[inline]
    pub fn is_empty(&self) -> bool {
        self.values.is_empty()
    }

    /// Returns an iterator over [`self.values`](Self::values) by reference.
    #[inline]
    pub fn iter(&self) -> SelectionIter<I, V, M> {
        SelectionIter::new(self.values.iter())
    }

    /// Returns an iterator over the keys in [`self.values`](Self::values) by reference.
    #[inline]
    pub fn keys(&self) -> SelectionKeys<I, V, M> {
        SelectionKeys::new(self.values.iter().map(move |(key, _)| key))
    }
}

/// [`SelectionIter`] Iterator Type
type SelectionIterType<'s, I, V, M> = slice::Iter<'s, (<M as AssetMap<I, V>>::Key, V)>;

/// Selection Iterator
///
/// This `struct` is created by the [`iter`](Selection::iter) method on [`Selection`].
/// See its documentation for more.
#[derive(derivative::Derivative)]
#[derivative(Clone(bound = ""), Debug(bound = "V: Debug, M::Key: Debug"))]
pub struct SelectionIter<'s, I, V, M>
where
    M: AssetMap<I, V> + ?Sized,
{
    /// Base Iterator
    iter: SelectionIterType<'s, I, V, M>,
}

impl<'s, I, V, M> SelectionIter<'s, I, V, M>
where
    M: AssetMap<I, V> + ?Sized,
{
    /// Builds a new [`SelectionIter`] from `iter`.
    #[inline]
    fn new(iter: SelectionIterType<'s, I, V, M>) -> Self {
        Self { iter }
    }
}

// TODO: Implement all optimized methods/traits.
impl<'s, I, V, M> Iterator for SelectionIter<'s, I, V, M>
where
    M: AssetMap<I, V> + ?Sized,
{
    type Item = &'s (M::Key, V);

    #[inline]
    fn next(&mut self) -> Option<Self::Item> {
        self.iter.next()
    }

    #[inline]
    fn size_hint(&self) -> (usize, Option<usize>) {
        self.iter.size_hint()
    }
}

impl<'s, I, V, M> FusedIterator for SelectionIter<'s, I, V, M> where M: AssetMap<I, V> + ?Sized {}

/// [`SelectionKeys`] Map Function Type
type SelectionKeysMapFnType<'s, I, V, M> =
    fn(&'s (<M as AssetMap<I, V>>::Key, V)) -> &'s <M as AssetMap<I, V>>::Key;

/// [`SelectionKeys`] Iterator Type
type SelectionKeysType<'s, I, V, M> =
    iter::Map<SelectionIterType<'s, I, V, M>, SelectionKeysMapFnType<'s, I, V, M>>;

/// Selection Keys Iterator
///
/// This `struct` is created by the [`keys`](Selection::keys) method on [`Selection`].
/// See its documentation for more.
#[derive(derivative::Derivative)]
#[derivative(Clone(bound = ""), Debug(bound = "V: Debug, M::Key: Debug"))]
pub struct SelectionKeys<'s, I, V, M>
where
    M: AssetMap<I, V> + ?Sized,
{
    /// Base Iterator
    iter: SelectionKeysType<'s, I, V, M>,
}

impl<'s, I, V, M> SelectionKeys<'s, I, V, M>
where
    M: AssetMap<I, V> + ?Sized,
{
    /// Builds a new [`SelectionKeys`] from `iter`.
    #[inline]
    fn new(iter: SelectionKeysType<'s, I, V, M>) -> Self {
        Self { iter }
    }
}

// TODO: Implement all optimized methods/traits.
impl<'s, I, V, M> Iterator for SelectionKeys<'s, I, V, M>
where
    M: AssetMap<I, V> + ?Sized,
{
    type Item = &'s M::Key;

    #[inline]
    fn next(&mut self) -> Option<Self::Item> {
        self.iter.next()
    }

    #[inline]
    fn size_hint(&self) -> (usize, Option<usize>) {
        self.iter.size_hint()
    }
}

impl<'s, I, V, M> FusedIterator for SelectionKeys<'s, I, V, M> where M: AssetMap<I, V> + ?Sized {}

/// Asset Metadata
#[cfg_attr(
    feature = "serde",
    derive(Deserialize, Serialize),
    serde(crate = "openzl_util::serde")
)]
#[derive(Clone, Debug, Default, Eq, Hash, PartialEq)]
pub struct AssetMetadata {
    /// Number of Decimals
    pub decimals: u32,

    /// Asset Symbol
    pub symbol: String,
}

impl AssetMetadata {
    /// Returns a string formatting of only the `value` with `digits` fractional digits,
    /// interpreted using `self` as the metadata.
    #[inline]
    pub fn display_value<V>(&self, value: V, digits: u32) -> String
    where
        for<'v> &'v V: Div<u128, Output = u128>,
        V: manta_crypto::arkworks::std::fmt::Display,
        V: std::ops::Sub<u128, Output = u128>,
    {
        let value_base_units = &value / (10u128.pow(self.decimals));
        let fractional_digits =
            &value / (10u128.pow(self.decimals - digits)) % (10u128.pow(digits));

        let decimals: u128 = value - (value_base_units * 10u128.pow(digits));
        let decimals_length: u32 = decimals.to_string().len().try_into().unwrap();
        let leading_zeros = "0".repeat((digits - decimals_length).try_into().unwrap());
        format!("{value_base_units}.{leading_zeros}{fractional_digits}")
    }

    /// Returns a string formatting of `value` with `digits` fractional digits, interpreted using
    /// `self` as the metadata including the symbol.
    #[inline]
    pub fn display<V>(&self, value: V, digits: u32) -> String
    where
        for<'v> &'v V: Div<u128, Output = u128>,
        V: manta_crypto::arkworks::std::fmt::Display,
        V: std::ops::Sub<u128, Output = u128>,
    {
        format!("{} {}", self.display_value(value, digits), self.symbol)
    }
}

/// Metadata Display
pub trait MetadataDisplay {
    /// Returns a string representation of `self` given the asset `metadata`.
    fn display(&self, metadata: &AssetMetadata) -> String;
}

/// Asset Manager
pub trait AssetManager<I> {
    /// Returns the metadata associated to `id`.
    fn metadata(&self, id: &I) -> Option<&AssetMetadata>;
}

/// Implements [`AssetManager`] for map types.
macro_rules! impl_asset_manager_for_maps_body {
    ($I:ident) => {
        #[inline]
        fn metadata(&self, id: &$I) -> Option<&AssetMetadata> {
            self.get(id)
        }
    };
}

/// B-Tree Map [`AssetManager`] Implementation
pub type BTreeAssetManager<I> = BTreeMap<I, AssetMetadata>;

impl<I> AssetManager<I> for BTreeAssetManager<I>
where
    I: Ord,
{
    impl_asset_manager_for_maps_body! { I }
}

/// Hash Map [`AssetManager`] Implementation
#[cfg(feature = "std")]
#[cfg_attr(doc_cfg, doc(cfg(feature = "std")))]
pub type HashAssetManager<I, S = RandomState> = HashMap<I, AssetMetadata, S>;

#[cfg(feature = "std")]
#[cfg_attr(doc_cfg, doc(cfg(feature = "std")))]
impl<I, S> AssetManager<I> for HashAssetManager<I, S>
where
    I: Eq + Hash,
    S: BuildHasher + Default,
{
    impl_asset_manager_for_maps_body! { I }
}<|MERGE_RESOLUTION|>--- conflicted
+++ resolved
@@ -39,27 +39,11 @@
     slice,
 };
 use derive_more::{Display, From};
-<<<<<<< HEAD
 use eclair::{
     self,
     alloc::{
         mode::{Public, Secret},
         Allocate, Allocator, Variable,
-=======
-use manta_crypto::{
-    arkworks::std,
-    constraint::{HasInput, Input},
-    eclair::{
-        self,
-        alloc::{
-            mode::{Public, Secret},
-            Allocate, Allocator, Variable,
-        },
-        bool::{Assert, AssertEq, Bool, ConditionalSelect},
-        num::Zero,
-        ops::BitAnd,
-        Has,
->>>>>>> c3a9c747
     },
     bool::{Assert, AssertEq, Bool, ConditionalSelect},
     num::Zero,
