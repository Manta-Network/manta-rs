// Copyright 2019-2022 Manta Network.
// This file is part of manta-rs.
//
// manta-rs is free software: you can redistribute it and/or modify
// it under the terms of the GNU General Public License as published by
// the Free Software Foundation, either version 3 of the License, or
// (at your option) any later version.
//
// manta-rs is distributed in the hope that it will be useful,
// but WITHOUT ANY WARRANTY; without even the implied warranty of
// MERCHANTABILITY or FITNESS FOR A PARTICULAR PURPOSE.  See the
// GNU General Public License for more details.
//
// You should have received a copy of the GNU General Public License
// along with manta-rs.  If not, see <http://www.gnu.org/licenses/>.

//! Hierarchical Key Derivation Schemes
//!
//! This module defines a Hierarchical Key Derivation Scheme similar to the one defined in the
//! [`BIP-0044`] specification.
//!
//! [`BIP-0044`]: https://github.com/bitcoin/bips/blob/master/bip-0044.mediawiki

// TODO: Build custom iterator types for [`keypairs`] and [`generate_keys`].

use alloc::vec::Vec;
use core::{
    cmp,
    fmt::{self, Debug},
    hash::Hash,
    iter,
    marker::PhantomData,
};
use manta_crypto::{
<<<<<<< HEAD
    key::kdf::KeyDerivationFunction,
    rand::{CryptoRng, RngCore, Sample},
=======
    key::KeyDerivationFunction,
    rand::{RngCore, Sample},
>>>>>>> 844204e0
};

#[cfg(feature = "serde")]
use manta_util::serde::{Deserialize, Serialize};

/// Hierarchical Key Derivation Parameter Type
pub type IndexType = u32;

/// Hierarchical Key Derivation Parameter
#[cfg_attr(
    feature = "serde",
    derive(Deserialize, Serialize),
    serde(crate = "manta_util::serde", deny_unknown_fields, transparent)
)]
#[derive(derivative::Derivative)]
#[derivative(Clone, Copy, Default, Eq, Hash, Ord, PartialEq, PartialOrd)]
pub struct HierarchicalKeyDerivationParameter<M> {
    /// Index
    index: IndexType,

    /// Type Parameter Marker
    __: PhantomData<M>,
}

impl<M> HierarchicalKeyDerivationParameter<M> {
    /// Builds a new [`HierarchicalKeyDerivationParameter`] from `index`.
    #[inline]
    pub const fn new(index: IndexType) -> Self {
        Self {
            index,
            __: PhantomData,
        }
    }

    /// Increments the index of `self` by one unit.
    #[inline]
    fn increment(&mut self) {
        self.index += 1;
    }

    /// Returns the index of `self`.
    #[inline]
    pub const fn index(&self) -> IndexType {
        self.index
    }
}

/// Implements the [`HierarchicalKeyDerivationParameter`] subtype for `$type` and `$index`.
macro_rules! impl_index_type {
    ($doc:expr, $fmt:expr, $type:ident, $index:ident) => {
        #[doc = $doc]
        #[doc = "Type"]
        #[derive(Clone, Copy, Debug, Default, Eq, Hash, Ord, PartialEq, PartialOrd)]
        pub struct $type;

        #[doc = $doc]
        pub type $index = HierarchicalKeyDerivationParameter<$type>;

        impl Debug for $index {
            #[inline]
            fn fmt(&self, f: &mut fmt::Formatter) -> fmt::Result {
                f.debug_tuple($fmt).field(&self.index).finish()
            }
        }
    };
}

impl_index_type!(
    "Account Index",
    "AccountIndex",
    AccountIndexType,
    AccountIndex
);

impl_index_type!("Key Index", "KeyIndex", KeyIndexType, KeyIndex);

/// Key Kind
#[cfg_attr(
    feature = "serde",
    derive(Deserialize, Serialize),
    serde(crate = "manta_util::serde", deny_unknown_fields)
)]
#[derive(Clone, Copy, Debug, Eq, PartialEq)]
pub enum Kind {
    /// Spend Key
    Spend,

    /// View Key
    View,
}

/// Hierarchical Key Derivation Scheme
pub trait HierarchicalKeyDerivationScheme {
    /// [`KeyIndex`] Gap Limit
    const GAP_LIMIT: IndexType;

    /// Secret Key Type
    type SecretKey;

    /// Derives a secret key for `account` with `kind` and `index`.
    fn derive(&self, account: AccountIndex, kind: Kind, index: KeyIndex) -> Self::SecretKey;

    /// Derives a spend secret key for `account` using the spend `index`.
    #[inline]
    fn derive_spend(&self, account: AccountIndex, index: KeyIndex) -> Self::SecretKey {
        self.derive(account, Kind::Spend, index)
    }

    /// Derives a view secret key for `account` using the view `index`.
    #[inline]
    fn derive_view(&self, account: AccountIndex, index: KeyIndex) -> Self::SecretKey {
        self.derive(account, Kind::View, index)
    }

    /// Derives a spend-view pair of secret keys for `account` and `index`.
    #[inline]
    fn derive_pair(&self, account: AccountIndex, index: KeyIndex) -> SecretKeyPair<Self> {
        SecretKeyPair::new(
            self.derive_spend(account, index),
            self.derive_view(account, index),
        )
    }

    /// Borrows `self` rather than consuming it, returning an implementation of
    /// [`HierarchicalKeyDerivationScheme`].
    #[inline]
    fn by_ref(&self) -> &Self {
        self
    }

    /// Maps `self` along a key derivation function.
    #[inline]
    fn map<F>(self, key_derivation_function: F) -> Map<Self, F>
    where
        Self: Sized,
        F: KeyDerivationFunction<Key = Self::SecretKey>,
    {
        Map::new(self, key_derivation_function)
    }
}

impl<H> HierarchicalKeyDerivationScheme for &H
where
    H: HierarchicalKeyDerivationScheme + ?Sized,
{
    const GAP_LIMIT: IndexType = H::GAP_LIMIT;

    type SecretKey = H::SecretKey;

    #[inline]
    fn derive(&self, account: AccountIndex, kind: Kind, index: KeyIndex) -> Self::SecretKey {
        (*self).derive(account, kind, index)
    }

    #[inline]
    fn derive_spend(&self, account: AccountIndex, index: KeyIndex) -> Self::SecretKey {
        (*self).derive_spend(account, index)
    }

    #[inline]
    fn derive_view(&self, account: AccountIndex, index: KeyIndex) -> Self::SecretKey {
        (*self).derive_view(account, index)
    }
}

/// Mapping Hierarchical Key Derivation Scheme
#[cfg_attr(
    feature = "serde",
    derive(Deserialize, Serialize),
    serde(crate = "manta_util::serde", deny_unknown_fields)
)]
#[derive(derivative::Derivative)]
#[derivative(Clone, Copy, Debug, Default, Eq, Hash, PartialEq)]
pub struct Map<H, F>
where
    H: HierarchicalKeyDerivationScheme,
    F: KeyDerivationFunction<Key = H::SecretKey>,
{
    /// Base Derivation Scheme
    base: H,

    /// Key Derivation Function
    key_derivation_function: F,
}

impl<H, F> Map<H, F>
where
    H: HierarchicalKeyDerivationScheme,
    F: KeyDerivationFunction<Key = H::SecretKey>,
{
    /// Builds a new [`Map`] from `base` and `key_derivation_function`.
    #[inline]
    pub fn new(base: H, key_derivation_function: F) -> Self {
        Self {
            base,
            key_derivation_function,
        }
    }
}

impl<H, F> HierarchicalKeyDerivationScheme for Map<H, F>
where
    H: HierarchicalKeyDerivationScheme,
    F: KeyDerivationFunction<Key = H::SecretKey>,
{
    const GAP_LIMIT: IndexType = H::GAP_LIMIT;

    type SecretKey = F::Output;

    #[inline]
    fn derive(&self, account: AccountIndex, kind: Kind, index: KeyIndex) -> Self::SecretKey {
        self.key_derivation_function
            .derive(&self.base.derive(account, kind, index), &mut ())
    }

    #[inline]
    fn derive_spend(&self, account: AccountIndex, index: KeyIndex) -> Self::SecretKey {
        self.key_derivation_function
            .derive(&self.base.derive_spend(account, index), &mut ())
    }

    #[inline]
    fn derive_view(&self, account: AccountIndex, index: KeyIndex) -> Self::SecretKey {
        self.key_derivation_function
            .derive(&self.base.derive_view(account, index), &mut ())
    }
}

impl<H, F, D> Sample<(D, F)> for Map<H, F>
where
    H: HierarchicalKeyDerivationScheme + Sample<D>,
    F: KeyDerivationFunction<Key = H::SecretKey>,
{
    #[inline]
    fn sample<R>(distribution: (D, F), rng: &mut R) -> Self
    where
        R: RngCore + ?Sized,
    {
        Self::new(H::sample(distribution.0, rng), distribution.1)
    }
}

/// Hierarchical Key Derivation Secret Key Pair
pub struct SecretKeyPair<H>
where
    H: HierarchicalKeyDerivationScheme + ?Sized,
{
    /// Spend Part of the Key Pair
    pub spend: H::SecretKey,

    /// View Part of the Key Pair
    pub view: H::SecretKey,
}

impl<H> SecretKeyPair<H>
where
    H: HierarchicalKeyDerivationScheme + ?Sized,
{
    /// Builds a new [`SecretKeyPair`] from `spend` and `view`.
    #[inline]
    pub fn new(spend: H::SecretKey, view: H::SecretKey) -> Self {
        Self { spend, view }
    }
}

/// Account Keys
#[derive(derivative::Derivative)]
#[derivative(
    Clone(bound = ""),
    Copy(bound = ""),
    Debug(bound = "H: Debug"),
    Eq(bound = "H: Eq"),
    Hash(bound = "H: Hash"),
    PartialEq(bound = "H: PartialEq")
)]
pub struct AccountKeys<'h, H>
where
    H: HierarchicalKeyDerivationScheme + ?Sized,
{
    /// Hierarchical Key Derivation Scheme
    keys: &'h H,

    /// Account Index
    index: AccountIndex,

    /// Account Information
    account: Account,
}

impl<'h, H> AccountKeys<'h, H>
where
    H: HierarchicalKeyDerivationScheme + ?Sized,
{
    /// Builds a new [`AccountKeys`] from `keys`, `index`, and `account`.
    #[inline]
    fn new(keys: &'h H, index: AccountIndex, account: Account) -> Self {
        Self {
            keys,
            index,
            account,
        }
    }

    /// Performs the bounds check on `index` and then runs `f`.
    #[inline]
    fn with_bounds_check<T, F>(&self, index: KeyIndex, f: F) -> Option<T>
    where
        F: FnOnce(&Self, KeyIndex) -> T,
    {
        (index <= self.account.maximum_index).then(|| f(self, index))
    }

    /// Derives the spend key for this account at `index` without performing bounds checks.
    #[inline]
    fn derive_spend(&self, index: KeyIndex) -> H::SecretKey {
        self.keys.derive_spend(self.index, index)
    }

    /// Returns the default spend key for this account.
    #[inline]
    pub fn default_spend_key(&self) -> H::SecretKey {
        self.derive_spend(Default::default())
    }

    /// Returns the spend key for this account at `index`, if it does not exceed the maximum index.
    #[inline]
    pub fn spend_key(&self, index: KeyIndex) -> Option<H::SecretKey> {
        self.with_bounds_check(index, Self::derive_spend)
    }

    /// Derives the view key for this account at `index` without performing bounds checks.
    #[inline]
    fn derive_view(&self, index: KeyIndex) -> H::SecretKey {
        self.keys.derive_view(self.index, index)
    }

    /// Returns the default view key for this account.
    #[inline]
    pub fn default_view_key(&self) -> H::SecretKey {
        self.derive_view(Default::default())
    }

    /// Returns the view key for this account at `index`, if it does not exceed the maximum index.
    #[inline]
    pub fn view_key(&self, index: KeyIndex) -> Option<H::SecretKey> {
        self.with_bounds_check(index, Self::derive_view)
    }

    /// Derives the secret key pair for this account at `index` without performing bounds checks.
    #[inline]
    fn derive_pair(&self, index: KeyIndex) -> SecretKeyPair<H> {
        self.keys.derive_pair(self.index, index)
    }

    /// Returns the default secret key pair for this account.
    #[inline]
    pub fn default_keypair(&self) -> SecretKeyPair<H> {
        self.derive_pair(Default::default())
    }

    /// Returns the key pair for this account at the `spend` and `view` indices, if those indices
    /// do not exceed the maximum indices.
    #[inline]
    pub fn keypair(&self, index: KeyIndex) -> Option<SecretKeyPair<H>> {
        self.with_bounds_check(index, Self::derive_pair)
    }

    /// Returns an iterator over all the key pairs associated to `self`.
    #[inline]
    pub fn keypairs(&self) -> impl '_ + Iterator<Item = SecretKeyPair<H>> {
        let mut index = KeyIndex::default();
        iter::from_fn(move || {
            let next = self.keypair(index);
            index.increment();
            next
        })
    }
}

/// Account Keys with Mutable Access to the Account Table
#[derive(derivative::Derivative)]
#[derivative(
    Debug(bound = "H: Debug"),
    Eq(bound = "H: Eq"),
    Hash(bound = "H: Hash"),
    PartialEq(bound = "H: PartialEq")
)]
pub struct AccountKeysMut<'h, H>
where
    H: HierarchicalKeyDerivationScheme + ?Sized,
{
    /// Hierarchical Key Derivation Scheme
    keys: &'h H,

    /// Account Index
    index: AccountIndex,

    /// Account Information
    account: &'h mut Account,
}

impl<'h, H> AccountKeysMut<'h, H>
where
    H: HierarchicalKeyDerivationScheme + ?Sized,
{
    /// Builds a new [`AccountKeysMut`] from `keys`, `index`, and `account`.
    #[inline]
    fn new(keys: &'h H, index: AccountIndex, account: &'h mut Account) -> Self {
        Self {
            keys,
            index,
            account,
        }
    }

    /// Performs the bounds check on `index` and then runs `f`.
    #[inline]
    fn with_bounds_check<T, F>(&self, index: KeyIndex, f: F) -> Option<T>
    where
        F: FnOnce(&Self, KeyIndex) -> T,
    {
        (index <= self.account.maximum_index).then(|| f(self, index))
    }

    /// Derives the spend key for this account at `index` without performing bounds checks.
    #[inline]
    fn derive_spend(&self, index: KeyIndex) -> H::SecretKey {
        self.keys.derive_spend(self.index, index)
    }

    /// Returns the default spend key for this account.
    #[inline]
    pub fn default_spend_key(&self) -> H::SecretKey {
        self.derive_spend(Default::default())
    }

    /// Returns the spend key for this account at `index`, if it does not exceed the maximum index.
    #[inline]
    pub fn spend_key(&self, index: KeyIndex) -> Option<H::SecretKey> {
        self.with_bounds_check(index, Self::derive_spend)
    }

    /// Derives the view key for this account at `index` without performing bounds checks.
    #[inline]
    fn derive_view(&self, index: KeyIndex) -> H::SecretKey {
        self.keys.derive_view(self.index, index)
    }

    /// Returns the default view key for this account.
    #[inline]
    pub fn default_view_key(&self) -> H::SecretKey {
        self.derive_view(Default::default())
    }

    /// Returns the view key for this account at `index`, if it does not exceed the maximum index.
    #[inline]
    pub fn view_key(&self, index: KeyIndex) -> Option<H::SecretKey> {
        self.with_bounds_check(index, Self::derive_view)
    }

    /// Derives the secret key pair for this account at `index` without performing bounds checks.
    #[inline]
    fn derive_pair(&self, index: KeyIndex) -> SecretKeyPair<H> {
        self.keys.derive_pair(self.index, index)
    }

    /// Returns the default secret key pair for this account.
    #[inline]
    pub fn default_keypair(&self) -> SecretKeyPair<H> {
        self.derive_pair(Default::default())
    }

    /// Returns the key pair for this account at the `spend` and `view` indices, if those indices
    /// do not exceed the maximum indices.
    #[inline]
    pub fn keypair(&self, index: KeyIndex) -> Option<SecretKeyPair<H>> {
        self.with_bounds_check(index, Self::derive_pair)
    }

    /// Returns an iterator over all the key pairs associated to `self`.
    #[inline]
    pub fn keypairs(&self) -> impl '_ + Iterator<Item = SecretKeyPair<H>> {
        let mut index = KeyIndex::default();
        iter::from_fn(move || {
            let next = self.keypair(index);
            index.increment();
            next
        })
    }

    /// Applies `f` to the view keys generated by `self` returning the first non-`None` result with
    /// it's key index and key attached, or returns `None` if every application of `f` returned
    /// `None`.
    #[inline]
    pub fn find_index<T, F>(&mut self, mut f: F) -> Option<ViewKeySelection<H, T>>
    where
        F: FnMut(&H::SecretKey) -> Option<T>,
    {
        let mut index = KeyIndex::default();
        loop {
            let view_key = self.view_key(index)?;
            if let Some(item) = f(&view_key) {
                self.account.last_used_index = cmp::max(self.account.last_used_index, index);
                return Some(ViewKeySelection {
                    index,
                    keypair: SecretKeyPair::new(self.derive_spend(index), view_key),
                    item,
                });
            }
            index.increment();
        }
    }

    /// Applies `f` to the view keys generated by `self` returning the first non-`None` result with
    /// it's key index and key attached, or returns `None` if every application pf `f` returned
    /// `None`.
    ///
    /// # Gap Limit
    ///
    /// This method extends the current maximum index by [`GAP_LIMIT`]-many indices while searching
    /// and then sets the new maximum to the previous maximum or the located index, whichever is
    /// larger.
    ///
    /// [`GAP_LIMIT`]: HierarchicalKeyDerivationScheme::GAP_LIMIT
    #[inline]
    pub fn find_index_with_gap<T, F>(&mut self, f: F) -> Option<ViewKeySelection<H, T>>
    where
        F: FnMut(&H::SecretKey) -> Option<T>,
    {
        let previous_maximum = self.account.maximum_index;
        self.account.maximum_index.index += H::GAP_LIMIT;
        match self.find_index(f) {
            Some(result) => {
                self.account.maximum_index = cmp::max(previous_maximum, result.index);
                Some(result)
            }
            _ => {
                self.account.maximum_index = previous_maximum;
                None
            }
        }
    }

    /// Runs one of the index search algorithms depending on the value of `use_gap_limit`, where
    /// [`find_index_with_gap`](Self::find_index_with_gap) is used in the case that `use_gap_limit`
    /// is `true`, and [`find_index`](Self::find_index) is used otherwise.
    #[inline]
    pub fn find_index_with_maybe_gap<T, F>(
        &mut self,
        use_gap_limit: bool,
        f: F,
    ) -> Option<ViewKeySelection<H, T>>
    where
        F: FnMut(&H::SecretKey) -> Option<T>,
    {
        if use_gap_limit {
            self.find_index_with_gap(f)
        } else {
            self.find_index(f)
        }
    }
}

/// View Key Selection
pub struct ViewKeySelection<H, T>
where
    H: HierarchicalKeyDerivationScheme + ?Sized,
{
    /// Selection Index
    pub index: KeyIndex,

    /// Selection Key Pair
    pub keypair: SecretKeyPair<H>,

    /// Selection Item
    pub item: T,
}

/// Account
#[cfg_attr(
    feature = "serde",
    derive(Deserialize, Serialize),
    serde(crate = "manta_util::serde", deny_unknown_fields)
)]
#[derive(Clone, Copy, Debug, Default, Eq, Hash, PartialEq)]
pub struct Account {
    /// Last Used Index
    ///
    /// This index is used to enforce limits when generating new keys beyond the `maximum_index`.
    pub last_used_index: KeyIndex,

    /// Maximum Index
    pub maximum_index: KeyIndex,
}

/// Account Map Trait
pub trait AccountMap {
    /// Builds a new [`AccountMap`] with a starting account with the default maximum index.
    fn new() -> Self;

    /// Returns the last account index stored in the map.
    fn last_account(&self) -> AccountIndex;

    /// Adds a new account to the map, returning the new account index.
    fn create_account(&mut self) -> AccountIndex;

    /// Returns the [`Account`] associated to `account`.
    fn get(&self, account: AccountIndex) -> Option<Account>;

    /// Returns the [`Account`] associated to `account`.
    fn get_mut(&mut self, account: AccountIndex) -> Option<&mut Account>;
}

/// [`Vec`] Account Map Type
pub type VecAccountMap = Vec<Account>;

impl AccountMap for VecAccountMap {
    #[inline]
    fn new() -> Self {
        let mut this = Self::new();
        this.create_account();
        this
    }

    #[inline]
    fn last_account(&self) -> AccountIndex {
        AccountIndex::new(
            (self.len() - 1)
                .try_into()
                .expect("AccountIndex is not allowed to exceed IndexType::MAX."),
        )
    }

    #[inline]
    fn create_account(&mut self) -> AccountIndex {
        let index = AccountIndex::new(
            self.len()
                .try_into()
                .expect("AccountIndex is not allowed to exceed IndexType::MAX."),
        );
        self.push(Default::default());
        index
    }

    #[inline]
    fn get(&self, account: AccountIndex) -> Option<Account> {
        self.as_slice().get(account.index() as usize).copied()
    }

    #[inline]
    fn get_mut(&mut self, account: AccountIndex) -> Option<&mut Account> {
        self.as_mut_slice().get_mut(account.index() as usize)
    }
}

/// Account Table
///
/// The account table stores an underlying [`HierarchicalKeyDerivationScheme`] for key generation
/// and a set of accounts defined by an [`AccountMap`] which can be queried to get the set of
/// existing keys and for generating new keys.
#[cfg_attr(
    feature = "serde",
    derive(Deserialize, Serialize),
    serde(crate = "manta_util::serde", deny_unknown_fields)
)]
#[derive(derivative::Derivative)]
#[derivative(
    Clone(bound = "H: Clone, M: Clone"),
    Copy(bound = "H: Copy, M: Copy"),
    Debug(bound = "H: Debug, M: Debug"),
    Eq(bound = "H: Eq, M: Eq"),
    Hash(bound = "H: Hash, M: Hash"),
    PartialEq(bound = "H: PartialEq, M: PartialEq")
)]
pub struct AccountTable<H, M = VecAccountMap>
where
    H: HierarchicalKeyDerivationScheme,
    M: AccountMap,
{
    /// Hierarchical Key Derivation Scheme
    keys: H,

    /// Account Map
    accounts: M,
}

impl<H, M> AccountTable<H, M>
where
    H: HierarchicalKeyDerivationScheme,
    M: AccountMap,
{
    /// Builds a new [`AccountTable`] using `keys` and the default account map.
    #[inline]
    pub fn new(keys: H) -> Self {
        Self::with_accounts(keys, M::new())
    }

    /// Builds a new [`AccountTable`] using `keys` and `accounts`.
    #[inline]
    pub fn with_accounts(keys: H, accounts: M) -> Self {
        Self { keys, accounts }
    }

    /// Returns the secret key pair associated to `account` if it exists, using `index` if it does
    /// not exceed the maximum key index.
    #[inline]
    pub fn keypair(
        &self,
        account: AccountIndex,
        index: KeyIndex,
    ) -> Option<Option<SecretKeyPair<H>>> {
        self.get(account).map(move |k| k.keypair(index))
    }

    /// Returns the account keys for `account` if it exists.
    #[inline]
    pub fn get(&self, account: AccountIndex) -> Option<AccountKeys<H>> {
        Some(AccountKeys::new(
            &self.keys,
            account,
            self.accounts.get(account)?,
        ))
    }

    /// Returns the account keys for `account` if it exists.
    #[inline]
    pub fn get_mut(&mut self, account: AccountIndex) -> Option<AccountKeysMut<H>> {
        Some(AccountKeysMut::new(
            &self.keys,
            account,
            self.accounts.get_mut(account)?,
        ))
    }

    /// Returns the account keys for the default account.
    #[inline]
    pub fn get_default(&self) -> AccountKeys<H> {
        self.get(Default::default()).unwrap()
    }

    /// Returns the account keys for the default account.
    #[inline]
    pub fn get_mut_default(&mut self) -> AccountKeysMut<H> {
        self.get_mut(Default::default()).unwrap()
    }

    /// Returns the maximum key index for `account`, if it exists.
    #[inline]
    pub fn maximum_index(&self, account: AccountIndex) -> Option<KeyIndex> {
        self.accounts
            .get(account)
            .map(|account| account.maximum_index)
    }

    /// Adds a new account to the map, returning the new account parameter.
    #[inline]
    pub fn create_account(&mut self) -> AccountIndex {
        self.accounts.create_account()
    }

    /// Increments the maximum key index for `account`, if it exists, returning the current
    /// maximum index. This method also returns `None` in the case that the
    /// [`GAP_LIMIT`](HierarchicalKeyDerivationScheme::GAP_LIMIT) would be exceeded.
    #[inline]
    pub fn increment_maximum_index(&mut self, account: AccountIndex) -> Option<KeyIndex> {
        self.accounts.get_mut(account).and_then(|account| {
            match H::GAP_LIMIT
                .checked_sub(account.maximum_index.index - account.last_used_index.index)
            {
                Some(diff) if diff > 0 => {
                    account.maximum_index.increment();
                    Some(account.maximum_index)
                }
                _ => None,
            }
        })
    }

    /// Increments the spend index and returns the [`KeyIndex`] for the new index.
    #[inline]
    pub fn next_index(&mut self, account: AccountIndex) -> Option<KeyIndex> {
        let max_index = self.increment_maximum_index(account)?;
        Some(max_index)
    }

    /// Increments the spend index and returns the [`SecretKeyPair`] for the new index.
    #[inline]
    pub fn next(&mut self, account: AccountIndex) -> Option<SecretKeyPair<H>> {
        let index = self.next_index(account)?;
        Some(self.keys.derive_pair(account, index))
    }

    /// Returns an iterator over keys, generated by calling [`next`](Self::next) repeatedly.
    #[inline]
    pub fn generate_keys(
        &mut self,
        account: AccountIndex,
    ) -> impl '_ + Iterator<Item = SecretKeyPair<H>> {
        iter::from_fn(move || self.next(account))
    }
}

impl<H, M> Default for AccountTable<H, M>
where
    H: Default + HierarchicalKeyDerivationScheme,
    M: AccountMap,
{
    #[inline]
    fn default() -> Self {
        Self::new(Default::default())
    }
}<|MERGE_RESOLUTION|>--- conflicted
+++ resolved
@@ -32,13 +32,8 @@
     marker::PhantomData,
 };
 use manta_crypto::{
-<<<<<<< HEAD
     key::kdf::KeyDerivationFunction,
-    rand::{CryptoRng, RngCore, Sample},
-=======
-    key::KeyDerivationFunction,
     rand::{RngCore, Sample},
->>>>>>> 844204e0
 };
 
 #[cfg(feature = "serde")]
