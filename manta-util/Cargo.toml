--- conflicted
+++ resolved
@@ -38,11 +38,7 @@
 std = ["alloc"]
 
 [dependencies]
-<<<<<<< HEAD
-crossbeam-channel = { version = "0.5.5", optional = true, default-features = false }
-=======
 crossbeam-channel = { version = "0.5.6", optional = true, default-features = false }
->>>>>>> aef233ce
 rayon = { version = "1.5.3", optional = true, default-features = false }
 serde = { version = "1.0.140", optional = true, default-features = false, features = ["derive"] }
 serde_with = { version = "1.14.0", optional = true, default-features = false, features = ["macros"] }
