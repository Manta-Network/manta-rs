[package]
name = "manta-util"
version = "0.4.0"
edition = "2021"
authors = ["Manta Network <contact@manta.network>"]
readme = "README.md"
license-file = "LICENSE" 
repository = "https://github.com/Manta-Network/manta-rs"
homepage = "https://github.com/Manta-Network"
documentation = "https://github.com/Manta-Network/manta-rs"
categories = [""]
keywords = ["utilities"]
description = "Basic utilities for Manta crates."
publish = false

[package.metadata.docs.rs]
# To build locally:
# RUSTDOCFLAGS="--cfg doc_cfg" cargo +nightly doc --all-features --open
all-features = true
rustdoc-args = ["--cfg", "doc_cfg"]

[badges]
is-it-maintained-issue-resolution = { repository = "Manta-Network/manta-rs" }
is-it-maintained-open-issues = { repository = "Manta-Network/manta-rs" }
maintenance = { status = "actively-developed" }

[features]
# Allocation
alloc = []

# Serde for Alloc Types
serde-alloc = ["alloc", "serde/alloc"]

# Serde for Arrays
serde-array = ["serde", "serde_with"]

# Standard Library
std = ["alloc"]

[dependencies]
crossbeam-channel = { version = "0.5.4", optional = true, default-features = false }
<<<<<<< HEAD
rayon = { version = "1.5.1", optional = true, default-features = false }
serde = { version = "1.0.136", optional = true, default-features = false, features = ["derive"] }
serde_with = { version = "1.13.0", optional = true, default-features = false, features = ["macros"] }
=======
rayon = { version = "1.5.3", optional = true, default-features = false }
serde = { version = "1.0.137", optional = true, default-features = false, features = ["derive"] }
serde_with = { version = "1.13.0", optional = true, default-features = false, features = ["macros"] }
>>>>>>> 98d0091d
<|MERGE_RESOLUTION|>--- conflicted
+++ resolved
@@ -39,12 +39,6 @@
 
 [dependencies]
 crossbeam-channel = { version = "0.5.4", optional = true, default-features = false }
-<<<<<<< HEAD
-rayon = { version = "1.5.1", optional = true, default-features = false }
-serde = { version = "1.0.136", optional = true, default-features = false, features = ["derive"] }
-serde_with = { version = "1.13.0", optional = true, default-features = false, features = ["macros"] }
-=======
 rayon = { version = "1.5.3", optional = true, default-features = false }
 serde = { version = "1.0.137", optional = true, default-features = false, features = ["derive"] }
-serde_with = { version = "1.13.0", optional = true, default-features = false, features = ["macros"] }
->>>>>>> 98d0091d
+serde_with = { version = "1.13.0", optional = true, default-features = false, features = ["macros"] }