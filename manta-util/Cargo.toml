--- conflicted
+++ resolved
@@ -41,11 +41,7 @@
 crossbeam-channel = { version = "0.5.6", optional = true, default-features = false }
 rayon = { version = "1.5.3", optional = true, default-features = false }
 reqwest = { version = "0.11.11", optional = true, default-features = false, features = ["json"] }
-<<<<<<< HEAD
-serde = { version = "1.0.143", optional = true, default-features = false, features = ["derive"] }
-=======
 serde = { version = "1.0.144", optional = true, default-features = false, features = ["derive"] }
->>>>>>> 2e237638
 serde_with = { version = "1.14.0", optional = true, default-features = false, features = ["macros"] }
 tide = { version = "0.16.0", optional = true, default-features = false }
 workspace-hack = { version = "0.1.0", path = "../workspace-hack" }