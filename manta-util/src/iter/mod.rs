--- conflicted
+++ resolved
@@ -116,11 +116,7 @@
     /// Borrowed Item Type
     type Item;
 
-<<<<<<< HEAD
-    ///
-=======
     /// Iterator Type
->>>>>>> 2e237638
     type IntoIter: Iterator<Item = Self::Item>;
 
     /// Borrowing Iterator Type
@@ -151,21 +147,12 @@
 /// Borrowing Iterator Type for [`IterRef`]
 pub type RefIter<'t, T> = <T as IterRef<'t, &'t T>>::Iter;
 
-<<<<<<< HEAD
-///
-pub trait ExactSizeIterRef<'i, I = &'i Self> {
-    ///
-    type Item;
-
-    ///
-=======
 /// Exact Size Iteration Type
 pub trait ExactSizeIterRef<'i, I = &'i Self> {
     /// Item Type
     type Item;
 
     /// Iterator Type
->>>>>>> 2e237638
     type IntoIter: ExactSizeIterator<Item = Self::Item>;
 }
 
@@ -214,28 +201,16 @@
 {
 }
 
-<<<<<<< HEAD
-///
-pub type ConvertItemRefMap<'t, T, I> =
-    Map<<RefIter<'t, I> as IntoIterator>::IntoIter, fn(RefItem<'t, I>) -> T>;
-
-///
-=======
 /// [`ConvertItemRef`] Map Type
 pub type ConvertItemRefMap<'t, T, I> =
     Map<<RefIter<'t, I> as IntoIterator>::IntoIter, fn(RefItem<'t, I>) -> T>;
 
 /// Item Type Converter
->>>>>>> 2e237638
 pub trait ConvertItemRef<'i, T, I = &'i Self> {
     /// Item Type
     type Item: Into<T>;
 
-<<<<<<< HEAD
-    ///
-=======
     /// Converts `item` into an element of type `T`.
->>>>>>> 2e237638
     #[inline]
     fn convert_item(item: Self::Item) -> T {
         item.into()
