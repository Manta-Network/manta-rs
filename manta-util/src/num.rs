// Copyright 2019-2022 Manta Network.
// This file is part of manta-rs.
//
// manta-rs is free software: you can redistribute it and/or modify
// it under the terms of the GNU General Public License as published by
// the Free Software Foundation, either version 3 of the License, or
// (at your option) any later version.
//
// manta-rs is distributed in the hope that it will be useful,
// but WITHOUT ANY WARRANTY; without even the implied warranty of
// MERCHANTABILITY or FITNESS FOR A PARTICULAR PURPOSE.  See the
// GNU General Public License for more details.
//
// You should have received a copy of the GNU General Public License
// along with manta-rs.  If not, see <http://www.gnu.org/licenses/>.

//! Numeric Utilities

/// Tries to convert `n` into a `usize` depending on how big the `usize` type is.
#[inline]
pub const fn u64_as_usize(n: u64) -> Result<usize, u64> {
    if n <= usize::MAX as u64 {
        Ok(n as usize)
    } else {
        Err(n)
    }
}

/// Ceiling Operation
pub trait Ceil<T> {
    /// Returns the smallest integer greater than or equal to `self` cast into `T`.
    fn ceil(self) -> T;
}

#[cfg(feature = "std")]
#[cfg_attr(doc_cfg, doc(cfg(feature = "std")))]
impl Ceil<usize> for f32 {
    #[inline]
    fn ceil(self) -> usize {
        self.ceil() as usize
    }
}

#[cfg(feature = "std")]
#[cfg_attr(doc_cfg, doc(cfg(feature = "std")))]
impl Ceil<usize> for f64 {
    #[inline]
    fn ceil(self) -> usize {
        self.ceil() as usize
    }
}

/// Checked Addition
pub trait CheckedAdd<Rhs = Self> {
    /// Output Type
    type Output;

    /// Checked integer addition. Computes `self + rhs`, returning `None` if overflow occurred.
    fn checked_add(self, rhs: Rhs) -> Option<Self::Output>;
}

/// Checked Subtraction
pub trait CheckedSub<Rhs = Self> {
    /// Output Type
    type Output;

    /// Checked integer subtraction. Computes `self - rhs`, returning `None` if overflow occurred.
    fn checked_sub(self, rhs: Rhs) -> Option<Self::Output>;
}

/// Checked Increment
pub trait CheckedIncrement {
    /// Increments `self` returning `None` if it would overflow.
    fn checked_increment(&mut self) -> Option<&mut Self>;
}

/// Checked Decrement
pub trait CheckedDecrement {
<<<<<<< HEAD
    /// Decrements `self` returning `None` if it would underflow.
=======
    /// Decrements `self` returning `None` if it would overflow.
>>>>>>> c7ca5a91
    fn checked_decrement(&mut self) -> Option<&mut Self>;
}

/// Implements checked operations for the native integer `$type`.
macro_rules! impl_checked {
    ($($type:tt),* $(,)?) => {
        $(
<<<<<<< HEAD

=======
>>>>>>> c7ca5a91
            impl CheckedAdd for $type {
                type Output = Self;

                #[inline]
                fn checked_add(self, rhs: Self) -> Option<Self::Output> {
                    self.checked_add(rhs)
                }
            }

            impl CheckedSub for $type {
                type Output = Self;

                #[inline]
                fn checked_sub(self, rhs: Self) -> Option<Self::Output> {
                    self.checked_sub(rhs)
                }
            }

            impl CheckedIncrement for $type {
                #[inline]
                fn checked_increment(&mut self) -> Option<&mut Self> {
                    *self = self.checked_add(1)?;
                    Some(self)
                }
            }

            impl CheckedDecrement for $type {
                #[inline]
                fn checked_decrement(&mut self) -> Option<&mut Self> {
                    *self = self.checked_sub(1)?;
                    Some(self)
                }
            }
        )*
    };
}

impl_checked!(i8, i16, i32, i64, i128, u8, u16, u32, u64, u128);<|MERGE_RESOLUTION|>--- conflicted
+++ resolved
@@ -76,11 +76,7 @@
 
 /// Checked Decrement
 pub trait CheckedDecrement {
-<<<<<<< HEAD
-    /// Decrements `self` returning `None` if it would underflow.
-=======
     /// Decrements `self` returning `None` if it would overflow.
->>>>>>> c7ca5a91
     fn checked_decrement(&mut self) -> Option<&mut Self>;
 }
 
@@ -88,10 +84,6 @@
 macro_rules! impl_checked {
     ($($type:tt),* $(,)?) => {
         $(
-<<<<<<< HEAD
-
-=======
->>>>>>> c7ca5a91
             impl CheckedAdd for $type {
                 type Output = Self;
 
