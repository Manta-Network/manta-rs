// Copyright 2019-2022 Manta Network.
// This file is part of manta-rs.
//
// manta-rs is free software: you can redistribute it and/or modify
// it under the terms of the GNU General Public License as published by
// the Free Software Foundation, either version 3 of the License, or
// (at your option) any later version.
//
// manta-rs is distributed in the hope that it will be useful,
// but WITHOUT ANY WARRANTY; without even the implied warranty of
// MERCHANTABILITY or FITNESS FOR A PARTICULAR PURPOSE.  See the
// GNU General Public License for more details.
//
// You should have received a copy of the GNU General Public License
// along with manta-rs.  If not, see <http://www.gnu.org/licenses/>.

//! Numeric Utilities

/// Tries to convert `n` into a `usize` depending on how big the `usize` type is.
#[inline]
pub const fn u64_as_usize(n: u64) -> Result<usize, u64> {
    if n <= usize::MAX as u64 {
        Ok(n as usize)
    } else {
        Err(n)
    }
}

/// Ceiling Operation
pub trait Ceil<T> {
    /// Returns the smallest integer greater than or equal to `self` cast into `T`.
    fn ceil(self) -> T;
}

#[cfg(feature = "std")]
#[cfg_attr(doc_cfg, doc(cfg(feature = "std")))]
impl Ceil<usize> for f32 {
    #[inline]
    fn ceil(self) -> usize {
        self.ceil() as usize
    }
}

#[cfg(feature = "std")]
#[cfg_attr(doc_cfg, doc(cfg(feature = "std")))]
impl Ceil<usize> for f64 {
    #[inline]
    fn ceil(self) -> usize {
        self.ceil() as usize
    }
}

/// Checked Addition
pub trait CheckedAdd<Rhs = Self> {
    /// Output Type
    type Output;

<<<<<<< HEAD
    /// Checked integer subtraction. Computes `self + rhs`, returning `None` if overflow occurred.
=======
    /// Checked integer addition. Computes `self + rhs`, returning `None` if overflow occurred.
>>>>>>> aef233ce
    fn checked_add(self, rhs: Rhs) -> Option<Self::Output>;
}

/// Checked Subtraction
pub trait CheckedSub<Rhs = Self> {
    /// Output Type
    type Output;

    /// Checked integer subtraction. Computes `self - rhs`, returning `None` if overflow occurred.
    fn checked_sub(self, rhs: Rhs) -> Option<Self::Output>;
}<|MERGE_RESOLUTION|>--- conflicted
+++ resolved
@@ -55,11 +55,7 @@
     /// Output Type
     type Output;
 
-<<<<<<< HEAD
-    /// Checked integer subtraction. Computes `self + rhs`, returning `None` if overflow occurred.
-=======
     /// Checked integer addition. Computes `self + rhs`, returning `None` if overflow occurred.
->>>>>>> aef233ce
     fn checked_add(self, rhs: Rhs) -> Option<Self::Output>;
 }
 
