--- conflicted
+++ resolved
@@ -67,26 +67,16 @@
     V::State: Debug + Deserialize<'static> + Serialize + signature::Verify<S>,
     V::Proof: signature::Verify<S>,
 {
-<<<<<<< HEAD
     // response: MpcResponse<V>,
     __: PhantomData<V>,
     ___: PhantomData<S>,
-=======
-    response: MpcResponse<V>,
-    __: PhantomData<S>,
->>>>>>> dfa759bc
 }
 
 #[derive(Debug)] //, Deserialize, Serialize)]
 ///
 pub enum MpcResponse<V> 
 where 
-<<<<<<< HEAD
     V: mpc::Verify, {
-=======
-    V: mpc::Verify,
-    V::State: Debug + Deserialize<'static> + Serialize {
->>>>>>> dfa759bc
     ///
     QueuePosition,
     ///
