--- conflicted
+++ resolved
@@ -62,11 +62,7 @@
         feature = "serde",
         serde(
             serialize_with = "canonical_serialize_uncompressed::<ProvingKey<P::Pairing>, _>",
-<<<<<<< HEAD
-            deserialize_with = "canonical_deserialize_unchecked::<'de, _, ProvingKey<P::Pairing>>" // TODO: Switch back to unchecked
-=======
             deserialize_with = "canonical_deserialize_unchecked::<'de, _, ProvingKey<P::Pairing>>"
->>>>>>> 153b356e
         )
     )]
     pub ProvingKey<P::Pairing>,
@@ -103,7 +99,6 @@
     }
 }
 
-<<<<<<< HEAD
 impl<P> From<ProvingKey<P::Pairing>> for State<P>
 where
     P: Pairing,
@@ -114,8 +109,6 @@
     }
 }
 
-=======
->>>>>>> 153b356e
 /// Checks that `p` is a valid point on the elliptic curve.
 #[inline]
 fn curve_point_checks<P>(p: &GroupAffine<P>) -> Result<(), SerializationError>
