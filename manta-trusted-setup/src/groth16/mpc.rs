--- conflicted
+++ resolved
@@ -18,23 +18,18 @@
 
 use crate::{
     groth16::kzg::{self, Accumulator},
-<<<<<<< HEAD
     mpc::{Contribute, Types, Verify},
     pairing::{Pairing, PairingEngineExt},
-=======
->>>>>>> f4f7da14
     ratio::{HashToGroup, RatioProof},
     util::{batch_into_projective, batch_mul_fixed_scalar, merge_pairs_affine},
 };
 use alloc::{vec, vec::Vec};
 use ark_groth16::{ProvingKey, VerifyingKey};
 use ark_poly::{EvaluationDomain, Radix2EvaluationDomain};
-<<<<<<< HEAD
 use ark_relations::r1cs::{ConstraintSynthesizer, ConstraintSystem, SynthesisError};
 use core::{clone::Clone, marker::PhantomData};
 use manta_crypto::rand::{CryptoRng, RngCore};
 use serde::Serialize;
-=======
 use core::clone::Clone;
 use manta_crypto::{
     arkworks::{
@@ -44,8 +39,6 @@
         relations::r1cs::{ConstraintSynthesizer, ConstraintSystem, SynthesisError},
     },
     rand::{CryptoRng, RngCore},
-};
->>>>>>> f4f7da14
 
 /// Proving Key Hasher
 pub trait ProvingKeyHasher<P>
