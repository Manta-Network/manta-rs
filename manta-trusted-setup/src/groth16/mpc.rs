// Copyright 2019-2022 Manta Network.
// This file is part of manta-rs.
//
// manta-rs is free software: you can redistribute it and/or modify
// it under the terms of the GNU General Public License as published by
// the Free Software Foundation, either version 3 of the License, or
// (at your option) any later version.
//
// manta-rs is distributed in the hope that it will be useful,
// but WITHOUT ANY WARRANTY; without even the implied warranty of
// MERCHANTABILITY or FITNESS FOR A PARTICULAR PURPOSE.  See the
// GNU General Public License for more details.
//
// You should have received a copy of the GNU General Public License
// along with manta-rs.  If not, see <http://www.gnu.org/licenses/>.

//! Groth16 MPC

use crate::{
    groth16::kzg::{self, Accumulator},
    mpc,
    util::{batch_into_projective, batch_mul_fixed_scalar, merge_pairs_affine},
};
use alloc::{vec, vec::Vec};
use ark_groth16::{ProvingKey, VerifyingKey};
use ark_poly::{EvaluationDomain, Radix2EvaluationDomain};
use core::iter::once;
use manta_crypto::{
    arkworks::{
        ec::{
            models::short_weierstrass_jacobian::GroupAffine, AffineCurve, PairingEngine,
            ProjectiveCurve, SWModelParameters,
        },
        ff::{Field, PrimeField, UniformRand, Zero},
        pairing::{Pairing, PairingEngineExt},
        ratio::{HashToGroup, RatioProof},
        relations::r1cs::{ConstraintSynthesizer, ConstraintSystem, SynthesisError},
        serialize::SerializationError,
    },
    rand::{CryptoRng, RngCore},
};

#[cfg(feature = "serde")]
use {
<<<<<<< HEAD
    manta_crypto::arkworks::serialize::{canonical_deserialize, canonical_serialize},
=======
    manta_crypto::arkworks::serialize::{
        canonical_deserialize, canonical_serialize,
    },
>>>>>>> 865f89c5
    manta_util::serde::{Deserialize, Serialize},
};

/// MPC State
#[cfg_attr(
    feature = "serde",
    derive(Deserialize, Serialize),
    serde(crate = "manta_util::serde", deny_unknown_fields)
)]
#[derive(derivative::Derivative)]
#[derivative(Clone(bound = ""), Debug(bound = ""))]
pub struct State<P>(
    #[cfg_attr(
        feature = "serde",
        serde(
            serialize_with = "canonical_serialize::<ProvingKey<P::Pairing>, _>",
            deserialize_with = "canonical_deserialize::<'de, _, ProvingKey<P::Pairing>>" // TODO: Switch back to unchecked
        )
    )]
    pub ProvingKey<P::Pairing>,
)
where
    P: Pairing + ?Sized;

impl<P> State<P>
where
    P: Pairing,
{
    /// Checks that `self` is a valid state before running the ceremony.
    #[inline]
    pub fn check<R1, R2>(&self) -> Result<(), SerializationError>
    where
        P: Pairing<G1 = GroupAffine<R1>, G2 = GroupAffine<R2>>,
        R1: SWModelParameters,
        R2: SWModelParameters,
    {
        once(&self.0.vk.alpha_g1)
            .chain(self.0.vk.gamma_abc_g1.iter())
            .chain(once(&self.0.beta_g1))
            .chain(once(&self.0.delta_g1))
            .chain(self.0.a_query.iter())
            .chain(self.0.b_g1_query.iter())
            .chain(self.0.h_query.iter())
            .chain(self.0.l_query.iter())
            .try_for_each(curve_point_checks)?;
        once(&self.0.vk.beta_g2)
            .chain(once(&self.0.vk.gamma_g2))
            .chain(once(&self.0.vk.delta_g2))
            .chain(self.0.b_g2_query.iter())
            .try_for_each(curve_point_checks)
    }
}

impl<P> From<ProvingKey<P::Pairing>> for State<P>
where
    P: Pairing,
    P::Pairing: PairingEngine,
{
    fn from(pk: ProvingKey<P::Pairing>) -> Self {
        Self(pk)
    }
}

/// Checks that `p` is a valid point on the elliptic curve.
#[inline]
fn curve_point_checks<P>(p: &GroupAffine<P>) -> Result<(), SerializationError>
where
    P: SWModelParameters,
{
    if !(p.is_on_curve() && p.is_in_correct_subgroup_assuming_on_curve()) {
        Err(SerializationError::InvalidData)
    } else {
        Ok(())
    }
}

/// MPC Proof
#[cfg_attr(
    feature = "serde",
    derive(Deserialize, Serialize),
    serde(crate = "manta_util::serde", deny_unknown_fields)
)]
#[derive(derivative::Derivative)]
#[derivative(Clone(bound = ""))]
pub struct Proof<P>(
    #[cfg_attr(
        feature = "serde",
        serde(
            serialize_with = "canonical_serialize::<RatioProof<P>, _>",
            deserialize_with = "canonical_deserialize::<'de, _, RatioProof<P>>"
        )
    )]
    pub RatioProof<P>,
)
where
    P: Pairing + ?Sized;

/// Proving Key Hasher
pub trait ProvingKeyHasher<P>
where
    P: Pairing,
{
    /// Output Type
    type Output;

    /// Hashes the Groth16 `proving_key` state.
    fn hash(proving_key: &ProvingKey<P::Pairing>) -> Self::Output;
}

/// MPC State Size
#[cfg_attr(
    feature = "serde",
    derive(Deserialize, Serialize),
    serde(crate = "manta_util::serde", deny_unknown_fields)
)]
#[derive(Clone, Copy, Debug, Default, Eq, Hash, PartialEq)]
pub struct StateSize {
    /// Size of `gamma_abc_g1` in the [`VerifyingKey`]
    pub gamma_abc_g1: usize,

    /// Size of the `a_query` in the [`ProvingKey`]
    ///
    /// # Note
    ///
    /// This is also the size of the `b_g1_query` and the `b_g2_query`.
    pub a_query: usize,

    /// Size of the `h_query` in the [`ProvingKey`]
    pub h_query: usize,

    /// Size of the `l_query` in the [`ProvingKey`]
    pub l_query: usize,
}

impl StateSize {
    /// Builds a [`StateSize`] from `proving_key` by measuring the lengths of the vectors in
    /// `proving_key`.
    #[inline]
    pub fn from_proving_key<E>(proving_key: &ProvingKey<E>) -> Self
    where
        E: PairingEngine,
    {
        Self {
            gamma_abc_g1: proving_key.vk.gamma_abc_g1.len(),
            a_query: proving_key.a_query.len(),
            h_query: proving_key.h_query.len(),
            l_query: proving_key.l_query.len(),
        }
    }

    /// Returns `true` if the lengths of the vectors in `proving_key` match `self`.
    #[inline]
    pub fn matches<E>(&self, proving_key: &ProvingKey<E>) -> bool
    where
        E: PairingEngine,
    {
        self.gamma_abc_g1 == proving_key.vk.gamma_abc_g1.len()
            && self.a_query == proving_key.a_query.len()
            && self.a_query == proving_key.b_g1_query.len()
            && self.a_query == proving_key.b_g2_query.len()
            && self.h_query == proving_key.h_query.len()
            && self.l_query == proving_key.l_query.len()
    }
}

/// MPC Error
#[derive(Clone, Copy, Debug, Eq, PartialEq)]
pub enum Error {
    /// Too Many Constraints Error
    TooManyConstraints,

    /// Constraint System Error
    ConstraintSystemError(SynthesisError),

    /// Missing Constraint System Matrices Error
    MissingCSMatrices,

    /// Constraint System Hashes Mismatch Error
    ConstraintSystemHashesDiffer,

    /// Invalid Ratio Proof Error
    InvalidRatioProof,

    /// Inconsistent Delta Change Error
    InconsistentDeltaChange,

    /// Inconsistent L Change Error
    InconsistentLChange,

    /// Inconsistent H Change Error
    InconsistentHChange,

    /// Invariant Violation Error
    InvariantViolated(&'static str),
}

/// Specialize all phase1 parameters to phase2 parameters (except `h_query`) at once. This is like
/// doing `eval_poly` in parallel on all four kinds of commitments that phase2 params require
/// (`a_g1`, `b_g1`, `b_g2`, `extra`) where `extra` is the cross term that we (may wish to) compute
/// separately for public/private inputs.
#[allow(clippy::too_many_arguments)] // FIXME: Simplify this in the future.
#[inline]
pub fn specialize_to_phase_2<G1, G2>(
    tau_basis_g1: &[G1],
    tau_basis_g2: &[G2],
    alpha_tau_basis: &[G1],
    beta_tau_basis: &[G1],
    a_poly: &[Vec<(G1::ScalarField, usize)>],
    b_poly: &[Vec<(G1::ScalarField, usize)>],
    c_poly: &[Vec<(G1::ScalarField, usize)>],
    a_g1: &mut [G1],
    b_g1: &mut [G1],
    b_g2: &mut [G2],
    ext: &mut [G1],
) where
    G1: ProjectiveCurve,
    G2: ProjectiveCurve<ScalarField = G1::ScalarField>,
{
    assert_eq!(a_g1.len(), b_g1.len());
    assert_eq!(a_g1.len(), b_g2.len());
    assert_eq!(a_g1.len(), ext.len());
    a_poly
        .iter()
        .zip(b_poly.iter())
        .zip(c_poly.iter())
        .zip(tau_basis_g1.iter())
        .zip(tau_basis_g2.iter())
        .zip(alpha_tau_basis.iter())
        .zip(beta_tau_basis.iter())
        .for_each(
            |((((((a_poly, b_poly), c_poly), tau_g1), tau_g2), alpha_tau), beta_tau)| {
                for (coeff, index) in a_poly.iter() {
                    a_g1[*index] += tau_g1.mul(coeff.into_repr());
                    ext[*index] += beta_tau.mul(coeff.into_repr());
                }
                for (coeff, index) in b_poly.iter() {
                    b_g1[*index] += tau_g1.mul(coeff.into_repr());
                    b_g2[*index] += tau_g2.mul(coeff.into_repr());
                    ext[*index] += alpha_tau.mul(coeff.into_repr());
                }
                for (coeff, index) in c_poly.iter() {
                    ext[*index] += tau_g1.mul(coeff.into_repr());
                }
            },
        );
}

/// Adds dummy `z_i * 0 = 0` constraint for each public input `z_i`.  This ensures non-malleability
/// of Groth16 proofs even if some public inputs are otherwise unconstrained.
#[inline]
pub fn add_dummy_constraints<G>(
    a: &mut [G],
    ext: &mut [G],
    tau_lagrange: &[G],
    beta_tau_lagrange: &[G],
    num_constraints: usize,
    num_public_inputs: usize,
) where
    G: Clone,
{
    let total = num_public_inputs + num_constraints;
    a[0..num_public_inputs].clone_from_slice(&tau_lagrange[num_constraints..total]);
    ext[0..num_public_inputs].clone_from_slice(&beta_tau_lagrange[num_constraints..total]);
}

/// Checks that the parameters which are not changed by contributions are the same.
#[inline]
pub fn check_invariants<P>(prev: &State<P>, next: &State<P>) -> Result<(), Error>
where
    P: Pairing,
{
    if prev.0.h_query.len() != next.0.h_query.len() {
        return Err(Error::InvariantViolated("H length changed"));
    }
    if prev.0.l_query.len() != next.0.l_query.len() {
        return Err(Error::InvariantViolated("L length changed"));
    }
    if prev.0.a_query != next.0.a_query {
        return Err(Error::InvariantViolated("A query changed"));
    }
    if prev.0.b_g1_query != next.0.b_g1_query {
        return Err(Error::InvariantViolated("B_G1 query changed"));
    }
    if prev.0.b_g2_query != next.0.b_g2_query {
        return Err(Error::InvariantViolated("B_G2 query changed"));
    }
    if prev.0.vk.alpha_g1 != next.0.vk.alpha_g1 {
        return Err(Error::InvariantViolated("alpha_G1 changed"));
    }
    if prev.0.beta_g1 != next.0.beta_g1 {
        return Err(Error::InvariantViolated("beta_G1 changed"));
    }
    if prev.0.vk.beta_g2 != next.0.vk.beta_g2 {
        return Err(Error::InvariantViolated("beta_G2 changed"));
    }
    if prev.0.vk.gamma_g2 != next.0.vk.gamma_g2 {
        return Err(Error::InvariantViolated("gamma_G2 changed"));
    }
    if prev.0.vk.gamma_abc_g1 != next.0.vk.gamma_abc_g1 {
        return Err(Error::InvariantViolated("Public input cross terms changed"));
    }
    Ok(())
}

/// Initialize [`State`] using the KZG accumulator `powers` and the given `constraint_system`.
#[inline]
pub fn initialize<C, S>(powers: &Accumulator<C>, constraint_system: S) -> Result<State<C>, Error>
where
    C: kzg::Configuration,
    S: ConstraintSynthesizer<C::Scalar>,
{
    let constraints = ConstraintSystem::new_ref();
    constraint_system
        .generate_constraints(constraints.clone())
        .map_err(Error::ConstraintSystemError)?;
    constraints.finalize();
    let num_constraints = constraints.num_constraints();
    let num_instance_variables = constraints.num_instance_variables();
    let domain = Radix2EvaluationDomain::new(num_constraints + num_instance_variables)
        .ok_or(Error::TooManyConstraints)?;
    let constraint_matrices = constraints.to_matrices().ok_or(Error::MissingCSMatrices)?;
    let beta_g1 = powers.beta_tau_powers_g1[0];
    let degree = domain.size as usize;
    let mut h_query = Vec::with_capacity(degree - 1);
    for i in 0..degree {
        let tmp = powers.tau_powers_g1[i + degree].into_projective();
        let tmp2 = powers.tau_powers_g1[i].into_projective();
        h_query.push((tmp - tmp2).into_affine());
    }
    let tau_lagrange_g1 = domain.ifft(&batch_into_projective(&powers.tau_powers_g1));
    let tau_lagrange_g2 = domain.ifft(&batch_into_projective(&powers.tau_powers_g2));
    let alpha_lagrange_g1 = domain.ifft(&batch_into_projective(&powers.alpha_tau_powers_g1));
    let beta_lagrange_g1 = domain.ifft(&batch_into_projective(&powers.beta_tau_powers_g1));
    let num_witnesses =
        constraint_matrices.num_witness_variables + constraint_matrices.num_instance_variables;
    let mut a_g1 = vec![C::G1::zero().into_projective(); num_witnesses];
    let mut b_g1 = vec![C::G1::zero().into_projective(); num_witnesses];
    let mut b_g2 = vec![C::G2::zero().into_projective(); num_witnesses];
    let mut ext = vec![C::G1::zero().into_projective(); num_witnesses];
    add_dummy_constraints(
        &mut a_g1,
        &mut ext,
        &tau_lagrange_g1,
        &beta_lagrange_g1,
        num_constraints,
        num_instance_variables,
    );
    specialize_to_phase_2(
        &tau_lagrange_g1,
        &tau_lagrange_g2,
        &alpha_lagrange_g1,
        &beta_lagrange_g1,
        &constraint_matrices.a,
        &constraint_matrices.b,
        &constraint_matrices.c,
        &mut a_g1,
        &mut b_g1,
        &mut b_g2,
        &mut ext,
    );
    let a_query = ProjectiveCurve::batch_normalization_into_affine(&a_g1);
    let b_g1_query = ProjectiveCurve::batch_normalization_into_affine(&b_g1);
    let b_g2_query = ProjectiveCurve::batch_normalization_into_affine(&b_g2);
    let ext = ProjectiveCurve::batch_normalization_into_affine(&ext);
    let public_cross_terms = Vec::from(&ext[..constraint_matrices.num_instance_variables]);
    let private_cross_terms = Vec::from(&ext[constraint_matrices.num_instance_variables..]);
    Ok(State(ProvingKey {
        vk: VerifyingKey {
            alpha_g1: powers.alpha_tau_powers_g1[0],
            beta_g2: powers.beta_g2,
            gamma_g2: C::g2_prime_subgroup_generator(),
            delta_g2: C::g2_prime_subgroup_generator(),
            gamma_abc_g1: public_cross_terms,
        },
        beta_g1,
        delta_g1: C::g1_prime_subgroup_generator(),
        a_query,
        b_g1_query,
        b_g2_query,
        h_query,
        l_query: private_cross_terms,
    }))
}

/// Configuration
pub trait Configuration: Pairing + mpc::Types<Proof = Proof<Self>, State = State<Self>> {
    /// Hasher Type
    type Hasher: Default + HashToGroup<Self, Self::Challenge>;

    /// Generates the next [`Challenge`] from `challenge`, `prev` state, `next` state, and `proof`.
    ///
    /// [`Challenge`]: mpc::ChallengeType::Challenge
    fn challenge(
        challenge: &Self::Challenge,
        prev: &State<Self>,
        next: &State<Self>,
        proof: &Proof<Self>,
    ) -> Self::Challenge;
}

/// Contributes to `state` with `hasher`, `challenge`, and `rng`, returning a [`proof`](Proof).
#[inline]
pub fn contribute<C, R>(
    hasher: &C::Hasher,
    challenge: &C::Challenge,
    state: &mut State<C>,
    rng: &mut R,
) -> Option<Proof<C>>
where
    C: Configuration,
    R: CryptoRng + RngCore + ?Sized,
{
    let delta = C::Scalar::rand(rng);
    let delta_inverse = delta.inverse()?;
    batch_mul_fixed_scalar(&mut state.0.l_query, delta_inverse);
    batch_mul_fixed_scalar(&mut state.0.h_query, delta_inverse);
    state.0.delta_g1 = state.0.delta_g1.mul(delta).into_affine();
    state.0.vk.delta_g2 = state.0.vk.delta_g2.mul(delta).into_affine();
    RatioProof::prove(hasher, challenge, &delta, rng).map(Proof)
}

/// Verifies transforming from `prev` to `next` is correct given `challenge` and `proof`.
#[inline]
pub fn verify_transform<C>(
    challenge: &C::Challenge,
    prev: &State<C>,
    next: State<C>,
    proof: Proof<C>,
) -> Result<(C::Challenge, State<C>), Error>
where
    C: Configuration,
{
    check_invariants::<C>(prev, &next)?;
    let next_challenge = C::challenge(challenge, prev, &next, &proof);
    let ((ratio_0, ratio_1), _) = proof
        .0
        .verify(&C::Hasher::default(), challenge)
        .ok_or(Error::InvalidRatioProof)?;
    if !C::Pairing::same_ratio((ratio_0, ratio_1), (prev.0.vk.delta_g2, next.0.vk.delta_g2)) {
        return Err(Error::InconsistentDeltaChange);
    }
    if !C::Pairing::same_ratio(
        (prev.0.delta_g1, next.0.delta_g1),
        (prev.0.vk.delta_g2, next.0.vk.delta_g2),
    ) {
        return Err(Error::InconsistentDeltaChange);
    }
    if !C::Pairing::same_ratio(
        merge_pairs_affine(&next.0.h_query, &prev.0.h_query),
        (prev.0.vk.delta_g2, next.0.vk.delta_g2),
    ) {
        return Err(Error::InconsistentHChange);
    }
    if !C::Pairing::same_ratio(
        merge_pairs_affine(&next.0.l_query, &prev.0.l_query),
        (prev.0.vk.delta_g2, next.0.vk.delta_g2),
    ) {
        return Err(Error::InconsistentLChange);
    }
    Ok((next_challenge, next))
}

/// Verifies all contributions in `iter` chaining from an initial `state` and `challenge` returning
/// the newest [`State`] and [`Challenge`] if all the contributions in the chain had valid
/// transitions.
///
/// [`Challenge`]: mpc::ChallengeType::Challenge
#[inline]
pub fn verify_transform_all<C, I>(
    mut challenge: C::Challenge,
    mut state: State<C>,
    iter: I,
) -> Result<(), Error>
where
    C: Configuration,
    I: IntoIterator<Item = (State<C>, Proof<C>)>,
{
    let initial_state = state.clone();
    for (next_state, next_proof) in iter {
        let next_challenge = C::challenge(&challenge, &state, &next_state, &next_proof);
        let ((ratio_0, ratio_1), _) = next_proof
            .0
            .verify(&C::Hasher::default(), &challenge)
            .ok_or(Error::InvalidRatioProof)?;
        if !C::Pairing::same_ratio(
            (ratio_0, ratio_1),
            (state.0.vk.delta_g2, next_state.0.vk.delta_g2),
        ) {
            return Err(Error::InconsistentDeltaChange);
        }
        (state, challenge) = (next_state, next_challenge);
    }
    check_invariants::<C>(&initial_state, &state)?;
    if !C::Pairing::same_ratio(
        (initial_state.0.delta_g1, state.0.delta_g1),
        (initial_state.0.vk.delta_g2, state.0.vk.delta_g2),
    ) {
        return Err(Error::InconsistentDeltaChange);
    }
    if !C::Pairing::same_ratio(
        merge_pairs_affine(&state.0.h_query, &initial_state.0.h_query),
        (initial_state.0.vk.delta_g2, state.0.vk.delta_g2),
    ) {
        return Err(Error::InconsistentHChange);
    }
    if !C::Pairing::same_ratio(
        merge_pairs_affine(&state.0.l_query, &initial_state.0.l_query),
        (initial_state.0.vk.delta_g2, state.0.vk.delta_g2),
    ) {
        return Err(Error::InconsistentLChange);
    }
    Ok(())
}<|MERGE_RESOLUTION|>--- conflicted
+++ resolved
@@ -42,13 +42,7 @@
 
 #[cfg(feature = "serde")]
 use {
-<<<<<<< HEAD
     manta_crypto::arkworks::serialize::{canonical_deserialize, canonical_serialize},
-=======
-    manta_crypto::arkworks::serialize::{
-        canonical_deserialize, canonical_serialize,
-    },
->>>>>>> 865f89c5
     manta_util::serde::{Deserialize, Serialize},
 };
 
