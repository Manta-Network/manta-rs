// Copyright 2019-2022 Manta Network.
// This file is part of manta-rs.
//
// manta-rs is free software: you can redistribute it and/or modify
// it under the terms of the GNU General Public License as published by
// the Free Software Foundation, either version 3 of the License, or
// (at your option) any later version.
//
// manta-rs is distributed in the hope that it will be useful,
// but WITHOUT ANY WARRANTY; without even the implied warranty of
// MERCHANTABILITY or FITNESS FOR A PARTICULAR PURPOSE.  See the
// GNU General Public License for more details.
//
// You should have received a copy of the GNU General Public License
// along with manta-rs.  If not, see <http://www.gnu.org/licenses/>.

//! Groth16 Trusted Setup Ceremony Configurations

<<<<<<< HEAD
#[cfg(all(feature = "csv", feature = "ppot"))]
#[cfg_attr(doc_cfg, doc(cfg(all(feature = "csv", feature = "ppot"))))]
=======
#[cfg(feature = "ppot-client")]
#[cfg_attr(doc_cfg, doc(cfg(feature = "ppot-client")))]
>>>>>>> 153b356e
pub mod ppot;<|MERGE_RESOLUTION|>--- conflicted
+++ resolved
@@ -16,11 +16,6 @@
 
 //! Groth16 Trusted Setup Ceremony Configurations
 
-<<<<<<< HEAD
-#[cfg(all(feature = "csv", feature = "ppot"))]
-#[cfg_attr(doc_cfg, doc(cfg(all(feature = "csv", feature = "ppot"))))]
-=======
 #[cfg(feature = "ppot-client")]
 #[cfg_attr(doc_cfg, doc(cfg(feature = "ppot-client")))]
->>>>>>> 153b356e
 pub mod ppot;