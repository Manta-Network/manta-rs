// Copyright 2019-2022 Manta Network.
// This file is part of manta-rs.
//
// manta-rs is free software: you can redistribute it and/or modify
// it under the terms of the GNU General Public License as published by
// the Free Software Foundation, either version 3 of the License, or
// (at your option) any later version.
//
// manta-rs is distributed in the hope that it will be useful,
// but WITHOUT ANY WARRANTY; without even the implied warranty of
// MERCHANTABILITY or FITNESS FOR A PARTICULAR PURPOSE.  See the
// GNU General Public License for more details.
//
// You should have received a copy of the GNU General Public License
// along with manta-rs.  If not, see <http://www.gnu.org/licenses/>.

//! Groth16 Trusted Setup Ceremony Perpetual Powers of Tau Configuration

use crate::{
    ceremony::{
        participant,
        registry::{self, csv},
        signature::{sign, verify, Nonce as _, RawMessage, SignatureScheme},
    },
    groth16::{
        ceremony::{
            client::{self, Continue},
            message::ContributeResponse,
            Ceremony, CeremonyError, Circuits,
        },
        kzg::{self, Accumulator, Contribution, Size},
        mpc::{Configuration, Proof, ProvingKeyHasher, State},
    },
    mpc::{ChallengeType, ContributionType, ProofType, StateType},
    util::{BlakeHasher, KZGBlakeHasher},
};
use bip39::{Language, Mnemonic, MnemonicType, Seed};
use blake2::Digest;
use colored::Colorize;
use console::{style, Term};
<<<<<<< HEAD
use core::fmt::{self, Debug};
=======
use core::fmt::{self, Debug, Display};
>>>>>>> 153b356e
use dialoguer::{theme::ColorfulTheme, Input};
use hex;
use manta_crypto::{
    arkworks::{
<<<<<<< HEAD
        bn254,
        ec::{AffineCurve, PairingEngine},
        pairing::Pairing,
=======
        bn254::{self, Fr},
        ec::{AffineCurve, PairingEngine},
        ff::field_new,
        pairing::Pairing,
        r1cs_std::eq::EqGadget,
>>>>>>> 153b356e
        serialize::{CanonicalSerialize, SerializationError},
    },
    dalek::ed25519::{self, generate_keypair, Ed25519, SECRET_KEY_LENGTH},
    eclair::alloc::{
        mode::{Public, Secret},
        Allocate,
    },
    rand::{ChaCha20Rng, OsRng, Rand, SeedableRng},
<<<<<<< HEAD
    signature::{self, VerifyingKeyType},
};
use manta_util::{
    into_array_unchecked,
    serde::{de::DeserializeOwned, Deserialize, Serialize},
    Array,
};
=======
    signature,
};
use manta_pay::crypto::constraint::arkworks::{Fp, FpVar, R1CS};
use manta_util::{
    into_array_unchecked,
    serde::{de::DeserializeOwned, Deserialize, Serialize},
    Array,
};
>>>>>>> 153b356e
use std::collections::HashMap;

type Signature = Ed25519<RawMessage<u64>>;
type VerifyingKey = signature::VerifyingKey<Signature>;
type Nonce = <Signature as SignatureScheme>::Nonce;

/// Priority
#[derive(Clone, Copy, Debug, Deserialize, Eq, Hash, PartialEq, Serialize)]
#[serde(
    bound(deserialize = "", serialize = ""),
    crate = "manta_util::serde",
    deny_unknown_fields
)]
pub enum Priority {
    /// High Priority
    High,

    /// Normal Priority
    Normal,
}

impl From<Priority> for usize {
    #[inline]
    fn from(priority: Priority) -> Self {
        match priority {
            Priority::High => 0,
            Priority::Normal => 1,
        }
    }
}

/// Participant
#[derive(Clone, Debug, Deserialize, Eq, PartialEq, Serialize)]
#[serde(
    bound(
        deserialize = r"
            VerifyingKey: Deserialize<'de>,
            Nonce: Deserialize<'de>,
        ",
        serialize = r"
            VerifyingKey: Serialize,
            Nonce: Serialize,
        "
    ),
    crate = "manta_util::serde",
    deny_unknown_fields
)]
pub struct Participant {
    /// Twitter Account
    twitter: String,

    /// Priority
    priority: Priority,

    /// Verifying Key
    verifying_key: VerifyingKey,

    /// Nonce
    nonce: Nonce,

    /// Boolean on whether this participant has contributed
    contributed: bool,
}

impl Participant {
    /// Builds a new [`Participant`].
    #[inline]
    pub fn new(
        verifying_key: VerifyingKey,
        twitter: String,
        priority: Priority,
        nonce: Nonce,
        contributed: bool,
    ) -> Self {
        Self {
            verifying_key,
            twitter,
            priority,
            nonce,
            contributed,
        }
    }

    /// Gets `twitter`.
    #[inline]
    pub fn twitter(&self) -> &str {
        &self.twitter
    }
}

impl participant::Participant for Participant {
    type Identifier = VerifyingKey;
    type VerifyingKey = VerifyingKey;
    type Nonce = Nonce;

    #[inline]
    fn id(&self) -> &Self::Identifier {
        &self.verifying_key
    }

    #[inline]
    fn verifying_key(&self) -> &Self::VerifyingKey {
        &self.verifying_key
    }

    #[inline]
    fn has_contributed(&self) -> bool {
        self.contributed
    }

    #[inline]
    fn set_contributed(&mut self) {
        self.contributed = true
    }

    #[inline]
    fn nonce(&self) -> &Self::Nonce {
        &self.nonce
    }

    #[inline]
    fn increment_nonce(&mut self) {
        self.nonce.increment();
    }
}

impl participant::Priority for Participant {
    type Priority = Priority;

    #[inline]
    fn priority(&self) -> Self::Priority {
        self.priority
    }

    #[inline]
    fn reduce_priority(&mut self) {
        self.priority = Priority::Normal;
    }
}

/// Record
#[derive(Clone, Debug, Deserialize, Eq, Hash, PartialEq, Serialize)]
#[serde(
    bound(deserialize = "", serialize = ""),
    crate = "manta_util::serde",
    deny_unknown_fields
)]
pub struct Record {
    /// Twitter Account
    twitter: String,

    /// Email Account
    email: String,

    /// Priority Level
    priority: String,

    /// Verifying Key
    verifying_key: String,

    /// Signature
    signature: String,
}

impl csv::Record<VerifyingKey, Participant> for Record {
    type Error = String;

    #[inline]
    fn parse(self) -> Result<(VerifyingKey, Participant), Self::Error> {
        let verifying_key = ed25519::public_key_from_bytes(
            bs58::decode(self.verifying_key)
                .into_vec()
                .map_err(|_| "Cannot decode verifying key.".to_string())?
                .try_into()
                .map_err(|_| "Cannot decode to array.".to_string())?,
        );
<<<<<<< HEAD
        // related to stupid PublicKey as Array hack
        let verifying_key = Array::from_unchecked(*verifying_key.as_bytes());

=======
        let verifying_key = Array::from_unchecked(*verifying_key.as_bytes());
>>>>>>> 153b356e
        let signature: ed25519::Signature = ed25519::signature_from_bytes(
            bs58::decode(self.signature)
                .into_vec()
                .map_err(|_| "Cannot decode signature.".to_string())?
                .try_into()
                .map_err(|_| "Cannot decode to array.".to_string())?,
        );
        verify::<Signature, _>(
            &verifying_key,
            0,
            &format!(
                "manta-trusted-setup-twitter:{}, manta-trusted-setup-email:{}",
                self.twitter, self.email
            ),
            &signature,
        )
        .map_err(|_| "Cannot verify signature.".to_string())?;
        let priority = match self.priority.as_str() {
            "TRUE" => "true",
            "FALSE" => "false",
            str => str,
        };
        Ok((
            verifying_key,
            Participant::new(
                verifying_key,
                self.twitter,
<<<<<<< HEAD
                // TODO: Fix this, cannot parse priorities right now
=======
>>>>>>> 153b356e
                match priority
                    .parse::<bool>()
                    .map_err(|_| "Cannot parse priority.".to_string())?
                {
                    true => Priority::High,
                    false => Priority::Normal,
                },
                OsRng.gen::<_, u16>() as u64,
                false,
            ),
        ))
    }
}

/// The registry used in this ceremony
pub type Registry = HashMap<VerifyingKey, Participant>;

impl registry::Configuration for Registry {
    type Identifier = VerifyingKey;
    type Participant = Participant;
    type Record = Record;
    type Registry = Self;
}

/// Generates an ed25519 keypair with `bytes` as seed.
#[inline]
pub fn generate_keys(bytes: &[u8]) -> Option<(ed25519::SecretKey, ed25519::PublicKey)> {
    if ed25519::SECRET_KEY_LENGTH > bytes.len() {
        return None;
    }
    let keypair = generate_keypair(&mut ChaCha20Rng::from_seed(
        bytes[0..SECRET_KEY_LENGTH].try_into().ok()?,
    ));
    Some((keypair.secret, keypair.public))
}

/// Registers a participant.
#[inline]
pub fn register(twitter_account: String, email: String) {
    println!(
<<<<<<< HEAD
        "Your {}: \nCopy the following text to \"Twitter\" Section in Registration Form:\n {}\n",
=======
        "Your {}: \nCopy the following text to the \"Twitter\" Section in Registration Form:\n {}\n",
>>>>>>> 153b356e
        "Twitter Account".italic(),
        twitter_account.green(),
    );
    println!(
<<<<<<< HEAD
        "Your {}: \nCopy the following text to \"Email\" Section in Registration Form:\n {}\n",
=======
        "Your {}: \nCopy the following text to the \"Email\" Section in Registration Form:\n {}\n",
>>>>>>> 153b356e
        "Email".italic(),
        email.green(),
    );
    let mnemonic = Mnemonic::new(MnemonicType::Words12, Language::English);
    let seed = Seed::new(&mnemonic, "manta-trusted-setup");
    let keypair = generate_keys(seed.as_bytes()).expect("Should generate a key pair.");
    println!(
<<<<<<< HEAD
        "Your {}: \nCopy the following text to \"Public Key\" Section in Registration Form:\n {}\n",
=======
        "Your {}: \nCopy the following text to the \"Public Key\" Section in Registration Form:\n {}\n",
>>>>>>> 153b356e
        "Public Key".italic(),
        bs58::encode(keypair.1).into_string().green(),
    );
    let signature = sign::<Ed25519<RawMessage<u64>>, _>(
        &keypair.0,
        Default::default(),
        &format!(
            "manta-trusted-setup-twitter:{}, manta-trusted-setup-email:{}",
            twitter_account, email
        ),
    )
    .expect("Signing message should succeed.");
    println!(
<<<<<<< HEAD
        "Your {}: \nCopy the following text to \"Signature\" Section in Registration Form: \n {}\n",
=======
        "Your {}: \nCopy the following text to the \"Signature\" Section in Registration Form: \n {}\n",
>>>>>>> 153b356e
        "Signature".italic(),
        bs58::encode(signature).into_string().green()
    );
    println!(
        "Your {}: \nThe following text stores your secret for the trusted setup. \
<<<<<<< HEAD
         Save the following text somewhere safe. \n DO NOT share this to anyone else! \
=======
         Save the following text somewhere safe. \n DO NOT share this with anyone else! \
>>>>>>> 153b356e
         Please discard this data after the trusted setup ceremony.\n {}",
        "Secret".italic(),
        mnemonic.phrase().red().bold(),
    );
}

/// Prompts the client information and get client keys.
#[inline]
pub fn get_client_keys() -> Result<(ed25519::SecretKey, ed25519::PublicKey), ClientKeyError> {
    println!(
        "Please enter the {} you received when you registered yourself using this tool.",
        "Secret".italic()
    );
    let text = Input::with_theme(&ColorfulTheme::default())
        .with_prompt("Your Secret")
        .validate_with(|input: &String| -> Result<(), &str> {
<<<<<<< HEAD
            Mnemonic::validate(input, Language::English).map_err(|_| "This is not a valid secret.")
        })
        .interact_text()
        .map_err(|_| ClientKeyError::InvalidSecret)?;
    let mnemonic = Mnemonic::from_phrase(text.as_str(), Language::English)
=======
            Mnemonic::validate(input.trim(), Language::English)
                .map_err(|_| "This is not a valid secret.")
        })
        .interact_text()
        .map_err(|_| ClientKeyError::InvalidSecret)?;
    let mnemonic = Mnemonic::from_phrase(text.trim(), Language::English)
>>>>>>> 153b356e
        .map_err(|_| ClientKeyError::MnemonicFailure)?;
    let seed_bytes = Seed::new(&mnemonic, "manta-trusted-setup")
        .as_bytes()
        .to_vec();
    generate_keys(&seed_bytes).ok_or(ClientKeyError::KeyGenerationFailure)
}

/// Client Key Error
#[derive(Clone, Copy, Debug, Deserialize, Eq, Hash, PartialEq, Serialize)]
#[serde(crate = "manta_util::serde", deny_unknown_fields)]
pub enum ClientKeyError {
    /// Invalid Secret
    InvalidSecret,

    /// Mnemonic Generation Failure
    MnemonicFailure,

    /// Key Generation Failure
    KeyGenerationFailure,
}

impl fmt::Display for ClientKeyError {
    #[inline]
    fn fmt(&self, f: &mut fmt::Formatter<'_>) -> fmt::Result {
        match self {
            Self::InvalidSecret => {
                write!(
                    f,
<<<<<<< HEAD
                    "Your {} is invalid. Please enter your secret received during `Register`.",
=======
                    "Your {} is invalid. Please enter the secret you received during `Register`.",
>>>>>>> 153b356e
                    "secret".italic()
                )
            }
            Self::MnemonicFailure => {
                write!(f, "Should produce a mnemonic from the secret.")
            }
            Self::KeyGenerationFailure => {
                write!(f, "Failed to generate keys from seed bytes.")
            }
        }
    }
}

/// Contributes to the server.
#[inline]
pub async fn client_contribute<C>(
    signing_key: C::SigningKey,
    identifier: C::Identifier,
    url: String,
) -> Result<(), CeremonyError<C>>
where
    C: Ceremony,
    C::Challenge: Debug + DeserializeOwned,
<<<<<<< HEAD
    C::ContributionHash: Debug,
=======
    C::ContributionHash: AsRef<[u8]> + Debug,
>>>>>>> 153b356e
    C::Identifier: Serialize,
    C::Nonce: Clone + Debug + DeserializeOwned + Serialize,
    C::Signature: Serialize,
    C::ContributionHash: AsRef<[u8]>,
{
<<<<<<< HEAD
    let term = Term::stdout();
    let response = client::contribute(
        signing_key,
        identifier,
        url.as_str(),
        |metadata, state| match state {
            Continue::Timeout => {
                let _ = term.clear_last_lines(1);
                println!("You have timed out. Waiting in queue again ... \n");
            },
            Continue::Position(position) => {
                let _ = term.clear_last_lines(1);
                if position == 0 {
                    let _ = term.clear_last_lines(1);
                    println!("{} Waiting in queue...", style("[1/6]").bold());
                    println!("{} Receiving data from Server... This may take a few minutes.", style("[2/6]").bold());
                }
                else if position <= u32::MAX.into() {
                    println!(
                        "{} Waiting in queue... There are {} people ahead of you. Estimated Waiting Time: {}.",
                        style("[1/6]").bold(),
                        style(position).bold().red(),
                        style(format!("{:?} minutes", (metadata.contribution_time_limit.as_secs() * (position as u64)/60))).bold().red(),
                    );
                } else {
                    println!(
                        "Waiting in queue... There are many people ahead of you. Estimated Waiting Time: forever.",
                    );
                }
            },
        },
    )
    .await?;
    println!(
        "{} Success! You have contributed to the security of Manta Pay! \n Now set your contribution in stone! Tweet:\n {}",
        style("[6/6]").bold(),
        style(format!("I made contribution number {} to the #MantaNetworkTrustedSetup! My contribution's hash is {}",response.index, hex::encode(C::contribution_hash(&response)))).bold().blue()
=======
    println!(
        "{} Retrieving ceremony metadata from server.",
        style("[0/6]").bold()
    );

    let term = Term::stdout();

    let mut downloading_state = false;

    let response =
        client::contribute(
            signing_key,
            identifier,
            url.as_str(),
            |metadata, state| match state {
                Continue::Started => {
                    println!("\n");
                }
                Continue::Position(position) => {
                    if !downloading_state {
                        let _ = term.clear_last_lines(2);
                        if position == 0 {
                            println!("{} Waiting in queue...", style("[1/6]").bold());
                            println!(
                                "{} Receiving data from Server... \
                             This may take a few minutes.",
                                style("[2/6]").bold()
                            );
                            downloading_state = true;
                        } else if position <= u32::MAX.into() {
                            let minutes =
                                metadata.contribution_time_limit.as_secs() * position / 60;
                            println!(
                                "{} Waiting in queue... There are {} people ahead of you.\n      \
                             Estimated Waiting Time: {}.",
                                style("[1/6]").bold(),
                                style(position).bold().red(),
                                style(format!("{:?} min", minutes)).bold().red(),
                            );
                        } else {
                            println!(
                                "{} Waiting in queue... There are many people ahead of you. \
                             Estimated Waiting Time: forever.",
                                style("[1/6]").bold(),
                            );
                        }
                    }
                }
                Continue::ComputingUpdate => {
                    downloading_state = false;
                    println!(
                        "{} Computing contributions. This may take up to 10 minutes.",
                        style("[3/6]").bold()
                    );
                }
                Continue::SendingUpdate => {
                    println!(
                        "{} Contribution Computed. Sending data to server.",
                        style("[4/6]").bold()
                    );
                    println!(
                        "{} Awaiting confirmation from server.",
                        style("[5/6]").bold()
                    );
                }
                Continue::Timeout => {
                    downloading_state = false;
                    let _ = term.clear_last_lines(1);
                    println!(
                        "{} You have timed out. Waiting in queue again ... \n\n",
                        style("[WARN]").bold().yellow()
                    );
                }
            },
        )
        .await?;
    let contribution_hash = hex::encode(C::contribution_hash(&response));
    let tweet = style(format!(
        "I made contribution number {} to the #MantaNetworkTrustedSetup! \
         My contribution's hash is {}",
        response.index, contribution_hash
    ))
    .bold()
    .blue();
    println!(
        "{} Success! You have contributed to the security of Manta Pay! \n\
        Now set your contribution in stone! Tweet:\n{}",
        style("[6/6]").bold(),
        tweet,
>>>>>>> 153b356e
    );
    Ok(())
}

/// Configuration for the Groth16 Phase2 Server.
#[derive(Clone, Default)]
pub struct Config(Ed25519<RawMessage<u64>>);

impl Pairing for Config {
    type Scalar = bn254::Fr;
    type G1 = bn254::G1Affine;
    type G1Prepared = <bn254::Bn254 as PairingEngine>::G1Prepared;
    type G2 = bn254::G2Affine;
    type G2Prepared = <bn254::Bn254 as PairingEngine>::G2Prepared;
    type Pairing = bn254::Bn254;

    #[inline]
    fn g1_prime_subgroup_generator() -> Self::G1 {
        bn254::G1Affine::prime_subgroup_generator()
    }

    #[inline]
    fn g2_prime_subgroup_generator() -> Self::G2 {
        bn254::G2Affine::prime_subgroup_generator()
    }
}

impl Size for Config {
    const G1_POWERS: usize = (Self::G2_POWERS << 1) - 1;
    const G2_POWERS: usize = 1 << 17;
}

impl ProvingKeyHasher<Self> for Config {
    type Output = [u8; 64];

<<<<<<< HEAD
=======
    #[inline]
>>>>>>> 153b356e
    fn hash(proving_key: &ark_groth16::ProvingKey<<Self as Pairing>::Pairing>) -> Self::Output {
        let mut hasher = BlakeHasher::default();
        proving_key
            .serialize(&mut hasher)
            .expect("Hasher is not allowed to fail");
        into_array_unchecked(hasher.0.finalize())
    }
}

impl kzg::Configuration for Config {
    type DomainTag = u8;
    type Challenge = [u8; 64];
    type Response = [u8; 64];
    type HashToGroup = KZGBlakeHasher<Self>;
    const TAU_DOMAIN_TAG: Self::DomainTag = 0;
    const ALPHA_DOMAIN_TAG: Self::DomainTag = 1;
    const BETA_DOMAIN_TAG: Self::DomainTag = 2;
<<<<<<< HEAD
=======

>>>>>>> 153b356e
    #[inline]
    fn hasher(domain_tag: Self::DomainTag) -> Self::HashToGroup {
        Self::HashToGroup { domain_tag }
    }
<<<<<<< HEAD
=======

>>>>>>> 153b356e
    #[inline]
    fn response(
        state: &Accumulator<Self>,
        challenge: &Self::Challenge,
        proof: &kzg::Proof<Self>,
    ) -> Self::Response {
        let mut hasher = BlakeHasher::default();
        for item in &state.tau_powers_g1 {
            item.serialize_uncompressed(&mut hasher).unwrap();
        }
        for item in &state.tau_powers_g2 {
            item.serialize_uncompressed(&mut hasher).unwrap();
        }
        for item in &state.alpha_tau_powers_g1 {
            item.serialize_uncompressed(&mut hasher).unwrap();
        }
        for item in &state.beta_tau_powers_g1 {
            item.serialize_uncompressed(&mut hasher).unwrap();
        }
        state.beta_g2.serialize_uncompressed(&mut hasher).unwrap();
        hasher.0.update(challenge);
        proof
            .tau
            .serialize(&mut hasher)
            .expect("Consuming ratio proof of tau failed.");
        proof
            .alpha
            .serialize(&mut hasher)
            .expect("Consuming ratio proof of alpha failed.");
        proof
            .beta
            .serialize(&mut hasher)
            .expect("Consuming ratio proof of beta failed.");
        into_array_unchecked(hasher.0.finalize())
    }
}

impl StateType for Config {
    type State = State<Self>;
}

impl ProofType for Config {
    type Proof = Proof<Self>;
}

/// Challenge Type
pub type Challenge = manta_util::Array<u8, 64>;

impl ChallengeType for Config {
    type Challenge = Challenge;
}

impl ContributionType for Config {
    type Contribution = Contribution<Self>;
}

impl Configuration for Config {
    type Hasher = BlakeHasher;

    #[inline]
    fn challenge(
        challenge: &Self::Challenge,
        prev: &State<Self>,
        next: &State<Self>,
        proof: &Proof<Self>,
    ) -> Self::Challenge {
        let mut hasher = Self::Hasher::default();
        hasher.0.update(challenge.0);
        prev.0
            .serialize_uncompressed(&mut hasher)
            .expect("Consuming the previous state failed.");
        next.0
            .serialize_uncompressed(&mut hasher)
            .expect("Consuming the current state failed.");
        proof
            .0
            .serialize_uncompressed(&mut hasher)
            .expect("Consuming proof failed");
        into_array_unchecked(hasher.0.finalize()).into()
    }
}

impl signature::SignatureType for Config {
    type Signature = <Ed25519<RawMessage<u64>> as signature::SignatureType>::Signature;
}

impl signature::SigningKeyType for Config {
    type SigningKey = <Ed25519<RawMessage<u64>> as signature::SigningKeyType>::SigningKey;
}

impl signature::MessageType for Config {
    type Message = <Ed25519<RawMessage<u64>> as signature::MessageType>::Message;
}

impl signature::RandomnessType for Config {
    type Randomness = <Ed25519<RawMessage<u64>> as signature::RandomnessType>::Randomness;
}

impl signature::VerifyingKeyType for Config {
    type VerifyingKey = <Ed25519<RawMessage<u64>> as signature::VerifyingKeyType>::VerifyingKey;
}

impl signature::Sign for Config {
    #[inline]
    fn sign(
        &self,
        signing_key: &Self::SigningKey,
        randomness: &Self::Randomness,
        message: &Self::Message,
        compiler: &mut (),
    ) -> Self::Signature {
        self.0.sign(signing_key, randomness, message, compiler)
    }
}

impl signature::Verify for Config {
    type Verification = <Ed25519<RawMessage<u64>> as signature::Verify>::Verification;

    #[inline]
    fn verify(
        &self,
        verifying_key: &Self::VerifyingKey,
        message: &Self::Message,
        signature: &Self::Signature,
        compiler: &mut (),
    ) -> Self::Verification {
        self.0.verify(verifying_key, message, signature, compiler)
    }
}

impl SignatureScheme for Config {
    type Nonce = <Ed25519<RawMessage<u64>> as SignatureScheme>::Nonce;
    type Error = <Ed25519<RawMessage<u64>> as SignatureScheme>::Error;
}

impl Ceremony for Config {
    type Identifier = Self::VerifyingKey;
    type Priority = Priority;
    type Participant = Participant;
    type SerializationError = SerializationError;
    type ContributionHash = [u8; 16];

    #[inline]
    fn check_state(state: &Self::State) -> Result<(), Self::SerializationError> {
        state.check()
    }

    #[inline]
    fn contribution_hash(response: &ContributeResponse<Self>) -> Self::ContributionHash {
        let mut hasher = blake2::Blake2b::default();
        hasher.update(response.index.to_le_bytes());
        for challenge in &response.challenge {
            hasher.update(challenge.0);
        }
        into_array_unchecked(hasher.finalize())
    }
}

impl Circuits<Self> for Config {
    #[inline]
    fn circuits() -> Vec<(R1CS<<Self as Pairing>::Scalar>, String)> {
        let mut circuits = Vec::new();
        //
        // Placeholder:
        for i in 0..3 {
            let mut cs = R1CS::for_contexts();
            dummy_circuit(&mut cs);
            circuits.push((cs, format!("{}_{}", "dummy", i)));
        }
        circuits
    }
}

<<<<<<< HEAD
use manta_crypto::{
    arkworks::{bn254::Fr, ff::field_new, r1cs_std::eq::EqGadget},
    eclair::alloc::{
        mode::{Public, Secret},
        Allocate,
    },
};
use manta_pay::crypto::constraint::arkworks::{Fp, FpVar, R1CS};

=======
>>>>>>> 153b356e
/// Generates a dummy R1CS circuit.
#[inline]
pub fn dummy_circuit(cs: &mut R1CS<<Config as Pairing>::Scalar>) {
    let a = Fp(field_new!(Fr, "2")).as_known::<Secret, FpVar<_>>(cs);
    let b = Fp(field_new!(Fr, "3")).as_known::<Secret, FpVar<_>>(cs);
    let c = &a * &b;
    let d = Fp(field_new!(Fr, "6")).as_known::<Public, FpVar<_>>(cs);
    c.enforce_equal(&d)
        .expect("enforce_equal is not allowed to fail");
}

<<<<<<< HEAD
/// Panics whenever `result` is an `Err`-variant and formats the error.
#[inline]
pub fn exit_on_error<T, E>(result: Result<T, E>) -> T
where
    E: Debug,
{
    result.unwrap_or_else(|e| {
        panic!("{}: {:?}", "error".red().bold(), e);
    })
=======
/// Displays whenever `result` is an `Err`-variant and formats the error.
#[inline]
pub fn display_on_error<T, E>(result: Result<T, E>)
where
    E: Display,
{
    if let Err(e) = result {
        println!("{} {}", style("[ERROR]").bold().red(), e);
    }
>>>>>>> 153b356e
}

/// Testing Suite
#[cfg(test)]
mod test {
    use super::*;

    /// Tests if register is visually correct.
    #[test]
    fn register_is_visually_correct() {
        register(
            "Mantalorian".to_string(),
            "mantalorian@manta.network".to_string(),
        );
    }
}<|MERGE_RESOLUTION|>--- conflicted
+++ resolved
@@ -38,26 +38,16 @@
 use blake2::Digest;
 use colored::Colorize;
 use console::{style, Term};
-<<<<<<< HEAD
-use core::fmt::{self, Debug};
-=======
 use core::fmt::{self, Debug, Display};
->>>>>>> 153b356e
 use dialoguer::{theme::ColorfulTheme, Input};
 use hex;
 use manta_crypto::{
     arkworks::{
-<<<<<<< HEAD
-        bn254,
-        ec::{AffineCurve, PairingEngine},
-        pairing::Pairing,
-=======
         bn254::{self, Fr},
         ec::{AffineCurve, PairingEngine},
         ff::field_new,
         pairing::Pairing,
         r1cs_std::eq::EqGadget,
->>>>>>> 153b356e
         serialize::{CanonicalSerialize, SerializationError},
     },
     dalek::ed25519::{self, generate_keypair, Ed25519, SECRET_KEY_LENGTH},
@@ -66,15 +56,6 @@
         Allocate,
     },
     rand::{ChaCha20Rng, OsRng, Rand, SeedableRng},
-<<<<<<< HEAD
-    signature::{self, VerifyingKeyType},
-};
-use manta_util::{
-    into_array_unchecked,
-    serde::{de::DeserializeOwned, Deserialize, Serialize},
-    Array,
-};
-=======
     signature,
 };
 use manta_pay::crypto::constraint::arkworks::{Fp, FpVar, R1CS};
@@ -83,7 +64,6 @@
     serde::{de::DeserializeOwned, Deserialize, Serialize},
     Array,
 };
->>>>>>> 153b356e
 use std::collections::HashMap;
 
 type Signature = Ed25519<RawMessage<u64>>;
@@ -260,13 +240,7 @@
                 .try_into()
                 .map_err(|_| "Cannot decode to array.".to_string())?,
         );
-<<<<<<< HEAD
-        // related to stupid PublicKey as Array hack
         let verifying_key = Array::from_unchecked(*verifying_key.as_bytes());
-
-=======
-        let verifying_key = Array::from_unchecked(*verifying_key.as_bytes());
->>>>>>> 153b356e
         let signature: ed25519::Signature = ed25519::signature_from_bytes(
             bs58::decode(self.signature)
                 .into_vec()
@@ -294,10 +268,6 @@
             Participant::new(
                 verifying_key,
                 self.twitter,
-<<<<<<< HEAD
-                // TODO: Fix this, cannot parse priorities right now
-=======
->>>>>>> 153b356e
                 match priority
                     .parse::<bool>()
                     .map_err(|_| "Cannot parse priority.".to_string())?
@@ -338,20 +308,12 @@
 #[inline]
 pub fn register(twitter_account: String, email: String) {
     println!(
-<<<<<<< HEAD
-        "Your {}: \nCopy the following text to \"Twitter\" Section in Registration Form:\n {}\n",
-=======
         "Your {}: \nCopy the following text to the \"Twitter\" Section in Registration Form:\n {}\n",
->>>>>>> 153b356e
         "Twitter Account".italic(),
         twitter_account.green(),
     );
     println!(
-<<<<<<< HEAD
-        "Your {}: \nCopy the following text to \"Email\" Section in Registration Form:\n {}\n",
-=======
         "Your {}: \nCopy the following text to the \"Email\" Section in Registration Form:\n {}\n",
->>>>>>> 153b356e
         "Email".italic(),
         email.green(),
     );
@@ -359,11 +321,7 @@
     let seed = Seed::new(&mnemonic, "manta-trusted-setup");
     let keypair = generate_keys(seed.as_bytes()).expect("Should generate a key pair.");
     println!(
-<<<<<<< HEAD
-        "Your {}: \nCopy the following text to \"Public Key\" Section in Registration Form:\n {}\n",
-=======
         "Your {}: \nCopy the following text to the \"Public Key\" Section in Registration Form:\n {}\n",
->>>>>>> 153b356e
         "Public Key".italic(),
         bs58::encode(keypair.1).into_string().green(),
     );
@@ -377,21 +335,13 @@
     )
     .expect("Signing message should succeed.");
     println!(
-<<<<<<< HEAD
-        "Your {}: \nCopy the following text to \"Signature\" Section in Registration Form: \n {}\n",
-=======
         "Your {}: \nCopy the following text to the \"Signature\" Section in Registration Form: \n {}\n",
->>>>>>> 153b356e
         "Signature".italic(),
         bs58::encode(signature).into_string().green()
     );
     println!(
         "Your {}: \nThe following text stores your secret for the trusted setup. \
-<<<<<<< HEAD
-         Save the following text somewhere safe. \n DO NOT share this to anyone else! \
-=======
          Save the following text somewhere safe. \n DO NOT share this with anyone else! \
->>>>>>> 153b356e
          Please discard this data after the trusted setup ceremony.\n {}",
         "Secret".italic(),
         mnemonic.phrase().red().bold(),
@@ -408,20 +358,12 @@
     let text = Input::with_theme(&ColorfulTheme::default())
         .with_prompt("Your Secret")
         .validate_with(|input: &String| -> Result<(), &str> {
-<<<<<<< HEAD
-            Mnemonic::validate(input, Language::English).map_err(|_| "This is not a valid secret.")
-        })
-        .interact_text()
-        .map_err(|_| ClientKeyError::InvalidSecret)?;
-    let mnemonic = Mnemonic::from_phrase(text.as_str(), Language::English)
-=======
             Mnemonic::validate(input.trim(), Language::English)
                 .map_err(|_| "This is not a valid secret.")
         })
         .interact_text()
         .map_err(|_| ClientKeyError::InvalidSecret)?;
     let mnemonic = Mnemonic::from_phrase(text.trim(), Language::English)
->>>>>>> 153b356e
         .map_err(|_| ClientKeyError::MnemonicFailure)?;
     let seed_bytes = Seed::new(&mnemonic, "manta-trusted-setup")
         .as_bytes()
@@ -450,11 +392,7 @@
             Self::InvalidSecret => {
                 write!(
                     f,
-<<<<<<< HEAD
-                    "Your {} is invalid. Please enter your secret received during `Register`.",
-=======
                     "Your {} is invalid. Please enter the secret you received during `Register`.",
->>>>>>> 153b356e
                     "secret".italic()
                 )
             }
@@ -478,55 +416,12 @@
 where
     C: Ceremony,
     C::Challenge: Debug + DeserializeOwned,
-<<<<<<< HEAD
-    C::ContributionHash: Debug,
-=======
     C::ContributionHash: AsRef<[u8]> + Debug,
->>>>>>> 153b356e
     C::Identifier: Serialize,
     C::Nonce: Clone + Debug + DeserializeOwned + Serialize,
     C::Signature: Serialize,
     C::ContributionHash: AsRef<[u8]>,
 {
-<<<<<<< HEAD
-    let term = Term::stdout();
-    let response = client::contribute(
-        signing_key,
-        identifier,
-        url.as_str(),
-        |metadata, state| match state {
-            Continue::Timeout => {
-                let _ = term.clear_last_lines(1);
-                println!("You have timed out. Waiting in queue again ... \n");
-            },
-            Continue::Position(position) => {
-                let _ = term.clear_last_lines(1);
-                if position == 0 {
-                    let _ = term.clear_last_lines(1);
-                    println!("{} Waiting in queue...", style("[1/6]").bold());
-                    println!("{} Receiving data from Server... This may take a few minutes.", style("[2/6]").bold());
-                }
-                else if position <= u32::MAX.into() {
-                    println!(
-                        "{} Waiting in queue... There are {} people ahead of you. Estimated Waiting Time: {}.",
-                        style("[1/6]").bold(),
-                        style(position).bold().red(),
-                        style(format!("{:?} minutes", (metadata.contribution_time_limit.as_secs() * (position as u64)/60))).bold().red(),
-                    );
-                } else {
-                    println!(
-                        "Waiting in queue... There are many people ahead of you. Estimated Waiting Time: forever.",
-                    );
-                }
-            },
-        },
-    )
-    .await?;
-    println!(
-        "{} Success! You have contributed to the security of Manta Pay! \n Now set your contribution in stone! Tweet:\n {}",
-        style("[6/6]").bold(),
-        style(format!("I made contribution number {} to the #MantaNetworkTrustedSetup! My contribution's hash is {}",response.index, hex::encode(C::contribution_hash(&response)))).bold().blue()
-=======
     println!(
         "{} Retrieving ceremony metadata from server.",
         style("[0/6]").bold()
@@ -616,7 +511,6 @@
         Now set your contribution in stone! Tweet:\n{}",
         style("[6/6]").bold(),
         tweet,
->>>>>>> 153b356e
     );
     Ok(())
 }
@@ -652,10 +546,7 @@
 impl ProvingKeyHasher<Self> for Config {
     type Output = [u8; 64];
 
-<<<<<<< HEAD
-=======
-    #[inline]
->>>>>>> 153b356e
+    #[inline]
     fn hash(proving_key: &ark_groth16::ProvingKey<<Self as Pairing>::Pairing>) -> Self::Output {
         let mut hasher = BlakeHasher::default();
         proving_key
@@ -673,18 +564,10 @@
     const TAU_DOMAIN_TAG: Self::DomainTag = 0;
     const ALPHA_DOMAIN_TAG: Self::DomainTag = 1;
     const BETA_DOMAIN_TAG: Self::DomainTag = 2;
-<<<<<<< HEAD
-=======
-
->>>>>>> 153b356e
     #[inline]
     fn hasher(domain_tag: Self::DomainTag) -> Self::HashToGroup {
         Self::HashToGroup { domain_tag }
     }
-<<<<<<< HEAD
-=======
-
->>>>>>> 153b356e
     #[inline]
     fn response(
         state: &Accumulator<Self>,
@@ -858,18 +741,6 @@
     }
 }
 
-<<<<<<< HEAD
-use manta_crypto::{
-    arkworks::{bn254::Fr, ff::field_new, r1cs_std::eq::EqGadget},
-    eclair::alloc::{
-        mode::{Public, Secret},
-        Allocate,
-    },
-};
-use manta_pay::crypto::constraint::arkworks::{Fp, FpVar, R1CS};
-
-=======
->>>>>>> 153b356e
 /// Generates a dummy R1CS circuit.
 #[inline]
 pub fn dummy_circuit(cs: &mut R1CS<<Config as Pairing>::Scalar>) {
@@ -881,17 +752,6 @@
         .expect("enforce_equal is not allowed to fail");
 }
 
-<<<<<<< HEAD
-/// Panics whenever `result` is an `Err`-variant and formats the error.
-#[inline]
-pub fn exit_on_error<T, E>(result: Result<T, E>) -> T
-where
-    E: Debug,
-{
-    result.unwrap_or_else(|e| {
-        panic!("{}: {:?}", "error".red().bold(), e);
-    })
-=======
 /// Displays whenever `result` is an `Err`-variant and formats the error.
 #[inline]
 pub fn display_on_error<T, E>(result: Result<T, E>)
@@ -901,7 +761,6 @@
     if let Err(e) = result {
         println!("{} {}", style("[ERROR]").bold().red(), e);
     }
->>>>>>> 153b356e
 }
 
 /// Testing Suite
