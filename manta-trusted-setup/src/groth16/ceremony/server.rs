// Copyright 2019-2022 Manta Network.
// This file is part of manta-rs.
//
// manta-rs is free software: you can redistribute it and/or modify
// it under the terms of the GNU General Public License as published by
// the Free Software Foundation, either version 3 of the License, or
// (at your option) any later version.
//
// manta-rs is distributed in the hope that it will be useful,
// but WITHOUT ANY WARRANTY; without even the implied warranty of
// MERCHANTABILITY or FITNESS FOR A PARTICULAR PURPOSE.  See the
// GNU General Public License for more details.
//
// You should have received a copy of the GNU General Public License
// along with manta-rs.  If not, see <http://www.gnu.org/licenses/>.

//! Trusted Setup Server

use crate::{
    ceremony::{
        participant::Participant,
        registry::{self, csv::load_append_entries, Registry},
        signature::SignedMessage,
        util::{deserialize_from_file, serialize_into_file},
    },
    groth16::{
        ceremony::{
            coordinator::{self, preprocess_request, LockQueue, StateChallengeProof},
            log::{info, warn},
            message::{ContributeRequest, ContributeResponse, QueryRequest, QueryResponse},
            Ceremony, CeremonyError, CeremonySize, Configuration, Metadata, UnexpectedError,
        },
        kzg,
        mpc::{self, Proof, State, StateSize},
        ppot::serialization::{read_subaccumulator, Compressed},
    },
    mpc::ChallengeType,
};
use alloc::sync::Arc;
use core::{fmt::Debug, time::Duration};
use manta_crypto::arkworks::{
    bn254::{G1Affine, G2Affine},
    pairing::Pairing,
};
use manta_util::{
    into_array_unchecked,
    serde::{de::DeserializeOwned, Serialize},
    Array, BoxArray,
};
use parking_lot::Mutex;
use std::{fs::OpenOptions, io::Error, path::Path};
use tokio::task;

#[cfg(feature = "csv")]
use crate::ceremony::registry::csv::{load, Record};

/// Server
#[derive(derivative::Derivative)]
#[derivative(Clone(bound = ""))]
pub struct Server<C, R, const LEVEL_COUNT: usize, const CIRCUIT_COUNT: usize>
where
    C: Ceremony,
    R: registry::Configuration<Identifier = C::Identifier, Participant = C::Participant>,
{
    /// Lock and Queue
    lock_queue: Arc<Mutex<LockQueue<C, LEVEL_COUNT>>>,

    /// Participant Registry
    registry: Arc<Mutex<R::Registry>>,

    /// State, Challenge and Latest Proof
    sclp: Arc<Mutex<StateChallengeProof<C, CIRCUIT_COUNT>>>,

    /// Ceremony Metadata
    metadata: Metadata,

    /// Recovery Directory Path
    recovery_directory: String,

    /// Registry Path
    registry_path: String,
}

impl<C, R, const LEVEL_COUNT: usize, const CIRCUIT_COUNT: usize>
    Server<C, R, LEVEL_COUNT, CIRCUIT_COUNT>
where
    C: Ceremony,
    R: registry::Configuration<Identifier = C::Identifier, Participant = C::Participant>,
{
    /// Builds a ['Server`] with initial `state`, `challenge`, a loaded `registry`, and a
    /// `recovery_directory`.
    #[inline]
    pub fn new(
        state: BoxArray<State<C>, CIRCUIT_COUNT>,
        challenge: BoxArray<C::Challenge, CIRCUIT_COUNT>,
        registry: R::Registry,
        recovery_directory: String,
        metadata: Metadata,
        registry_path: String,
    ) -> Self {
        assert!(
            metadata.ceremony_size.matches(state.as_slice()),
            "Mismatch of metadata `{:?}` and state.",
            metadata,
        );
        Self {
            lock_queue: Default::default(),
            registry: Arc::new(Mutex::new(registry)),
            sclp: Arc::new(Mutex::new(StateChallengeProof::new(state, challenge))),
            metadata,
            recovery_directory,
            registry_path,
        }
    }

    /// Recovers from a disk file at `path` and uses `recovery_directory` as the backup directory.
    #[inline]
    pub fn recover<P>(path: P, recovery_directory: String) -> Result<Self, CeremonyError<C>>
    where
        P: AsRef<Path>,
        C::Challenge: DeserializeOwned,
        R::Registry: DeserializeOwned,
    {
        let folder_path = path.as_ref().display();
        let round_number: u64 =
            deserialize_from_file(format!("{}{}", folder_path, "/round_number"))
                .map_err(|_| CeremonyError::Unexpected(UnexpectedError::Serialization))?;
        println!("Recovering a ceremony at round {:?}", round_number);

        let names: Vec<String> = C::circuits().into_iter().map(|p| p.1).collect(); // TODO: This wastefully generates the circuit descriptions, perhaps break into `circuits()` and `circuit_names()` in Ceremony trait
        let mut states = Vec::<State<C>>::new();
        let mut challenges = Vec::<C::Challenge>::new();
        let mut proofs = Vec::<Proof<C>>::new();

        for name in names.into_iter() {
            let state: State<C> = deserialize_from_file(filename_format(
                folder_path.to_string(),
                name.clone(),
                "state".to_string(),
                round_number,
            ))
            .map_err(|_| CeremonyError::Unexpected(UnexpectedError::Serialization))?;
            states.push(state);

            let challenge: C::Challenge = deserialize_from_file(filename_format(
                folder_path.to_string(),
                name.clone(),
                "challenge".to_string(),
                round_number,
            ))
            .map_err(|_| CeremonyError::Unexpected(UnexpectedError::Serialization))?;
            challenges.push(challenge);

            if round_number > 0 {
                let latest_proof: Proof<C> = deserialize_from_file(filename_format(
                    folder_path.to_string(),
                    name,
                    "proof".to_string(),
                    round_number,
                ))
                .map_err(|_| CeremonyError::Unexpected(UnexpectedError::Serialization))?;
                proofs.push(latest_proof);
            }
        }

        let latest_proof = match round_number {
            0 => None,
            _ => Some(BoxArray::from(into_array_unchecked(proofs))),
        };

        let registry: R::Registry = deserialize_from_file(filename_format(
            folder_path.to_string(),
            "".to_string(),
            "registry".to_string(),
            round_number,
        ))
        .map_err(|_| CeremonyError::Unexpected(UnexpectedError::Serialization))?;

        // To avoid cloning states below, compute metadata now.
        let metadata: Metadata = compute_metadata(Duration::new(20, 0), &states); // changed lock time

        Ok(Self {
            lock_queue: Default::default(),
            registry: Arc::new(Mutex::new(registry)),
            sclp: Arc::new(Mutex::new(StateChallengeProof::new_unchecked(
                BoxArray::from(into_array_unchecked(states)),
                BoxArray::from(into_array_unchecked(challenges)),
                latest_proof,
                round_number,
            ))),
            metadata,
            recovery_directory: recovery_directory.clone(),
            registry_path: recovery_directory, // TODO: Do we need a separate registry path?
        })
    }

    /// Returns the metadata for this ceremony.
    #[inline]
    pub fn metadata(&self) -> &Metadata {
        &self.metadata
    }

    /// Gets the server state size and the current nonce of the participant.
    #[inline]
    pub async fn start(
        self,
        request: C::Identifier,
    ) -> Result<(Metadata, C::Nonce), CeremonyError<C>>
    where
        C::Nonce: Clone + Debug + Send,
        R::Registry: Send,
        C::Challenge: Send,
        C::Identifier: Debug + Send,
        C: 'static,
        R: 'static,
    {
        let nonce = self
            .registry
            .lock()
            .get(&request)
            .ok_or(CeremonyError::NotRegistered)?
            .nonce()
            .clone();
        let metadata = self.metadata().clone();
        task::spawn(async move {
            if self.update_registry().await.is_err() {
                let _ = warn!("Unable to update registry.");
            }
        });
        Ok((metadata, nonce))
    }

    ///
    #[inline]
    pub async fn start_endpoint(
        self,
        request: C::Identifier,
    ) -> Result<Result<(Metadata, C::Nonce), CeremonyError<C>>, Error>
    where
        C::Nonce: Clone + Debug + Send,
        R::Registry: Send,
        C::Challenge: Send,
        C::Identifier: Debug + Send,
        C: 'static,
        R: 'static,
    {
        info!(
            "[REQUEST] processing `start`, from participant with identifier:  {:?}.",
            request
        )?;
        let response = self.start(request).await;
        info!("[RESPONSE] responding to `start` with: {:?}.", response)?;
        Ok(response)
    }

    /// Queries the server state
    #[inline]
    pub async fn query(
        self,
        request: SignedMessage<C, C::Identifier, QueryRequest>,
    ) -> Result<QueryResponse<C>, CeremonyError<C>>
    where
        C::Challenge: Clone,
    {
        let priority = preprocess_request(
            &mut *self.registry.lock(),
            &mut *self.lock_queue.lock(),
            self.metadata(),
            &request,
        )?;
<<<<<<< HEAD
=======

>>>>>>> 865f89c5
        let position = self
            .lock_queue
            .lock()
            .queue_mut()
            .push_back_if_missing(priority.into(), request.into_identifier());
        if position == 0 {
            Ok(QueryResponse::State(self.sclp.lock().round_state()))
        } else {
            Ok(QueryResponse::QueuePosition(position as u64))
        }
    }

    ///
    #[inline]
    pub async fn query_endpoint(
        self,
        request: SignedMessage<C, C::Identifier, QueryRequest>,
    ) -> Result<Result<QueryResponse<C>, CeremonyError<C>>, Error>
    where
        C::Challenge: Clone + Debug,
        SignedMessage<C, C::Identifier, QueryRequest>: Debug,
        QueryResponse<C>: Debug,
        CeremonyError<C>: Debug,
    {
        info!("[REQUEST] processing `query`: {:?}", request)?;
        let response = self.query(request).await;
        info!("[RESPONSE] responding to `query` with: {:?}.", response)?;
        Ok(response)
    }

    /// Updates the registry.
    #[inline]
    pub async fn update_registry(&self) -> Result<(), CeremonyError<C>>
    where
        C::Nonce: Send,
        R::Registry: Send,
        C::Identifier: Send,
        C::Challenge: Send,
        C: 'static,
        R: 'static,
    {
        let _ = info!("Updating participant registry.");
        let registry_path = self.registry_path.clone();
        let registry = self.registry.clone();
        let _ = task::spawn_blocking(move || {
            load_append_entries::<_, _, R::Record, _, _>(&registry_path, &mut *registry.lock())
                .map_err(|_| CeremonyError::<C>::Unexpected(UnexpectedError::Serialization))
        })
        .await
        .map_err(|_| CeremonyError::Unexpected(UnexpectedError::TaskError))?;
        let _ = info!("Registry successfully updated.");
        Ok(())
    }

    /// Saves `self` into `self.recovery_directory`. // TODO: Split across the sclp/registry locks
    pub async fn save_server(&self, round: u64) -> Result<(), CeremonyError<C>>
    where
        C::Challenge: Clone + Send + Serialize,
        C::Nonce: Send,
        R::Registry: Send + Serialize,
        C::Identifier: Send,
        C: 'static,
        R: 'static,
    {
        let _ = info!("Saving server to recovery directory.");
        let registry = self.registry.clone();
        let recovery_directory = self.recovery_directory.clone();
        task::spawn_blocking(move || {
            let registry = registry.lock();
            serialize_into_file(
                OpenOptions::new().write(true).create(true),
                &filename_format(
                    recovery_directory.clone(),
                    "".to_string(),
                    "registry".to_string(),
                    round,
                ),
                &*registry,
            )
            .map_err(|_| CeremonyError::<C>::Unexpected(UnexpectedError::Serialization))
        })
        .await
        .map_err(|_| CeremonyError::Unexpected(UnexpectedError::TaskError))??;
        let sclp = self.sclp.clone();
        let recovery_directory = self.recovery_directory.clone();
        let _ = task::spawn_blocking(move || -> Result<(), CeremonyError<C>> {
            let sclp = sclp.lock();
            assert_eq!(round, sclp.round());
            for ((state, challenge), name) in sclp
                .state()
                .iter()
                .zip(sclp.challenge().iter())
                .zip(C::circuits().into_iter().map(|p| p.1))
            {
                serialize_into_file(
                    OpenOptions::new().write(true).truncate(true).create(true),
                    &filename_format(
                        recovery_directory.clone(),
                        name.clone(),
                        "state".to_string(),
                        round,
                    ),
                    state,
                )
                .expect("Writing state to disk should succeed.");

                serialize_into_file(
                    OpenOptions::new().write(true).truncate(true).create(true),
                    &filename_format(
                        recovery_directory.clone(),
                        name.clone(),
                        "challenge".to_string(),
                        round,
                    ),
                    &challenge,
                )
                .expect("Writing challenge to disk should succeed.");
            }

            if round > 0 {
                for (proof, name) in sclp
                    .latest_proof()
                    .as_ref()
                    .unwrap()
                    .iter()
                    .zip(C::circuits().into_iter().map(|p| p.1))
                {
                    serialize_into_file(
                        OpenOptions::new().write(true).truncate(true).create(true),
                        &filename_format(
                            recovery_directory.clone(),
                            name.clone(),
                            "proof".to_string(),
                            round,
                        ),
                        proof,
                    )
                    .expect("Writing proof to disk should succeed.");
                }
            }

            serialize_into_file(
                OpenOptions::new().write(true).truncate(true).create(true),
                &format!("{}/round_number", recovery_directory),
                &round,
            )
            .expect("Must serialize round number to file");

            Ok(())
        })
        .await
        .map_err(|_| CeremonyError::Unexpected(UnexpectedError::TaskError))?;
        let _ = info!("Server successfully saved.");
        Ok(())
    }

    /// Processes a request to update the MPC state and removes the participant if the state was
    /// updated successfully. If the update succeeds, the current coordinator is saved to disk.
    #[inline]
    pub async fn update(
        self,
        request: SignedMessage<C, C::Identifier, ContributeRequest<C>>,
    ) -> Result<ContributeResponse<C>, CeremonyError<C>>
    where
        C: 'static,
        C::Challenge: Clone + Debug + Send + Serialize,
        C::Identifier: Send,
        C::Nonce: Send,
        C::Nonce: Debug,
        StateChallengeProof<C, CIRCUIT_COUNT>: Send,
        R::Registry: Send + Serialize,
        R: 'static,
    {
        let _ = info!("[REQUEST] processing `update`");
        let _ = info!("Preprocessing `update` request: checking signature and nonce, updating queue if applicable");
        let (identifier, message) = {
            let mut registry = self.registry.lock();
            preprocess_request(
                &mut *registry,
                &mut *self.lock_queue.lock(),
                self.metadata(),
                &request,
            )?;
            request.into_inner()
        };
        let _ = info!("About to check contribution validity");
        let sclp = self.sclp.clone();
        let round = task::spawn_blocking(move || {
            sclp.lock().update(
                BoxArray::from_vec(message.state),
                BoxArray::from_vec(message.proof),
            )
        })
        .await
        .map_err(|_| CeremonyError::Unexpected(UnexpectedError::TaskError))??;

        // Lock should expire here no matter what
        {
            let mut registry = self.registry.lock();
            match registry.get_mut(&identifier) {
                Some(participant) => participant.set_contributed(),
                _ => {
                    return Err(CeremonyError::Unexpected(
                        UnexpectedError::MissingRegisteredParticipant,
                    ))
                }
            }
            self.lock_queue.lock().update_expired_lock(&mut *registry);
        }

        self.save_server(round).await?;

        println!("{} participants have contributed.", round);
        self.update_registry().await?;
        let challenge = self.sclp.lock().challenge().to_vec();
        let _ = info!(
            "[RESPONSE] responding to `update` with: {:?}",
            (round, &challenge)
        );
        tokio::time::sleep(Duration::new(10, 0)).await;

        Ok(ContributeResponse {
            index: round,
            challenge,
        })
    }

    /// Processes a request to update the MPC state and removes the participant if the state was
    /// updated successfully. If the update succeeds, the current coordinator is saved to disk.
    #[inline]
    pub async fn update_endpoint(
        self,
        request: SignedMessage<C, C::Identifier, ContributeRequest<C>>,
    ) -> Result<Result<ContributeResponse<C>, CeremonyError<C>>, Error>
    where
        C: 'static,
        C::Challenge: Clone + Debug + Send + Serialize,
        C::Identifier: Send,
        C::Nonce: Send,
        C::Nonce: Debug,
        StateChallengeProof<C, CIRCUIT_COUNT>: Send,
        R::Registry: Send + Serialize,
        R: 'static,
    {
        Ok(self.update(request).await)
    }
}

/// Produces [`Metadata`] from a slice of [`State`]s and specified contribution time limit.
pub fn compute_metadata<C>(contribution_time_limit: Duration, states: &[State<C>]) -> Metadata
where
    C: Ceremony,
{
    Metadata {
        ceremony_size: CeremonySize::from(
            states
                .iter()
                .map(|s| StateSize::from_proving_key(&s.0))
                .collect::<Vec<_>>(),
        ),
        contribution_time_limit,
    }
}

/// Filename formatting for saving/recovering server. The `kind` may be
/// `state`, `challenge`, `proof`, `registry`. For `registry` the `name`
/// should be "".
pub fn filename_format(
    folder_path: String,
    name: String,
    kind: String,
    round_number: u64,
) -> String {
    format!("{}/{}_{}_{}", folder_path, name, kind, round_number)
}

/// Prepare by initalizing each circuit's prover key, challenge hash and saving
/// to file. TODO: Currently assumes that the challenge hash type is [u8; 64].
/// Also saves registry to file.
pub fn prepare<C, P, R, T>(phase_one_param_path: String, recovery_path: P, registry_path: P)
where
    C: Ceremony + Configuration + kzg::Configuration + kzg::Size + mpc::ProvingKeyHasher<C>,
    C: mpc::ProvingKeyHasher<C, Output = [u8; 64]>,
    C: ChallengeType<Challenge = Array<u8, 64>>,
    C: Pairing<G1 = G1Affine, G2 = G2Affine>, // TODO: Generalize or make part of a config
    P: AsRef<Path>,
    R: Registry<C::Identifier, C::Participant> + Serialize,
    R: registry::Configuration<
        Identifier = C::Identifier,
        Participant = C::Participant,
        Registry = R,
    >,
    T: Record<C::Identifier, C::Participant>,
    T::Error: Debug,
{
    use memmap::MmapOptions;

    let file = OpenOptions::new()
        .read(true)
        .open(phase_one_param_path)
        .expect("Unable to open phase 1 parameter file in this directory");
    let reader = unsafe {
        MmapOptions::new()
            .map(&file)
            .expect("unable to create memory map for input")
    };
    let powers = read_subaccumulator(&reader, Compressed::No)
        .expect("Cannot read Phase 1 accumulator from file");

    let folder_path = recovery_path.as_ref().display();
    let round_number = 0u64;
    for (circuit, name) in C::circuits().into_iter() {
        println!("Creating proving key for {}", name);
        let (challenge, state): (<C as ChallengeType>::Challenge, State<C>) =
            coordinator::initialize(&powers, circuit);

        serialize_into_file(
            OpenOptions::new()
                .write(true)
                .truncate(true)
                .create_new(true), // `prepare` should only be called once
            &filename_format(
                folder_path.to_string(),
                name.clone(),
                "state".to_string(),
                round_number,
            ),
            &state,
        )
        .expect("Writing state to disk should succeed.");

        serialize_into_file(
            OpenOptions::new().write(true).truncate(true).create(true),
            &filename_format(
                folder_path.to_string(),
                name,
                "challenge".to_string(),
                round_number,
            ),
            &challenge,
        )
        .expect("Writing challenge to disk should succeed.");
    }
    serialize_into_file(
        OpenOptions::new().write(true).truncate(true).create(true),
        &format!("{}/round_number", folder_path),
        &round_number,
    )
    .expect("Must serialize round number to file");

    let registry = load::<C::Identifier, C::Participant, T, R, _>(registry_path).unwrap();
    serialize_into_file(
        OpenOptions::new().write(true).truncate(true).create(true),
        &filename_format(
            folder_path.to_string(),
            "".to_string(),
            "registry".to_string(),
            round_number,
        ),
        &registry,
    )
    .expect("Writing registry to disk should succeed.");
}<|MERGE_RESOLUTION|>--- conflicted
+++ resolved
@@ -268,10 +268,6 @@
             self.metadata(),
             &request,
         )?;
-<<<<<<< HEAD
-=======
-
->>>>>>> 865f89c5
         let position = self
             .lock_queue
             .lock()
