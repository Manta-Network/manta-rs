--- conflicted
+++ resolved
@@ -30,17 +30,11 @@
 use blake2::Digest;
 use manta_crypto::{
     arkworks::{
-<<<<<<< HEAD
+        bn254::{Bn254, Fr, G1Affine, G2Affine},
         constraint::R1CS,
         ec::{AffineCurve, PairingEngine},
         ff::{field_new, Fp, UniformRand},
-        pairing::{test::assert_valid_pairing_ratio, Pairing},
-=======
-        bn254::{Bn254, Fr, G1Affine, G2Affine},
-        ec::{AffineCurve, PairingEngine},
-        ff::{field_new, UniformRand},
         pairing::Pairing,
->>>>>>> f5118135
         r1cs_std::eq::EqGadget,
         ratio::test::assert_valid_ratio_proof,
         serialize::CanonicalSerialize,
