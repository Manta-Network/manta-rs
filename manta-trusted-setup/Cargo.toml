[package]
name = "manta-trusted-setup"
version = "0.5.4"
edition = "2021"
authors = ["Manta Network <contact@manta.network>"]
readme = "README.md"
license-file = "LICENSE" 
repository = "https://github.com/Manta-Network/manta-rs"
homepage = "https://github.com/Manta-Network"
documentation = "https://github.com/Manta-Network/manta-rs"
categories = [""]
keywords = [""]
description = "MPC Ceremonies for Trusted Setup SRS Generation"
publish = false

[package.metadata.docs.rs]
# To build locally:
# RUSTDOCFLAGS="--cfg doc_cfg" cargo +nightly doc --all-features --open
all-features = true
rustdoc-args = ["--cfg", "doc_cfg"]

[badges]
is-it-maintained-issue-resolution = { repository = "Manta-Network/manta-rs" }
is-it-maintained-open-issues = { repository = "Manta-Network/manta-rs" }
maintenance = { status = "actively-developed" }

[features]
# Perpetual Powers of Tau Ceremony
ppot = ["ark-bn254", "memmap"]

# Rayon Parallelization
rayon = ["manta-util/rayon"]

# Serde Serialization
serde = [
    "manta-util/serde",
    "manta-util/serde-alloc",
    "manta-util/serde-array"
]

# Standard Library
std = ["manta-util/std"]

# Testing Frameworks
test = ["manta-crypto/test"]

[dependencies]
ark-bn254 = { version = "0.3.0", optional = true, default-features = false, features = ["curve", "scalar_field"] }
ark-groth16 = { version = "0.3.0", default-features = false }
ark-poly = { version = "0.3.0", default-features = false }
ark-relations = { version = "0.3.0", default-features = false }
ark-std = { version = "0.3.0", default-features = false }
bincode = { version = "1.3.3", optional = true, default-features = false }
blake2 = { version = "0.10.4", default-features = false }
derivative = { version = "2.2.0", default-features = false, features = ["use_core"] }
manta-crypto = { path = "../manta-crypto", default-features = false, features = ["arkworks", "getrandom", "rand_chacha"] }
manta-util = { path = "../manta-util", default-features = false }
<<<<<<< HEAD
memmap = { version = "0.7.0", optional = true, default-features = false }
rand_chacha = { version = "0.3.1", default-features = false }
workspace-hack = { version = "0.1.0", path = "../workspace-hack" }
=======
>>>>>>> a84be05f

[dev-dependencies]
ark-bls12-381 = { version = "0.3.0", default-features = false, features = ["curve", "scalar_field"] }
ark-bn254 = { version = "0.3.0", default-features = false, features = ["curve", "scalar_field"] }
ark-r1cs-std = { version = "0.3.1", default-features = false }
ark-snark = { version = "0.3.0", default-features = false }
manta-accounting = { path = "../manta-accounting", default-features = false }
manta-parameters = { path = "../manta-parameters", default-features = false, features = ["download"] }
manta-pay = { path = "../manta-pay", default-features = false, features = ["groth16", "test"] }
manta-trusted-setup = { path = ".", default-features = false, features = ["test"] }
tempfile = { version = "3.3.0", default-features = false }<|MERGE_RESOLUTION|>--- conflicted
+++ resolved
@@ -55,12 +55,8 @@
 derivative = { version = "2.2.0", default-features = false, features = ["use_core"] }
 manta-crypto = { path = "../manta-crypto", default-features = false, features = ["arkworks", "getrandom", "rand_chacha"] }
 manta-util = { path = "../manta-util", default-features = false }
-<<<<<<< HEAD
 memmap = { version = "0.7.0", optional = true, default-features = false }
 rand_chacha = { version = "0.3.1", default-features = false }
-workspace-hack = { version = "0.1.0", path = "../workspace-hack" }
-=======
->>>>>>> a84be05f
 
 [dev-dependencies]
 ark-bls12-381 = { version = "0.3.0", default-features = false, features = ["curve", "scalar_field"] }
