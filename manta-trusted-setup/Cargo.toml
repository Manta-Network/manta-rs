--- conflicted
+++ resolved
@@ -45,11 +45,8 @@
 test = ["manta-crypto/test"]
 
 [dependencies]
-<<<<<<< HEAD
 ark-bls12-381 = { version = "0.3.0", default-features = false }
-=======
 ark-bn254 = { version = "0.3.0", optional = true, default-features = false, features = ["curve", "scalar_field"] }
->>>>>>> 0f5f27aa
 ark-groth16 = { version = "0.3.0", default-features = false }
 ark-poly = { version = "0.3.0", default-features = false }
 ark-relations = { version = "0.3.0", default-features = false }
