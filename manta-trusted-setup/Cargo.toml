--- conflicted
+++ resolved
@@ -52,11 +52,6 @@
 test = ["manta-crypto/test"]
 
 [dependencies]
-<<<<<<< HEAD
-ark-bls12-381 = { version = "0.3.0", default-features = false }
-ark-bn254 = { version = "0.3.0", optional = true, default-features = false, features = ["curve", "scalar_field"] }
-=======
->>>>>>> d653f878
 ark-groth16 = { version = "0.3.0", default-features = false }
 ark-poly = { version = "0.3.0", default-features = false }
 ark-std = { version = "0.3.0", default-features = false }
