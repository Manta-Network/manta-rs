[package]
name = "manta-trusted-setup"
version = "0.5.4"
edition = "2021"
authors = ["Manta Network <contact@manta.network>"]
readme = "README.md"
license-file = "LICENSE" 
repository = "https://github.com/Manta-Network/manta-rs"
homepage = "https://github.com/Manta-Network"
documentation = "https://github.com/Manta-Network/manta-rs"
categories = [""]
keywords = [""]
description = "MPC Ceremonies for Trusted Setup SRS Generation"
publish = false

[package.metadata.docs.rs]
# To build locally:
# RUSTDOCFLAGS="--cfg doc_cfg" cargo +nightly doc --all-features --open
all-features = true
rustdoc-args = ["--cfg", "doc_cfg"]

[badges]
is-it-maintained-issue-resolution = { repository = "Manta-Network/manta-rs" }
is-it-maintained-open-issues = { repository = "Manta-Network/manta-rs" }
maintenance = { status = "actively-developed" }

# [[bin]]
# name = "groth16_phase2_server"

[features]
# Rayon Parallelization
rayon = ["manta-util/rayon"]

# Testing Frameworks
test = ["manta-crypto/test"]

[dependencies]
ark-groth16 = { version = "0.3.0", default-features = false }
ark-poly = { version = "0.3.0", default-features = false }
ark-std = { version = "0.3.0", default-features = false }
ark-bls12-381 = { version = "0.3.0", default-features = false, features = ["curve", "scalar_field"] }
async-std = { version = "1.6.0", features = ["attributes", "tokio1"] }
blake2 = { version = "0.10.4", default-features = false }
byteorder = { version = "1.4.3", default-features = false }
derivative = { version = "2.2.0", default-features = false, features = ["use_core"] }
<<<<<<< HEAD
ed25519-dalek = { version = "1.0.1", default-features = false, features = ["u64_backend"] } 
manta-crypto = { path = "../manta-crypto", default-features = false, features = ["getrandom"] }
manta-util = { path = "../manta-util", default-features = false, features = ["serde-array"] }
=======
manta-crypto = { path = "../manta-crypto", default-features = false, features = ["arkworks", "getrandom"] }
manta-util = { path = "../manta-util", default-features = false }
>>>>>>> f4f7da14
rand_chacha = { version = "0.3.1", default-features = false }
 reqwest = {version = "0.11.11", features = ["json"]}
serde = { version = "1.0", default-features = false, features = ["derive"]  }
serde_with = { version = "1.14.0", default-features = false }
bincode = { version = "1.3", default-features = false }
tide = { version = "0.16.0", default-features = false }
take_mut = "0.2.2" # TODO: review this dependency
manta-pay = { path = "../manta-pay", default-features = false, features = ["groth16"] }
clap = "3.2"
workspace-hack = { version = "0.1.0", path = "../workspace-hack" }


[dev-dependencies]
<<<<<<< HEAD
ark-r1cs-std = { version = "0.3.1", default-features = false }
=======
ark-bls12-381 = { version = "0.3.0", default-features = false, features = ["curve", "scalar_field"] }
>>>>>>> f4f7da14
ark-snark = { version = "0.3.0", default-features = false }
manta-trusted-setup = { path = ".", default-features = false, features = ["test"] }<|MERGE_RESOLUTION|>--- conflicted
+++ resolved
@@ -43,16 +43,11 @@
 blake2 = { version = "0.10.4", default-features = false }
 byteorder = { version = "1.4.3", default-features = false }
 derivative = { version = "2.2.0", default-features = false, features = ["use_core"] }
-<<<<<<< HEAD
 ed25519-dalek = { version = "1.0.1", default-features = false, features = ["u64_backend"] } 
-manta-crypto = { path = "../manta-crypto", default-features = false, features = ["getrandom"] }
+manta-crypto = { path = "../manta-crypto", default-features = false, features = ["arkworks", "getrandom"] }
 manta-util = { path = "../manta-util", default-features = false, features = ["serde-array"] }
-=======
-manta-crypto = { path = "../manta-crypto", default-features = false, features = ["arkworks", "getrandom"] }
-manta-util = { path = "../manta-util", default-features = false }
->>>>>>> f4f7da14
 rand_chacha = { version = "0.3.1", default-features = false }
- reqwest = {version = "0.11.11", features = ["json"]}
+reqwest = {version = "0.11.11", features = ["json"]}
 serde = { version = "1.0", default-features = false, features = ["derive"]  }
 serde_with = { version = "1.14.0", default-features = false }
 bincode = { version = "1.3", default-features = false }
@@ -64,10 +59,7 @@
 
 
 [dev-dependencies]
-<<<<<<< HEAD
 ark-r1cs-std = { version = "0.3.1", default-features = false }
-=======
 ark-bls12-381 = { version = "0.3.0", default-features = false, features = ["curve", "scalar_field"] }
->>>>>>> f4f7da14
 ark-snark = { version = "0.3.0", default-features = false }
 manta-trusted-setup = { path = ".", default-features = false, features = ["test"] }