[package]
name = "manta-trusted-setup"
version = "0.5.5"
edition = "2021"
authors = ["Manta Network <contact@manta.network>"]
readme = "README.md"
license-file = "LICENSE" 
repository = "https://github.com/Manta-Network/manta-rs"
homepage = "https://github.com/Manta-Network"
documentation = "https://github.com/Manta-Network/manta-rs"
categories = [""]
keywords = [""]
description = "MPC Ceremonies for Trusted Setup SRS Generation"
publish = false

[package.metadata.docs.rs]
# To build locally:
# RUSTDOCFLAGS="--cfg doc_cfg" cargo +nightly doc --all-features --open
all-features = true
rustdoc-args = ["--cfg", "doc_cfg"]

[badges]
is-it-maintained-issue-resolution = { repository = "Manta-Network/manta-rs" }
is-it-maintained-open-issues = { repository = "Manta-Network/manta-rs" }
maintenance = { status = "actively-developed" }

[[bin]]
name = "groth16_phase2_client"
<<<<<<< HEAD
required-features = ["bincode", "clap", "csv", "ppot", "reqwest", "tokio"]

[[bin]]
name = "groth16_phase2_server"
required-features = ["async-std", "bincode", "clap", "csv", "ppot", "serde_json", "tide", "tokio"]
=======
required-features = ["clap", "ppot-client", "reqwest", "tokio"]
>>>>>>> 153b356e

[features]
# Bincode for Message Signing
bincode = ["dep:bincode", "serde"]

# PPoT Client Features
ppot-client = [
    "bincode",
    "bs58",
    "colored",
    "console",
    "csv",
    "dialoguer",
    "hex/std",
    "parking_lot",
    "ppot",
    "tiny-bip39",
]

# CSV for Ceremony Registries
csv = ["dep:csv", "serde", "std"]

# Perpetual Powers of Tau Ceremony
ppot = ["manta-crypto/ark-bn254", "hex/std"]

# Rayon Parallelization
rayon = ["manta-util/rayon"]

# Reqwest HTTP Client
reqwest = ["manta-util/reqwest"]

# Serde Serialization
serde = [
    "hex?/serde",
    "manta-crypto/serde",
    "manta-util/serde",
    "manta-util/serde-alloc",
    "manta-util/serde-array"
]

# Standard Library
<<<<<<< HEAD
std = ["manta-util/std", "ark-std/std"]
=======
std = ["ark-std/std", "manta-util/std"]
>>>>>>> 153b356e

# Testing Frameworks
test = ["manta-crypto/test"]

# Tide HTTP Server
tide = ["manta-util/tide"]

[dependencies]
ark-groth16 = { version = "0.3.0", default-features = false }
ark-poly = { version = "0.3.0", default-features = false }
ark-std = { version = "0.3.0", default-features = false }
async-std = { version = "1.6.0", optional = true, features = ["attributes", "tokio1"] }
bincode = { version = "1.3.3", optional = true, default-features = false }
blake2 = { version = "0.10.4", default-features = false }
<<<<<<< HEAD
bs58 = { version = "0.4", default-features = false, features = ["alloc"] }
chrono = { version = "0.4.19", default-features = false, features = ["clock"] }
clap = { version = "3.2.22", optional = true, default-features = false, features = ["color", "derive", "std", "suggestions", "unicode", "wrap_help"] }
colored = { version = "2.0.0", default-features = false }
console = { version = "0.15.1", default-features = false }
csv = { version = "1.1.6", optional = true, default-features = false }
derivative = { version = "2.2.0", default-features = false, features = ["use_core"] }
dialoguer = { version = "0.10.2", default-features = false }
=======
bs58 = { version = "0.4", optional = true, default-features = false, features = ["alloc"] }
clap = { version = "3.2.22", optional = true, default-features = false, features = ["color", "derive", "std", "suggestions", "unicode", "wrap_help"] }
colored = { version = "2.0.0", optional = true, default-features = false }
console = { version = "0.15.1", optional = true, default-features = false }
csv = { version = "1.1.6", optional = true, default-features = false }
derivative = { version = "2.2.0", default-features = false, features = ["use_core"] }
dialoguer = { version = "0.10.2", optional = true, default-features = false }
>>>>>>> 153b356e
hex = { version = "0.4.3", optional = true, default-features = false }
manta-crypto = { path = "../manta-crypto", default-features = false, features = ["arkworks", "getrandom", "rand_chacha", "dalek"] }
manta-pay = { path = "../manta-pay", default-features = false, features = ["arkworks"] }
manta-util = { path = "../manta-util", default-features = false }
memmap = { version = "0.7.0", optional = true, default-features = false }
<<<<<<< HEAD
parking_lot = { version = "0.12.1", default-features = false }
serde_json = { version = "1.0", optional = true, default-features = false, features = ["alloc"] }
tiny-bip39 = { version = "1.0.0", default-features = false } 
=======
parking_lot = { version = "0.12.1", optional = true, default-features = false }
serde_json = { version = "1.0", optional = true, default-features = false, features = ["alloc"] }
tiny-bip39 = { version = "1.0.0", optional = true, default-features = false } 
>>>>>>> 153b356e
tokio = { version = "1.21.1", optional = true, default-features = false, features = ["rt-multi-thread", "io-std"] }

[dev-dependencies]
ark-snark = { version = "0.3.0", default-features = false }
manta-accounting = { path = "../manta-accounting", default-features = false }
manta-crypto = { path = "../manta-crypto", default-features = false, features = ["ark-bn254", "arkworks", "getrandom", "rand_chacha"] }
manta-parameters = { path = "../manta-parameters", default-features = false, features = ["download"] }
manta-pay = { path = "../manta-pay", default-features = false, features = ["groth16", "test"] }
manta-trusted-setup = { path = ".", default-features = false, features = ["std", "test"] }
memmap = { version = "0.7.0", default-features = false }
tempfile = { version = "3.3.0", default-features = false }<|MERGE_RESOLUTION|>--- conflicted
+++ resolved
@@ -26,15 +26,11 @@
 
 [[bin]]
 name = "groth16_phase2_client"
-<<<<<<< HEAD
 required-features = ["bincode", "clap", "csv", "ppot", "reqwest", "tokio"]
 
 [[bin]]
 name = "groth16_phase2_server"
 required-features = ["async-std", "bincode", "clap", "csv", "ppot", "serde_json", "tide", "tokio"]
-=======
-required-features = ["clap", "ppot-client", "reqwest", "tokio"]
->>>>>>> 153b356e
 
 [features]
 # Bincode for Message Signing
@@ -76,11 +72,7 @@
 ]
 
 # Standard Library
-<<<<<<< HEAD
 std = ["manta-util/std", "ark-std/std"]
-=======
-std = ["ark-std/std", "manta-util/std"]
->>>>>>> 153b356e
 
 # Testing Frameworks
 test = ["manta-crypto/test"]
@@ -95,38 +87,22 @@
 async-std = { version = "1.6.0", optional = true, features = ["attributes", "tokio1"] }
 bincode = { version = "1.3.3", optional = true, default-features = false }
 blake2 = { version = "0.10.4", default-features = false }
-<<<<<<< HEAD
-bs58 = { version = "0.4", default-features = false, features = ["alloc"] }
+bs58 = { version = "0.4", optional = true, default-features = false, features = ["alloc"] }
 chrono = { version = "0.4.19", default-features = false, features = ["clock"] }
-clap = { version = "3.2.22", optional = true, default-features = false, features = ["color", "derive", "std", "suggestions", "unicode", "wrap_help"] }
-colored = { version = "2.0.0", default-features = false }
-console = { version = "0.15.1", default-features = false }
-csv = { version = "1.1.6", optional = true, default-features = false }
-derivative = { version = "2.2.0", default-features = false, features = ["use_core"] }
-dialoguer = { version = "0.10.2", default-features = false }
-=======
-bs58 = { version = "0.4", optional = true, default-features = false, features = ["alloc"] }
 clap = { version = "3.2.22", optional = true, default-features = false, features = ["color", "derive", "std", "suggestions", "unicode", "wrap_help"] }
 colored = { version = "2.0.0", optional = true, default-features = false }
 console = { version = "0.15.1", optional = true, default-features = false }
 csv = { version = "1.1.6", optional = true, default-features = false }
 derivative = { version = "2.2.0", default-features = false, features = ["use_core"] }
 dialoguer = { version = "0.10.2", optional = true, default-features = false }
->>>>>>> 153b356e
 hex = { version = "0.4.3", optional = true, default-features = false }
 manta-crypto = { path = "../manta-crypto", default-features = false, features = ["arkworks", "getrandom", "rand_chacha", "dalek"] }
 manta-pay = { path = "../manta-pay", default-features = false, features = ["arkworks"] }
 manta-util = { path = "../manta-util", default-features = false }
 memmap = { version = "0.7.0", optional = true, default-features = false }
-<<<<<<< HEAD
-parking_lot = { version = "0.12.1", default-features = false }
-serde_json = { version = "1.0", optional = true, default-features = false, features = ["alloc"] }
-tiny-bip39 = { version = "1.0.0", default-features = false } 
-=======
 parking_lot = { version = "0.12.1", optional = true, default-features = false }
 serde_json = { version = "1.0", optional = true, default-features = false, features = ["alloc"] }
 tiny-bip39 = { version = "1.0.0", optional = true, default-features = false } 
->>>>>>> 153b356e
 tokio = { version = "1.21.1", optional = true, default-features = false, features = ["rt-multi-thread", "io-std"] }
 
 [dev-dependencies]
