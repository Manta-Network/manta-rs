[package]
name = "manta-trusted-setup"
version = "0.5.4"
edition = "2021"
authors = ["Manta Network <contact@manta.network>"]
readme = "README.md"
license-file = "LICENSE" 
repository = "https://github.com/Manta-Network/manta-rs"
homepage = "https://github.com/Manta-Network"
documentation = "https://github.com/Manta-Network/manta-rs"
categories = [""]
keywords = [""]
description = "MPC Ceremonies for Trusted Setup SRS Generation"
publish = false

[package.metadata.docs.rs]
# To build locally:
# RUSTDOCFLAGS="--cfg doc_cfg" cargo +nightly doc --all-features --open
all-features = true
rustdoc-args = ["--cfg", "doc_cfg"]

[badges]
is-it-maintained-issue-resolution = { repository = "Manta-Network/manta-rs" }
is-it-maintained-open-issues = { repository = "Manta-Network/manta-rs" }
maintenance = { status = "actively-developed" }

[features]
# Rayon Parallelization
rayon = ["manta-util/rayon"]

# Standard Library
std = []

# Testing Frameworks
test = ["manta-crypto/test"]

[dependencies]
<<<<<<< HEAD

ark-bls12-381 = { version = "0.3.0", default-features = false }
ark-ec = { version = "0.3.0", default-features = false }
ark-ff = { version = "0.3.0", default-features = false }
=======
>>>>>>> 0ab0ff2a
ark-groth16 = { version = "0.3.0", default-features = false }
ark-poly = { version = "0.3.0", default-features = false }
ark-std = { version = "0.3.0", default-features = false }
blake2 = { version = "0.10.4", default-features = false }
byteorder = { version = "1.4.3", default-features = false }
derivative = { version = "2.2.0", default-features = false, features = ["use_core"] }
<<<<<<< HEAD
manta-crypto = { path = "../manta-crypto", default-features = false, features = ["getrandom"] }
manta-util = { path = "../manta-util", default-features = false, features = ["alloc"] }
rand = { version = "0.8.5", default-features = false, features = ["getrandom"] }
rayon = { version = "1.5.3", optional = true, default-features = false }
workspace-hack = { version = "0.1.0", path = "../workspace-hack" }
=======
manta-crypto = { path = "../manta-crypto", default-features = false, features = ["arkworks", "getrandom"] }
manta-util = { path = "../manta-util", default-features = false }
rand_chacha = { version = "0.3.1", default-features = false }
workspace-hack = { version = "0.1.0", path = "../workspace-hack" }

[dev-dependencies]
ark-bls12-381 = { version = "0.3.0", default-features = false, features = ["curve", "scalar_field"] }
ark-snark = { version = "0.3.0", default-features = false }
manta-pay = { path = "../manta-pay", default-features = false, features = ["groth16"] } # TODO: To be removed
manta-trusted-setup = { path = ".", default-features = false, features = ["test"] }
>>>>>>> 0ab0ff2a
<|MERGE_RESOLUTION|>--- conflicted
+++ resolved
@@ -35,26 +35,13 @@
 test = ["manta-crypto/test"]
 
 [dependencies]
-<<<<<<< HEAD
-
 ark-bls12-381 = { version = "0.3.0", default-features = false }
-ark-ec = { version = "0.3.0", default-features = false }
-ark-ff = { version = "0.3.0", default-features = false }
-=======
->>>>>>> 0ab0ff2a
 ark-groth16 = { version = "0.3.0", default-features = false }
 ark-poly = { version = "0.3.0", default-features = false }
 ark-std = { version = "0.3.0", default-features = false }
 blake2 = { version = "0.10.4", default-features = false }
 byteorder = { version = "1.4.3", default-features = false }
 derivative = { version = "2.2.0", default-features = false, features = ["use_core"] }
-<<<<<<< HEAD
-manta-crypto = { path = "../manta-crypto", default-features = false, features = ["getrandom"] }
-manta-util = { path = "../manta-util", default-features = false, features = ["alloc"] }
-rand = { version = "0.8.5", default-features = false, features = ["getrandom"] }
-rayon = { version = "1.5.3", optional = true, default-features = false }
-workspace-hack = { version = "0.1.0", path = "../workspace-hack" }
-=======
 manta-crypto = { path = "../manta-crypto", default-features = false, features = ["arkworks", "getrandom"] }
 manta-util = { path = "../manta-util", default-features = false }
 rand_chacha = { version = "0.3.1", default-features = false }
@@ -64,5 +51,4 @@
 ark-bls12-381 = { version = "0.3.0", default-features = false, features = ["curve", "scalar_field"] }
 ark-snark = { version = "0.3.0", default-features = false }
 manta-pay = { path = "../manta-pay", default-features = false, features = ["groth16"] } # TODO: To be removed
-manta-trusted-setup = { path = ".", default-features = false, features = ["test"] }
->>>>>>> 0ab0ff2a
+manta-trusted-setup = { path = ".", default-features = false, features = ["test"] }