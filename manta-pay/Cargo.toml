--- conflicted
+++ resolved
@@ -124,21 +124,13 @@
 manta-accounting = { path = "../manta-accounting", default-features = false }
 manta-crypto = { path = "../manta-crypto", default-features = false }
 manta-util = { path = "../manta-util", default-features = false }
-<<<<<<< HEAD
 nova = { package = "nova-snark", git = "https://github.com/microsoft/nova", optional = true, default-features = false }
-parking_lot = { version = "0.12.0", optional = true, default-features = false }
-=======
 parking_lot = { version = "0.12.1", optional = true, default-features = false }
->>>>>>> ebf93527
 rand_chacha = { version = "0.3.1", default-features = false }
 rayon = { version = "1.5.1", optional = true, default-features = false }
 reqwest = { version = "0.11.9", optional = true, default-features = false, features = ["json"] }
 scale-codec = { package = "parity-scale-codec", version = "3.1.2", optional = true, default-features = false, features = ["derive", "max-encoded-len"] }
-<<<<<<< HEAD
-scale-info = { version = "2.1.1", optional = true, default-features = false, features = ["derive"] }
-=======
 scale-info = { version = "2.1.2", optional = true, default-features = false, features = ["derive"] }
->>>>>>> ebf93527
 serde_json = { version = "1.0.79", optional = true, default-features = false, features = ["alloc"] }
 tide = { version = "0.16.0", optional = true, default-features = false, features = ["h1-server"] }
 tokio = { version = "1.18.2", optional = true, default-features = false }
