--- conflicted
+++ resolved
@@ -111,17 +111,10 @@
 bip32 = { version = "0.3.0", optional = true, default-features = false, features = ["bip39", "secp256k1"] }
 blake2 = { version = "0.10.4", default-features = false }
 bs58 = { version = "0.4.0", optional = true, default-features = false, features = ["alloc"] }
-<<<<<<< HEAD
-clap = { version = "3.2.20", optional = true, default-features = false, features = ["color", "derive", "std", "suggestions", "unicode", "wrap_help"] }
-derivative = { version = "2.2.0", default-features = false, features = ["use_core"] }
-futures = { version = "0.3.24", optional = true, default-features = false }
-indexmap = { version = "1.8.2", optional = true, default-features = false }
-=======
 clap = { version = "3.2.22", optional = true, default-features = false, features = ["color", "derive", "std", "suggestions", "unicode", "wrap_help"] }
 derivative = { version = "2.2.0", default-features = false, features = ["use_core"] }
 futures = { version = "0.3.24", optional = true, default-features = false }
 indexmap = { version = "1.9.1", optional = true, default-features = false }
->>>>>>> d653f878
 manta-accounting = { path = "../manta-accounting", default-features = false }
 manta-crypto = { path = "../manta-crypto", default-features = false, features = ["rand_chacha"] }
 manta-parameters = { path = "../manta-parameters", optional = true, default-features = false }
@@ -133,12 +126,7 @@
 scale-info = { version = "2.1.2", optional = true, default-features = false, features = ["derive"] }
 serde_json = { version = "1.0.85", optional = true, default-features = false, features = ["alloc"] }
 tempfile = { version = "3.3.0", optional = true, default-features = false }
-<<<<<<< HEAD
-tide = { version = "0.16.0", optional = true, default-features = false, features = ["h1-server"] }
 tokio = { version = "1.21.2", optional = true, default-features = false }
-=======
-tokio = { version = "1.21.1", optional = true, default-features = false }
->>>>>>> d653f878
 tokio-tungstenite = { version = "0.17.2", optional = true, default-features = false, features = ["native-tls"] }
 ws_stream_wasm = { version = "0.7.3", optional = true, default-features = false }
 
