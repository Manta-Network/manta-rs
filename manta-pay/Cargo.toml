[package]
name = "manta-pay"
version = "0.5.4"
edition = "2021"
authors = ["Manta Network <contact@manta.network>"]
readme = "README.md"
license-file = "LICENSE"
repository = "https://github.com/Manta-Network/manta-rs"
homepage = "https://github.com/Manta-Network"
documentation = "https://github.com/Manta-Network/manta-rs"
categories = [""]
keywords = [""]
description = "The Manta-Pay protocol and implementaion."
publish = false

[package.metadata.docs.rs]
# To build locally:
# RUSTDOCFLAGS="--cfg doc_cfg" cargo +nightly doc --all-features --open
all-features = true
rustdoc-args = ["--cfg", "doc_cfg"]

[badges]
is-it-maintained-issue-resolution = { repository = "Manta-Network/manta-rs" }
is-it-maintained-open-issues = { repository = "Manta-Network/manta-rs" }
maintenance = { status = "actively-developed" }

[[bin]]
name = "generate_parameters"
required-features = ["groth16", "manta-util/std", "test"]

[[bin]]
name = "measure"
required-features = ["groth16", "manta-crypto/getrandom", "test"]

[[bin]]
name = "simulation"
required-features = ["clap", "groth16", "simulation"]

[features]
# Enable Arkworks Backend
arkworks = [
    "ark-bls12-381",
<<<<<<< HEAD
    "ark-bn254",
    "ark-ec",
    "ark-ed-on-bls12-381",
    "ark-ed-on-bn254",
    "ark-ff",
    "ark-r1cs-std",
    "ark-relations",
    "ark-serialize",
=======
    "ark-ed-on-bls12-381",
>>>>>>> f4f7da14
    "ark-std",
    "manta-crypto/arkworks",
]

# Enable Download Parameters
download = ["manta-parameters/download", "std"]

# Enable Groth16 ZKP System
groth16 = ["ark-groth16", "ark-snark", "arkworks"]

# Enable HTTP Signer Client
http = ["manta-util/reqwest", "serde"]

# SCALE Codec and Type Info
scale = ["scale-codec", "scale-info"]

# SCALE Codec and Type Info with the Standard Library Enabled
scale-std = ["scale", "scale-codec/std", "scale-info/std", "std"]

# Serde
serde = ["manta-accounting/serde", "manta-crypto/serde"]

# Simulation Framework
simulation = [
    "indexmap",
    "parking_lot",
    "rayon",
    "test",
    "tide",
    "tokio/io-std",
    "tokio/io-util",
    "tokio/macros",
    "tokio/rt-multi-thread",
    "tokio/sync",
    "wallet",
]

# Standard Library
std = ["manta-accounting/std", "manta-util/std"]

# Testing Frameworks
test = ["manta-accounting/test", "manta-crypto/test", "manta-parameters", "tempfile"]

# Wallet
wallet = ["bip32", "manta-crypto/getrandom", "std"]

# Enable WebSocket Signer Client
websocket = [
    "futures",
    "serde",
    "serde_json",
    "std",
    "tokio",
    "tokio-tungstenite/connect",
    "ws_stream_wasm",
]

[dependencies]
aes-gcm = { version = "0.9.4", default-features = false, features = ["aes", "alloc"] }
ark-bls12-381 = { version = "0.3.0", optional = true, default-features = false, features = ["curve"] }
<<<<<<< HEAD
ark-bn254 = { version = "0.3.0", optional = true, default-features = false, features = ["curve"] }
ark-ec = { version = "0.3.0", optional = true, default-features = false }
ark-ed-on-bls12-381 = { version = "0.3.0", optional = true, default-features = false, features = ["r1cs"] }
ark-ed-on-bn254 = { version = "0.3.0", optional = true, default-features = false, features = ["r1cs"] }
ark-ff = { version = "0.3.0", optional = true, default-features = false }
=======
ark-ed-on-bls12-381 = { version = "0.3.0", optional = true, default-features = false, features = ["r1cs"] }
>>>>>>> f4f7da14
ark-groth16 = { version = "0.3.0", optional = true, default-features = false }
ark-snark = { version = "0.3.0", optional = true, default-features = false }
ark-std = { version = "0.3.0", optional = true, default-features = false }
bip32 = { version = "0.4.0", optional = true, default-features = false, features = ["bip39", "secp256k1"] }
blake2 = { version = "0.10.4", default-features = false }
bs58 = { version = "0.4.0", optional = true, default-features = false, features = ["alloc"] }
clap = { version = "3.2.15", optional = true, default-features = false, features = ["color", "derive", "std", "suggestions", "unicode", "wrap_help"] }
derivative = { version = "2.2.0", default-features = false, features = ["use_core"] }
futures = { version = "0.3.21", optional = true, default-features = false }
indexmap = { version = "1.8.2", optional = true, default-features = false }
manta-accounting = { path = "../manta-accounting", default-features = false }
manta-crypto = { path = "../manta-crypto", default-features = false }
manta-parameters = { path = "../manta-parameters", optional = true, default-features = false }
manta-util = { path = "../manta-util", default-features = false }
parking_lot = { version = "0.12.1", optional = true, default-features = false }
rand_chacha = { version = "0.3.1", default-features = false }
rayon = { version = "1.5.1", optional = true, default-features = false }
scale-codec = { package = "parity-scale-codec", version = "3.1.2", optional = true, default-features = false, features = ["derive", "max-encoded-len"] }
scale-info = { version = "2.1.2", optional = true, default-features = false, features = ["derive"] }
serde_json = { version = "1.0.82", optional = true, default-features = false, features = ["alloc"] }
tempfile = { version = "3.3.0", optional = true, default-features = false }
tide = { version = "0.16.0", optional = true, default-features = false, features = ["h1-server"] }
tokio = { version = "1.20.1", optional = true, default-features = false }
tokio-tungstenite = { version = "0.17.2", optional = true, default-features = false, features = ["native-tls"] }
workspace-hack = { version = "0.1.0", path = "../workspace-hack" }
ws_stream_wasm = { version = "0.7.3", optional = true, default-features = false }

[dev-dependencies]
manta-crypto = { path = "../manta-crypto", default-features = false, features = ["getrandom"] }
manta-pay = { path = ".", default-features = false, features = ["download", "groth16", "scale", "scale-std", "std", "test"] }<|MERGE_RESOLUTION|>--- conflicted
+++ resolved
@@ -40,7 +40,6 @@
 # Enable Arkworks Backend
 arkworks = [
     "ark-bls12-381",
-<<<<<<< HEAD
     "ark-bn254",
     "ark-ec",
     "ark-ed-on-bls12-381",
@@ -49,9 +48,6 @@
     "ark-r1cs-std",
     "ark-relations",
     "ark-serialize",
-=======
-    "ark-ed-on-bls12-381",
->>>>>>> f4f7da14
     "ark-std",
     "manta-crypto/arkworks",
 ]
@@ -112,15 +108,11 @@
 [dependencies]
 aes-gcm = { version = "0.9.4", default-features = false, features = ["aes", "alloc"] }
 ark-bls12-381 = { version = "0.3.0", optional = true, default-features = false, features = ["curve"] }
-<<<<<<< HEAD
 ark-bn254 = { version = "0.3.0", optional = true, default-features = false, features = ["curve"] }
 ark-ec = { version = "0.3.0", optional = true, default-features = false }
 ark-ed-on-bls12-381 = { version = "0.3.0", optional = true, default-features = false, features = ["r1cs"] }
 ark-ed-on-bn254 = { version = "0.3.0", optional = true, default-features = false, features = ["r1cs"] }
 ark-ff = { version = "0.3.0", optional = true, default-features = false }
-=======
-ark-ed-on-bls12-381 = { version = "0.3.0", optional = true, default-features = false, features = ["r1cs"] }
->>>>>>> f4f7da14
 ark-groth16 = { version = "0.3.0", optional = true, default-features = false }
 ark-snark = { version = "0.3.0", optional = true, default-features = false }
 ark-std = { version = "0.3.0", optional = true, default-features = false }
