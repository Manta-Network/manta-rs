// Copyright 2019-2022 Manta Network.
// This file is part of manta-rs.
//
// manta-rs is free software: you can redistribute it and/or modify
// it under the terms of the GNU General Public License as published by
// the Free Software Foundation, either version 3 of the License, or
// (at your option) any later version.
//
// manta-rs is distributed in the hope that it will be useful,
// but WITHOUT ANY WARRANTY; without even the implied warranty of
// MERCHANTABILITY or FITNESS FOR A PARTICULAR PURPOSE.  See the
// GNU General Public License for more details.
//
// You should have received a copy of the GNU General Public License
// along with manta-rs.  If not, see <http://www.gnu.org/licenses/>.

//! Manta-Pay Configuration

use crate::crypto::{
    constraint::arkworks::{groth16, Boolean, FpVar, R1CS},
    ecc,
    encryption::aes::{self, FixedNonceAesGcm},
    key::Blake2sKdf,
    poseidon::compat as poseidon,
};
use alloc::vec::Vec;
use blake2::{
    digest::{Update, VariableOutput},
    Blake2sVar,
};
use manta_accounting::{
    asset::{Asset, AssetId, AssetValue},
    transfer,
};
use manta_crypto::{
    accumulator,
    algebra::DiffieHellman,
    arkworks::{
<<<<<<< HEAD
        ff::{field_element_as_bytes, Fp, ToConstraintField},
=======
        bls12_381::{self, Bls12_381},
        ed_on_bls12_381::{self, constraints::EdwardsVar as Bls12_381_EdwardsVar},
        ff::ToConstraintField,
>>>>>>> f5118135
        serialize::{CanonicalDeserialize, CanonicalSerialize, SerializationError},
    },
    constraint::Input,
    eclair::{
        self,
        alloc::{
            mode::{Public, Secret},
            Allocate, Allocator, Constant, Variable,
        },
        ops::Add,
    },
    encryption,
    hash::ArrayHashFunction,
    key::{self, kdf::KeyDerivationFunction},
    merkle_tree,
};
use manta_util::{
    codec::{Decode, DecodeError, Encode, Read, Write},
    into_array_unchecked, Array, AsBytes, SizeLimit,
};

#[cfg(feature = "bs58")]
use alloc::string::String;

#[cfg(any(feature = "test", test))]
use manta_crypto::rand::{Rand, RngCore, Sample};

pub(crate) use ed_on_bls12_381::EdwardsProjective as Bls12_381_Edwards;

/// Pairing Curve Type
pub type PairingCurve = Bls12_381;

/// Embedded Scalar Field Type
pub type EmbeddedScalarField = ed_on_bls12_381::Fr;

/// Embedded Scalar Type
pub type EmbeddedScalar = ecc::arkworks::Scalar<Bls12_381_Edwards>;

/// Embedded Scalar Variable Type
pub type EmbeddedScalarVar = ecc::arkworks::ScalarVar<Bls12_381_Edwards, Bls12_381_EdwardsVar>;

/// Embedded Group Type
pub type Group = ecc::arkworks::Group<Bls12_381_Edwards>;

/// Embedded Group Variable Type
pub type GroupVar = ecc::arkworks::GroupVar<Bls12_381_Edwards, Bls12_381_EdwardsVar>;

/// Constraint Field
pub type ConstraintField = bls12_381::Fr;

/// Constraint Field Variable
pub type ConstraintFieldVar = FpVar<ConstraintField>;

/// Constraint Compiler
pub type Compiler = R1CS<ConstraintField>;

/// Proof System Proof
pub type Proof = groth16::Proof<PairingCurve>;

/// Proof System
pub type ProofSystem = groth16::Groth16<PairingCurve>;

/// Proof System Error
pub type ProofSystemError = groth16::Error;

/// Poseidon Specification
pub struct PoseidonSpec<const ARITY: usize>;

impl<COM, const ARITY: usize> Constant<COM> for PoseidonSpec<ARITY> {
    type Type = Self;

    #[inline]
    fn new_constant(this: &Self::Type, compiler: &mut COM) -> Self {
        let _ = (this, compiler);
        Self
    }
}

/// Poseidon-2 Hash Parameters
pub type Poseidon2 = poseidon::Hasher<PoseidonSpec<2>, 2>;

/// Poseidon-2 Hash Parameters Variable
pub type Poseidon2Var = poseidon::Hasher<PoseidonSpec<2>, 2, Compiler>;

impl poseidon::arkworks::Specification for PoseidonSpec<2> {
    type Field = ConstraintField;
    const FULL_ROUNDS: usize = 8;
    const PARTIAL_ROUNDS: usize = 57;
    const SBOX_EXPONENT: u64 = 5;
}

/// Poseidon-4 Hash Parameters
pub type Poseidon4 = poseidon::Hasher<PoseidonSpec<4>, 4>;

/// Poseidon-4 Hash Parameters Variable
pub type Poseidon4Var = poseidon::Hasher<PoseidonSpec<4>, 4, Compiler>;

impl poseidon::arkworks::Specification for PoseidonSpec<4> {
    type Field = ConstraintField;
    const FULL_ROUNDS: usize = 8;
    const PARTIAL_ROUNDS: usize = 60;
    const SBOX_EXPONENT: u64 = 5;
}

/// Key Agreement Scheme Type
pub type KeyAgreementScheme = DiffieHellman<EmbeddedScalar, Group>;

/// Secret Key Type
pub type SecretKey = <KeyAgreementScheme as key::agreement::Types>::SecretKey;

/// Public Key Type
pub type PublicKey = <KeyAgreementScheme as key::agreement::Types>::PublicKey;

/// Shared Secret Type
pub type SharedSecret = <KeyAgreementScheme as key::agreement::Types>::SharedSecret;

/// Key Agreement Scheme Variable Type
pub type KeyAgreementSchemeVar = DiffieHellman<EmbeddedScalarVar, GroupVar>;

/// Secret Key Variable Type
pub type SecretKeyVar = <KeyAgreementSchemeVar as key::agreement::Types>::SecretKey;

/// Public Key Variable Type
pub type PublicKeyVar = <KeyAgreementSchemeVar as key::agreement::Types>::PublicKey;

/// Unspent Transaction Output Type
pub type Utxo = Fp<ConstraintField>;

/// UTXO Commitment Scheme
#[derive(Clone, Debug)]
pub struct UtxoCommitmentScheme(pub Poseidon4);

impl transfer::UtxoCommitmentScheme for UtxoCommitmentScheme {
    type EphemeralSecretKey = EmbeddedScalar;
    type PublicSpendKey = Group;
    type Asset = Asset;
    type Utxo = Utxo;

    #[inline]
    fn commit(
        &self,
        ephemeral_secret_key: &Self::EphemeralSecretKey,
        public_spend_key: &Self::PublicSpendKey,
        asset: &Self::Asset,
        compiler: &mut (),
    ) -> Self::Utxo {
        self.0.hash(
            [
                // FIXME: This is the lift from inner scalar to outer scalar and only exists in some
                // cases! We need a better abstraction for this.
                &ecc::arkworks::lift_embedded_scalar::<Bls12_381_Edwards>(ephemeral_secret_key),
                &Fp(public_spend_key.0.x), // NOTE: Group is in affine form, so we can extract `x`.
                &Fp(asset.id.0.into()),
                &Fp(asset.value.0.into()),
            ],
            compiler,
        )
    }
}

impl Decode for UtxoCommitmentScheme {
    type Error = SerializationError;

    #[inline]
    fn decode<R>(reader: R) -> Result<Self, DecodeError<R::Error, Self::Error>>
    where
        R: Read,
    {
        Ok(Self(Poseidon4::decode(reader)?))
    }
}

impl Encode for UtxoCommitmentScheme {
    #[inline]
    fn encode<W>(&self, writer: W) -> Result<(), W::Error>
    where
        W: Write,
    {
        self.0.encode(writer)
    }
}

#[cfg(any(feature = "test", test))] // NOTE: This is only safe in a test.
impl Sample for UtxoCommitmentScheme {
    #[inline]
    fn sample<R>(distribution: (), rng: &mut R) -> Self
    where
        R: RngCore + ?Sized,
    {
        Self(rng.sample(distribution))
    }
}

/// Unspent Transaction Output Variable Type
pub type UtxoVar = ConstraintFieldVar;

/// UTXO Commitment Scheme Variable
pub struct UtxoCommitmentSchemeVar(pub Poseidon4Var);

impl transfer::UtxoCommitmentScheme<Compiler> for UtxoCommitmentSchemeVar {
    type EphemeralSecretKey = EmbeddedScalarVar;
    type PublicSpendKey = GroupVar;
    type Asset = Asset<AssetIdVar, AssetValueVar>;
    type Utxo = UtxoVar;

    #[inline]
    fn commit(
        &self,
        ephemeral_secret_key: &Self::EphemeralSecretKey,
        public_spend_key: &Self::PublicSpendKey,
        asset: &Self::Asset,
        compiler: &mut Compiler,
    ) -> Self::Utxo {
        self.0.hash(
            [
                &ephemeral_secret_key.0,
                &public_spend_key.0.x, // NOTE: Group is in affine form, so we can extract `x`.
                &asset.id.0,
                &asset.value.0,
            ],
            compiler,
        )
    }
}

impl Constant<Compiler> for UtxoCommitmentSchemeVar {
    type Type = UtxoCommitmentScheme;

    #[inline]
    fn new_constant(this: &Self::Type, compiler: &mut Compiler) -> Self {
        Self(this.0.as_constant(compiler))
    }
}

/// Void Number Type
pub type VoidNumber = Fp<ConstraintField>;

/// Void Number Commitment Scheme
#[derive(Clone, Debug)]
pub struct VoidNumberCommitmentScheme(pub Poseidon2);

impl transfer::VoidNumberCommitmentScheme for VoidNumberCommitmentScheme {
    type SecretSpendKey = SecretKey;
    type Utxo = Utxo;
    type VoidNumber = VoidNumber;

    #[inline]
    fn commit(
        &self,
        secret_spend_key: &Self::SecretSpendKey,
        utxo: &Self::Utxo,
        compiler: &mut (),
    ) -> Self::VoidNumber {
        self.0.hash(
            [
                // FIXME: This is the lift from inner scalar to outer scalar and only exists in some
                // cases! We need a better abstraction for this.
                &ecc::arkworks::lift_embedded_scalar::<Bls12_381_Edwards>(secret_spend_key),
                utxo,
            ],
            compiler,
        )
    }
}

impl Decode for VoidNumberCommitmentScheme {
    type Error = SerializationError;

    #[inline]
    fn decode<R>(reader: R) -> Result<Self, DecodeError<R::Error, Self::Error>>
    where
        R: Read,
    {
        Ok(Self(Poseidon2::decode(reader)?))
    }
}

impl Encode for VoidNumberCommitmentScheme {
    #[inline]
    fn encode<W>(&self, writer: W) -> Result<(), W::Error>
    where
        W: Write,
    {
        self.0.encode(writer)
    }
}

#[cfg(any(feature = "test", test))] // NOTE: This is only safe in a test.
impl Sample for VoidNumberCommitmentScheme {
    #[inline]
    fn sample<R>(distribution: (), rng: &mut R) -> Self
    where
        R: RngCore + ?Sized,
    {
        Self(rng.sample(distribution))
    }
}

/// Void Number Variable Type
pub type VoidNumberVar = ConstraintFieldVar;

/// Void Number Commitment Scheme Variable
pub struct VoidNumberCommitmentSchemeVar(pub Poseidon2Var);

impl transfer::VoidNumberCommitmentScheme<Compiler> for VoidNumberCommitmentSchemeVar {
    type SecretSpendKey = SecretKeyVar;
    type Utxo = <UtxoCommitmentSchemeVar as transfer::UtxoCommitmentScheme<Compiler>>::Utxo;
    type VoidNumber = ConstraintFieldVar;

    #[inline]
    fn commit(
        &self,
        secret_spend_key: &Self::SecretSpendKey,
        utxo: &Self::Utxo,
        compiler: &mut Compiler,
    ) -> Self::VoidNumber {
        self.0.hash([&secret_spend_key.0, utxo], compiler)
    }
}

impl Constant<Compiler> for VoidNumberCommitmentSchemeVar {
    type Type = VoidNumberCommitmentScheme;

    #[inline]
    fn new_constant(this: &Self::Type, compiler: &mut Compiler) -> Self {
        Self(this.0.as_constant(compiler))
    }
}

/// Asset ID Variable
pub struct AssetIdVar(ConstraintFieldVar);

impl eclair::cmp::PartialEq<Self, Compiler> for AssetIdVar {
    #[inline]
    fn eq(&self, rhs: &Self, compiler: &mut Compiler) -> Boolean<ConstraintField> {
        ConstraintFieldVar::eq(&self.0, &rhs.0, compiler)
    }
}

impl Variable<Public, Compiler> for AssetIdVar {
    type Type = AssetId;

    #[inline]
    fn new_known(this: &Self::Type, compiler: &mut Compiler) -> Self {
        Self(Fp(ConstraintField::from(this.0)).as_known::<Public, _>(compiler))
    }

    #[inline]
    fn new_unknown(compiler: &mut Compiler) -> Self {
        Self(compiler.allocate_unknown::<Public, _>())
    }
}

impl Variable<Secret, Compiler> for AssetIdVar {
    type Type = AssetId;

    #[inline]
    fn new_known(this: &Self::Type, compiler: &mut Compiler) -> Self {
        Self(Fp(ConstraintField::from(this.0)).as_known::<Secret, _>(compiler))
    }

    #[inline]
    fn new_unknown(compiler: &mut Compiler) -> Self {
        Self(compiler.allocate_unknown::<Secret, _>())
    }
}

/// Asset Value Variable
pub struct AssetValueVar(ConstraintFieldVar);

impl Add<Self, Compiler> for AssetValueVar {
    type Output = Self;

    #[inline]
    fn add(self, rhs: Self, compiler: &mut Compiler) -> Self::Output {
        Self(ConstraintFieldVar::add(self.0, rhs.0, compiler))
    }
}

impl eclair::cmp::PartialEq<Self, Compiler> for AssetValueVar {
    #[inline]
    fn eq(&self, rhs: &Self, compiler: &mut Compiler) -> Boolean<ConstraintField> {
        ConstraintFieldVar::eq(&self.0, &rhs.0, compiler)
    }
}

impl Variable<Public, Compiler> for AssetValueVar {
    type Type = AssetValue;

    #[inline]
    fn new_known(this: &Self::Type, compiler: &mut Compiler) -> Self {
        Self(Fp(ConstraintField::from(this.0)).as_known::<Public, _>(compiler))
    }

    #[inline]
    fn new_unknown(compiler: &mut Compiler) -> Self {
        Self(compiler.allocate_unknown::<Public, _>())
    }
}

impl Variable<Secret, Compiler> for AssetValueVar {
    type Type = AssetValue;

    #[inline]
    fn new_known(this: &Self::Type, compiler: &mut Compiler) -> Self {
        Self(Fp(ConstraintField::from(this.0)).as_known::<Secret, _>(compiler))
    }

    #[inline]
    fn new_unknown(compiler: &mut Compiler) -> Self {
        Self(compiler.allocate_unknown::<Secret, _>())
    }
}

/// Leaf Hash Configuration Type
pub type LeafHash = merkle_tree::IdentityLeafHash<Utxo>;

/// Leaf Hash Variable Configuration Type
pub type LeafHashVar = merkle_tree::IdentityLeafHash<UtxoVar, Compiler>;

/// Inner Hash Configuration
pub struct InnerHash;

impl merkle_tree::InnerHash for InnerHash {
    type LeafDigest = Utxo;
    type Parameters = Poseidon2;
    type Output = Fp<ConstraintField>;

    #[inline]
    fn join(
        parameters: &Self::Parameters,
        lhs: &Self::Output,
        rhs: &Self::Output,
        compiler: &mut (),
    ) -> Self::Output {
        parameters.hash([lhs, rhs], compiler)
    }

    #[inline]
    fn join_leaves(
        parameters: &Self::Parameters,
        lhs: &Self::LeafDigest,
        rhs: &Self::LeafDigest,
        compiler: &mut (),
    ) -> Self::Output {
        parameters.hash([lhs, rhs], compiler)
    }
}

/// Inner Hash Variable Configuration
pub struct InnerHashVar;

impl merkle_tree::InnerHash<Compiler> for InnerHashVar {
    type LeafDigest = UtxoVar;
    type Parameters = Poseidon2Var;
    type Output = ConstraintFieldVar;

    #[inline]
    fn join(
        parameters: &Self::Parameters,
        lhs: &Self::Output,
        rhs: &Self::Output,
        compiler: &mut Compiler,
    ) -> Self::Output {
        parameters.hash([lhs, rhs], compiler)
    }

    #[inline]
    fn join_leaves(
        parameters: &Self::Parameters,
        lhs: &Self::LeafDigest,
        rhs: &Self::LeafDigest,
        compiler: &mut Compiler,
    ) -> Self::Output {
        parameters.hash([lhs, rhs], compiler)
    }
}

/// UTXO Accumulator Model
pub type UtxoAccumulatorModel = merkle_tree::Parameters<MerkleTreeConfiguration>;

/// UTXO Accumulator Output
pub type UtxoAccumulatorOutput = merkle_tree::Root<MerkleTreeConfiguration>;

/// Merkle Tree Configuration
pub struct MerkleTreeConfiguration;

impl merkle_tree::HashConfiguration for MerkleTreeConfiguration {
    type LeafHash = LeafHash;
    type InnerHash = InnerHash;
}

impl merkle_tree::Configuration for MerkleTreeConfiguration {
    const HEIGHT: usize = 20;
}

impl MerkleTreeConfiguration {
    /// Width of the Merkle Forest
    pub const FOREST_WIDTH: usize = 256;
}

impl merkle_tree::forest::Configuration for MerkleTreeConfiguration {
    type Index = u8;

    #[inline]
    fn tree_index(leaf: &merkle_tree::Leaf<Self>) -> Self::Index {
        let mut hasher = Blake2sVar::new(1).unwrap();
        let mut buffer = Vec::new();
        leaf.0
            .serialize_unchecked(&mut buffer)
            .expect("Serializing is not allowed to fail.");
        hasher.update(&buffer);
        let mut result = [0];
        hasher
            .finalize_variable(&mut result)
            .expect("Hashing is not allowed to fail.");
        result[0]
    }
}

/* NOTE: Configuration for testing single-tree forest.
impl MerkleTreeConfiguration {
    /// Width of the Merkle Forest
    pub const FOREST_WIDTH: usize = 1;
}
impl merkle_tree::forest::Configuration for MerkleTreeConfiguration {
    type Index = merkle_tree::forest::SingleTreeIndex;
    #[inline]
    fn tree_index(leaf: &merkle_tree::Leaf<Self>) -> Self::Index {
        let _ = leaf;
        Default::default()
    }
}
*/

#[cfg(any(feature = "test", test))]
impl merkle_tree::test::HashParameterSampling for MerkleTreeConfiguration {
    type LeafHashParameterDistribution = ();
    type InnerHashParameterDistribution = ();

    #[inline]
    fn sample_leaf_hash_parameters<R>(
        distribution: Self::LeafHashParameterDistribution,
        rng: &mut R,
    ) -> merkle_tree::LeafHashParameters<Self>
    where
        R: RngCore + ?Sized,
    {
        let _ = (distribution, rng);
    }

    #[inline]
    fn sample_inner_hash_parameters<R>(
        distribution: Self::InnerHashParameterDistribution,
        rng: &mut R,
    ) -> merkle_tree::InnerHashParameters<Self>
    where
        R: RngCore + ?Sized,
    {
        rng.sample(distribution)
    }
}

/// Merkle Tree Variable Configuration
pub struct MerkleTreeConfigurationVar;

impl merkle_tree::HashConfiguration<Compiler> for MerkleTreeConfigurationVar {
    type LeafHash = LeafHashVar;
    type InnerHash = InnerHashVar;
}

impl merkle_tree::Configuration<Compiler> for MerkleTreeConfigurationVar {
    const HEIGHT: usize = <MerkleTreeConfiguration as merkle_tree::Configuration>::HEIGHT;
}

impl Constant<Compiler> for MerkleTreeConfigurationVar {
    type Type = MerkleTreeConfiguration;

    #[inline]
    fn new_constant(this: &Self::Type, compiler: &mut Compiler) -> Self {
        let _ = (this, compiler);
        Self
    }
}

impl Input<ProofSystem> for AssetId {
    #[inline]
    fn extend(&self, input: &mut Vec<ConstraintField>) {
        input.push(self.0.into());
    }
}

impl Input<ProofSystem> for AssetValue {
    #[inline]
    fn extend(&self, input: &mut Vec<ConstraintField>) {
        input.push(self.0.into());
    }
}

impl Input<ProofSystem> for Group {
    #[inline]
    fn extend(&self, input: &mut Vec<ConstraintField>) {
        input.append(&mut self.0.to_field_elements().unwrap());
    }
}

/// Note Plaintext Mapping
#[derive(Clone, Copy, Debug, Default, Eq, Hash, Ord, PartialEq, PartialOrd)]
pub struct NotePlaintextMapping;

impl encryption::PlaintextType for NotePlaintextMapping {
    type Plaintext = Note;
}

impl encryption::convert::plaintext::Forward for NotePlaintextMapping {
    type TargetPlaintext = Array<u8, { Note::SIZE }>;

    #[inline]
    fn as_target(source: &Self::Plaintext, _: &mut ()) -> Self::TargetPlaintext {
        let mut bytes = Vec::new();
        bytes.append(&mut field_element_as_bytes(&source.ephemeral_secret_key.0));
        bytes
            .write(&mut source.asset.into_bytes().as_slice())
            .expect("This can never fail.");
        Array::from_unchecked(bytes)
    }
}

impl encryption::DecryptedPlaintextType for NotePlaintextMapping {
    type DecryptedPlaintext = Option<Note>;
}

impl encryption::convert::plaintext::Reverse for NotePlaintextMapping {
    type TargetDecryptedPlaintext = Option<Array<u8, { Note::SIZE }>>;

    #[inline]
    fn into_source(target: Self::TargetDecryptedPlaintext, _: &mut ()) -> Self::DecryptedPlaintext {
        // TODO: Use a deserialization method to do this.
        let target = target?;
        let mut slice = target.as_ref();
        Some(Note {
            ephemeral_secret_key: Fp(EmbeddedScalarField::deserialize(&mut slice).ok()?),
            asset: Asset::from_bytes(into_array_unchecked(slice)),
        })
    }
}

/// Note Encryption KDF
pub struct NoteEncryptionKDF;

impl encryption::EncryptionKeyType for NoteEncryptionKDF {
    type EncryptionKey = Group;
}

impl encryption::DecryptionKeyType for NoteEncryptionKDF {
    type DecryptionKey = Group;
}

impl encryption::convert::key::Encryption for NoteEncryptionKDF {
    type TargetEncryptionKey = [u8; 32];

    #[inline]
    fn as_target(source: &Self::EncryptionKey, compiler: &mut ()) -> Self::TargetEncryptionKey {
        Blake2sKdf.derive(&source.as_bytes(), compiler)
    }
}
impl encryption::convert::key::Decryption for NoteEncryptionKDF {
    type TargetDecryptionKey = [u8; 32];

    #[inline]
    fn as_target(source: &Self::DecryptionKey, compiler: &mut ()) -> Self::TargetDecryptionKey {
        Blake2sKdf.derive(&source.as_bytes(), compiler)
    }
}

/// Note Symmetric Encryption Scheme
pub type NoteSymmetricEncryptionScheme = encryption::convert::key::Converter<
    encryption::convert::plaintext::Converter<
        FixedNonceAesGcm<{ Note::SIZE }, { aes::ciphertext_size(Note::SIZE) }>,
        NotePlaintextMapping,
    >,
    NoteEncryptionKDF,
>;

/// Note Encryption Scheme
pub type NoteEncryptionScheme =
    encryption::hybrid::Hybrid<KeyAgreementScheme, NoteSymmetricEncryptionScheme>;

/// Base Configuration
pub struct Config;

impl transfer::Configuration for Config {
    type SecretKey = SecretKey;
    type PublicKey = PublicKey;
    type KeyAgreementScheme = KeyAgreementScheme;
    type SecretKeyVar = SecretKeyVar;
    type PublicKeyVar = PublicKeyVar;
    type KeyAgreementSchemeVar = KeyAgreementSchemeVar;
    type Utxo = <Self::UtxoCommitmentScheme as transfer::UtxoCommitmentScheme>::Utxo;
    type UtxoCommitmentScheme = UtxoCommitmentScheme;
    type UtxoVar =
        <Self::UtxoCommitmentSchemeVar as transfer::UtxoCommitmentScheme<Self::Compiler>>::Utxo;
    type UtxoCommitmentSchemeVar = UtxoCommitmentSchemeVar;
    type VoidNumber =
        <Self::VoidNumberCommitmentScheme as transfer::VoidNumberCommitmentScheme>::VoidNumber;
    type VoidNumberCommitmentScheme = VoidNumberCommitmentScheme;
    type VoidNumberVar =
        <Self::VoidNumberCommitmentSchemeVar as transfer::VoidNumberCommitmentScheme<
            Self::Compiler,
        >>::VoidNumber;
    type VoidNumberCommitmentSchemeVar = VoidNumberCommitmentSchemeVar;
    type UtxoAccumulatorModel = UtxoAccumulatorModel;
    type UtxoAccumulatorWitnessVar = <Self::UtxoAccumulatorModelVar as accumulator::Types>::Witness;
    type UtxoAccumulatorOutputVar = <Self::UtxoAccumulatorModelVar as accumulator::Types>::Output;
    type UtxoAccumulatorModelVar = merkle_tree::Parameters<MerkleTreeConfigurationVar, Compiler>;
    type AssetIdVar = AssetIdVar;
    type AssetValueVar = AssetValueVar;
    type Compiler = Compiler;
    type ProofSystem = ProofSystem;
    type NoteEncryptionScheme = NoteSymmetricEncryptionScheme;
}

/// Transfer Parameters
pub type Parameters = transfer::Parameters<Config>;

/// Full Transfer Parameters
pub type FullParameters<'p> = transfer::FullParameters<'p, Config>;

/// Note Type
pub type Note = transfer::Note<Config>;

/// Encrypted Note Type
pub type EncryptedNote = transfer::EncryptedNote<Config>;

/// Sender Type
pub type Sender = transfer::Sender<Config>;

/// Sender Post Type
pub type SenderPost = transfer::SenderPost<Config>;

/// Receiver Type
pub type Receiver = transfer::Receiver<Config>;

/// Receiver Post Type
pub type ReceiverPost = transfer::ReceiverPost<Config>;

/// Transfer Post Type
pub type TransferPost = transfer::TransferPost<Config>;

/// Mint Transfer Type
pub type Mint = transfer::canonical::Mint<Config>;

/// Private Transfer Type
pub type PrivateTransfer = transfer::canonical::PrivateTransfer<Config>;

/// Reclaim Transfer Type
pub type Reclaim = transfer::canonical::Reclaim<Config>;

/// Proving Context Type
pub type ProvingContext = transfer::ProvingContext<Config>;

/// Verifying Context Type
pub type VerifyingContext = transfer::VerifyingContext<Config>;

/// Multi-Proving Context Type
pub type MultiProvingContext = transfer::canonical::MultiProvingContext<Config>;

/// Multi-Verifying Context Type
pub type MultiVerifyingContext = transfer::canonical::MultiVerifyingContext<Config>;

/// Transaction Type
pub type Transaction = transfer::canonical::Transaction<Config>;

/// Spending Key Type
pub type SpendingKey = transfer::SpendingKey<Config>;

/// Receiving Key Type
pub type ReceivingKey = transfer::ReceivingKey<Config>;

/// Converts a [`ReceivingKey`] into a base58-encoded string.
#[cfg(feature = "bs58")]
#[cfg_attr(doc_cfg, doc(cfg(feature = "bs58")))]
#[inline]
pub fn receiving_key_to_base58(receiving_key: &ReceivingKey) -> String {
    let mut bytes = Vec::new();
    receiving_key
        .spend
        .encode(&mut bytes)
        .expect("Encoding is not allowed to fail.");
    receiving_key
        .view
        .encode(&mut bytes)
        .expect("Encoding is not allowed to fail.");
    bs58::encode(bytes).into_string()
}

/// Converts a base58-encoded string into a [`ReceivingKey`].
#[cfg(feature = "bs58")]
#[cfg_attr(doc_cfg, doc(cfg(feature = "bs58")))]
#[inline]
pub fn receiving_key_from_base58(string: &str) -> Option<ReceivingKey> {
    let bytes = bs58::decode(string.as_bytes()).into_vec().ok()?;
    let (spend, view) = bytes.split_at(bytes.len() / 2);
    Some(ReceivingKey {
        spend: spend.to_owned().try_into().ok()?,
        view: view.to_owned().try_into().ok()?,
    })
}<|MERGE_RESOLUTION|>--- conflicted
+++ resolved
@@ -36,13 +36,9 @@
     accumulator,
     algebra::DiffieHellman,
     arkworks::{
-<<<<<<< HEAD
-        ff::{field_element_as_bytes, Fp, ToConstraintField},
-=======
         bls12_381::{self, Bls12_381},
         ed_on_bls12_381::{self, constraints::EdwardsVar as Bls12_381_EdwardsVar},
-        ff::ToConstraintField,
->>>>>>> f5118135
+        ff::{field_element_as_bytes, Fp, ToConstraintField},
         serialize::{CanonicalDeserialize, CanonicalSerialize, SerializationError},
     },
     constraint::Input,
