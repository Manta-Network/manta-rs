// Copyright 2019-2022 Manta Network.
// This file is part of manta-rs.
//
// manta-rs is free software: you can redistribute it and/or modify
// it under the terms of the GNU General Public License as published by
// the Free Software Foundation, either version 3 of the License, or
// (at your option) any later version.
//
// manta-rs is distributed in the hope that it will be useful,
// but WITHOUT ANY WARRANTY; without even the implied warranty of
// MERCHANTABILITY or FITNESS FOR A PARTICULAR PURPOSE.  See the
// GNU General Public License for more details.
//
// You should have received a copy of the GNU General Public License
// along with manta-rs.  If not, see <http://www.gnu.org/licenses/>.

//! Manta-Pay Configuration

use crate::crypto::{
    constraint::arkworks::{field_element_as_bytes, groth16, Boolean, Fp, FpVar, R1CS},
    ecc,
    encryption::aes::{self, FixedNonceAesGcm},
    key::Blake2sKdf,
    poseidon::compat as poseidon,
};
use alloc::vec::Vec;
use blake2::{
    digest::{Update, VariableOutput},
    Blake2sVar,
};
// use bls12_381::Bls12_381;
use ark_bn254::Bn254;
// use bls12_381_ed::constraints::EdwardsVar as Bls12_381_EdwardsVar;
use ark_ed_on_bn254::constraints::EdwardsVar as Bn254_EdwardsVar;
use manta_accounting::{
    asset::{Asset, AssetId, AssetValue},
    transfer,
};
use manta_crypto::{
    accumulator,
    algebra::DiffieHellman,
    arkworks::{
        ff::ToConstraintField,
        serialize::{CanonicalDeserialize, CanonicalSerialize, SerializationError},
    },
    constraint::ProofSystemInput,
    eclair::{
        self,
        alloc::{
            mode::{Public, Secret},
            Allocate, Allocator, Constant, Variable,
        },
        ops::Add,
    },
    encryption,
    hash::ArrayHashFunction,
    key::{
        self,
        kdf::{AsBytes, KeyDerivationFunction},
    },
    merkle_tree,
};
use manta_util::{
    codec::{Decode, DecodeError, Encode, Read, Write},
    into_array_unchecked, Array, SizeLimit,
};

#[cfg(feature = "bs58")]
use alloc::string::String;

#[cfg(any(feature = "test", test))]
use manta_crypto::rand::{Rand, RngCore, Sample};

#[doc(inline)]
<<<<<<< HEAD
pub use ark_bn254 as bn_254;
=======
pub use ark_bls12_381 as bls12_381;

>>>>>>> f4f7da14
#[doc(inline)]
pub use ark_ed_on_bn254 as bn254_ed;

pub(crate) use bn254_ed::EdwardsProjective as Bn254_Edwards;

/// Pairing Curve Type
pub type PairingCurve = Bn254;

/// Embedded Scalar Field Type
pub type EmbeddedScalarField = bn254_ed::Fr;

/// Embedded Scalar Type
pub type EmbeddedScalar = ecc::arkworks::Scalar<Bn254_Edwards>;

/// Embedded Scalar Variable Type
pub type EmbeddedScalarVar = ecc::arkworks::ScalarVar<Bn254_Edwards, Bn254_EdwardsVar>;

/// Embedded Group Type
pub type Group = ecc::arkworks::Group<Bn254_Edwards>;

/// Embedded Group Variable Type
pub type GroupVar = ecc::arkworks::GroupVar<Bn254_Edwards, Bn254_EdwardsVar>;

/// Constraint Field
pub type ConstraintField = bn_254::Fr;

/// Constraint Field Variable
pub type ConstraintFieldVar = FpVar<ConstraintField>;

/// Constraint Compiler
pub type Compiler = R1CS<ConstraintField>;

/// Proof System Proof
pub type Proof = groth16::Proof<PairingCurve>;

/// Proof System
pub type ProofSystem = groth16::Groth16<PairingCurve>;

/// Proof System Error
pub type ProofSystemError = groth16::Error;

/// Poseidon Specification
pub struct PoseidonSpec<const ARITY: usize>;

impl<COM, const ARITY: usize> Constant<COM> for PoseidonSpec<ARITY> {
    type Type = Self;

    #[inline]
    fn new_constant(this: &Self::Type, compiler: &mut COM) -> Self {
        let _ = (this, compiler);
        Self
    }
}

/// Poseidon-2 Hash Parameters
pub type Poseidon2 = poseidon::Hasher<PoseidonSpec<2>, 2>;

/// Poseidon-2 Hash Parameters Variable
pub type Poseidon2Var = poseidon::Hasher<PoseidonSpec<2>, 2, Compiler>;

impl poseidon::arkworks::Specification for PoseidonSpec<2> {
    type Field = ConstraintField;
    const FULL_ROUNDS: usize = 8;
    const PARTIAL_ROUNDS: usize = 57;
    const SBOX_EXPONENT: u64 = 5;
}

/// Poseidon-4 Hash Parameters
pub type Poseidon4 = poseidon::Hasher<PoseidonSpec<4>, 4>;

/// Poseidon-4 Hash Parameters Variable
pub type Poseidon4Var = poseidon::Hasher<PoseidonSpec<4>, 4, Compiler>;

impl poseidon::arkworks::Specification for PoseidonSpec<4> {
    type Field = ConstraintField;
    const FULL_ROUNDS: usize = 8;
    const PARTIAL_ROUNDS: usize = 60;
    const SBOX_EXPONENT: u64 = 5;
}

/// Key Agreement Scheme Type
pub type KeyAgreementScheme = DiffieHellman<Group>;

/// Secret Key Type
pub type SecretKey = <KeyAgreementScheme as key::agreement::Types>::SecretKey;

/// Public Key Type
pub type PublicKey = <KeyAgreementScheme as key::agreement::Types>::PublicKey;

/// Shared Secret Type
pub type SharedSecret = <KeyAgreementScheme as key::agreement::Types>::SharedSecret;

/// Key Agreement Scheme Variable Type
pub type KeyAgreementSchemeVar = DiffieHellman<GroupVar, Compiler>;

/// Secret Key Variable Type
pub type SecretKeyVar = <KeyAgreementSchemeVar as key::agreement::Types>::SecretKey;

/// Public Key Variable Type
pub type PublicKeyVar = <KeyAgreementSchemeVar as key::agreement::Types>::PublicKey;

/// Unspent Transaction Output Type
pub type Utxo = Fp<ConstraintField>;

/// UTXO Commitment Scheme
#[derive(Clone, Debug)]
pub struct UtxoCommitmentScheme(pub Poseidon4);

impl transfer::UtxoCommitmentScheme for UtxoCommitmentScheme {
    type EphemeralSecretKey = EmbeddedScalar;
    type PublicSpendKey = Group;
    type Asset = Asset;
    type Utxo = Utxo;

    #[inline]
    fn commit(
        &self,
        ephemeral_secret_key: &Self::EphemeralSecretKey,
        public_spend_key: &Self::PublicSpendKey,
        asset: &Self::Asset,
        compiler: &mut (),
    ) -> Self::Utxo {
        self.0.hash(
            [
                // FIXME: This is the lift from inner scalar to outer scalar and only exists in some
                // cases! We need a better abstraction for this.
                &ecc::arkworks::lift_embedded_scalar::<Bn254_Edwards>(ephemeral_secret_key),
                &Fp(public_spend_key.0.x), // NOTE: Group is in affine form, so we can extract `x`.
                &Fp(asset.id.0.into()),
                &Fp(asset.value.0.into()),
            ],
            compiler,
        )
    }
}

impl Decode for UtxoCommitmentScheme {
    type Error = SerializationError;

    #[inline]
    fn decode<R>(reader: R) -> Result<Self, DecodeError<R::Error, Self::Error>>
    where
        R: Read,
    {
        Ok(Self(Poseidon4::decode(reader)?))
    }
}

impl Encode for UtxoCommitmentScheme {
    #[inline]
    fn encode<W>(&self, writer: W) -> Result<(), W::Error>
    where
        W: Write,
    {
        self.0.encode(writer)
    }
}

#[cfg(any(feature = "test", test))] // NOTE: This is only safe in a test.
impl Sample for UtxoCommitmentScheme {
    #[inline]
    fn sample<R>(distribution: (), rng: &mut R) -> Self
    where
        R: RngCore + ?Sized,
    {
        Self(rng.sample(distribution))
    }
}

/// Unspent Transaction Output Variable Type
pub type UtxoVar = ConstraintFieldVar;

/// UTXO Commitment Scheme Variable
pub struct UtxoCommitmentSchemeVar(pub Poseidon4Var);

impl transfer::UtxoCommitmentScheme<Compiler> for UtxoCommitmentSchemeVar {
    type EphemeralSecretKey = EmbeddedScalarVar;
    type PublicSpendKey = GroupVar;
    type Asset = Asset<AssetIdVar, AssetValueVar>;
    type Utxo = UtxoVar;

    #[inline]
    fn commit(
        &self,
        ephemeral_secret_key: &Self::EphemeralSecretKey,
        public_spend_key: &Self::PublicSpendKey,
        asset: &Self::Asset,
        compiler: &mut Compiler,
    ) -> Self::Utxo {
        self.0.hash(
            [
                &ephemeral_secret_key.0,
                &public_spend_key.0.x, // NOTE: Group is in affine form, so we can extract `x`.
                &asset.id.0,
                &asset.value.0,
            ],
            compiler,
        )
    }
}

impl Constant<Compiler> for UtxoCommitmentSchemeVar {
    type Type = UtxoCommitmentScheme;

    #[inline]
    fn new_constant(this: &Self::Type, compiler: &mut Compiler) -> Self {
        Self(this.0.as_constant(compiler))
    }
}

/// Void Number Type
pub type VoidNumber = Fp<ConstraintField>;

/// Void Number Commitment Scheme
#[derive(Clone, Debug)]
pub struct VoidNumberCommitmentScheme(pub Poseidon2);

impl transfer::VoidNumberCommitmentScheme for VoidNumberCommitmentScheme {
    type SecretSpendKey = SecretKey;
    type Utxo = Utxo;
    type VoidNumber = VoidNumber;

    #[inline]
    fn commit(
        &self,
        secret_spend_key: &Self::SecretSpendKey,
        utxo: &Self::Utxo,
        compiler: &mut (),
    ) -> Self::VoidNumber {
        self.0.hash(
            [
                // FIXME: This is the lift from inner scalar to outer scalar and only exists in some
                // cases! We need a better abstraction for this.
                &ecc::arkworks::lift_embedded_scalar::<Bn254_Edwards>(secret_spend_key),
                utxo,
            ],
            compiler,
        )
    }
}

impl Decode for VoidNumberCommitmentScheme {
    type Error = SerializationError;

    #[inline]
    fn decode<R>(reader: R) -> Result<Self, DecodeError<R::Error, Self::Error>>
    where
        R: Read,
    {
        Ok(Self(Poseidon2::decode(reader)?))
    }
}

impl Encode for VoidNumberCommitmentScheme {
    #[inline]
    fn encode<W>(&self, writer: W) -> Result<(), W::Error>
    where
        W: Write,
    {
        self.0.encode(writer)
    }
}

#[cfg(any(feature = "test", test))] // NOTE: This is only safe in a test.
impl Sample for VoidNumberCommitmentScheme {
    #[inline]
    fn sample<R>(distribution: (), rng: &mut R) -> Self
    where
        R: RngCore + ?Sized,
    {
        Self(rng.sample(distribution))
    }
}

/// Void Number Variable Type
pub type VoidNumberVar = ConstraintFieldVar;

/// Void Number Commitment Scheme Variable
pub struct VoidNumberCommitmentSchemeVar(pub Poseidon2Var);

impl transfer::VoidNumberCommitmentScheme<Compiler> for VoidNumberCommitmentSchemeVar {
    type SecretSpendKey = SecretKeyVar;
    type Utxo = <UtxoCommitmentSchemeVar as transfer::UtxoCommitmentScheme<Compiler>>::Utxo;
    type VoidNumber = ConstraintFieldVar;

    #[inline]
    fn commit(
        &self,
        secret_spend_key: &Self::SecretSpendKey,
        utxo: &Self::Utxo,
        compiler: &mut Compiler,
    ) -> Self::VoidNumber {
        self.0.hash([&secret_spend_key.0, utxo], compiler)
    }
}

impl Constant<Compiler> for VoidNumberCommitmentSchemeVar {
    type Type = VoidNumberCommitmentScheme;

    #[inline]
    fn new_constant(this: &Self::Type, compiler: &mut Compiler) -> Self {
        Self(this.0.as_constant(compiler))
    }
}

/// Asset ID Variable
pub struct AssetIdVar(ConstraintFieldVar);

impl eclair::cmp::PartialEq<Self, Compiler> for AssetIdVar {
    #[inline]
    fn eq(&self, rhs: &Self, compiler: &mut Compiler) -> Boolean<ConstraintField> {
        ConstraintFieldVar::eq(&self.0, &rhs.0, compiler)
    }
}

impl Variable<Public, Compiler> for AssetIdVar {
    type Type = AssetId;

    #[inline]
    fn new_known(this: &Self::Type, compiler: &mut Compiler) -> Self {
        Self(Fp(ConstraintField::from(this.0)).as_known::<Public, _>(compiler))
    }

    #[inline]
    fn new_unknown(compiler: &mut Compiler) -> Self {
        Self(compiler.allocate_unknown::<Public, _>())
    }
}

impl Variable<Secret, Compiler> for AssetIdVar {
    type Type = AssetId;

    #[inline]
    fn new_known(this: &Self::Type, compiler: &mut Compiler) -> Self {
        Self(Fp(ConstraintField::from(this.0)).as_known::<Secret, _>(compiler))
    }

    #[inline]
    fn new_unknown(compiler: &mut Compiler) -> Self {
        Self(compiler.allocate_unknown::<Secret, _>())
    }
}

/// Asset Value Variable
pub struct AssetValueVar(ConstraintFieldVar);

impl Add<Self, Compiler> for AssetValueVar {
    type Output = Self;

    #[inline]
    fn add(self, rhs: Self, compiler: &mut Compiler) -> Self::Output {
        Self(ConstraintFieldVar::add(self.0, rhs.0, compiler))
    }
}

impl eclair::cmp::PartialEq<Self, Compiler> for AssetValueVar {
    #[inline]
    fn eq(&self, rhs: &Self, compiler: &mut Compiler) -> Boolean<ConstraintField> {
        ConstraintFieldVar::eq(&self.0, &rhs.0, compiler)
    }
}

impl Variable<Public, Compiler> for AssetValueVar {
    type Type = AssetValue;

    #[inline]
    fn new_known(this: &Self::Type, compiler: &mut Compiler) -> Self {
        Self(Fp(ConstraintField::from(this.0)).as_known::<Public, _>(compiler))
    }

    #[inline]
    fn new_unknown(compiler: &mut Compiler) -> Self {
        Self(compiler.allocate_unknown::<Public, _>())
    }
}

impl Variable<Secret, Compiler> for AssetValueVar {
    type Type = AssetValue;

    #[inline]
    fn new_known(this: &Self::Type, compiler: &mut Compiler) -> Self {
        Self(Fp(ConstraintField::from(this.0)).as_known::<Secret, _>(compiler))
    }

    #[inline]
    fn new_unknown(compiler: &mut Compiler) -> Self {
        Self(compiler.allocate_unknown::<Secret, _>())
    }
}

/// Leaf Hash Configuration Type
pub type LeafHash = merkle_tree::IdentityLeafHash<Utxo>;

/// Leaf Hash Variable Configuration Type
pub type LeafHashVar = merkle_tree::IdentityLeafHash<UtxoVar, Compiler>;

/// Inner Hash Configuration
pub struct InnerHash;

impl merkle_tree::InnerHash for InnerHash {
    type LeafDigest = Utxo;
    type Parameters = Poseidon2;
    type Output = Fp<ConstraintField>;

    #[inline]
    fn join(
        parameters: &Self::Parameters,
        lhs: &Self::Output,
        rhs: &Self::Output,
        compiler: &mut (),
    ) -> Self::Output {
        parameters.hash([lhs, rhs], compiler)
    }

    #[inline]
    fn join_leaves(
        parameters: &Self::Parameters,
        lhs: &Self::LeafDigest,
        rhs: &Self::LeafDigest,
        compiler: &mut (),
    ) -> Self::Output {
        parameters.hash([lhs, rhs], compiler)
    }
}

/// Inner Hash Variable Configuration
pub struct InnerHashVar;

impl merkle_tree::InnerHash<Compiler> for InnerHashVar {
    type LeafDigest = UtxoVar;
    type Parameters = Poseidon2Var;
    type Output = ConstraintFieldVar;

    #[inline]
    fn join(
        parameters: &Self::Parameters,
        lhs: &Self::Output,
        rhs: &Self::Output,
        compiler: &mut Compiler,
    ) -> Self::Output {
        parameters.hash([lhs, rhs], compiler)
    }

    #[inline]
    fn join_leaves(
        parameters: &Self::Parameters,
        lhs: &Self::LeafDigest,
        rhs: &Self::LeafDigest,
        compiler: &mut Compiler,
    ) -> Self::Output {
        parameters.hash([lhs, rhs], compiler)
    }
}

/// UTXO Accumulator Model
pub type UtxoAccumulatorModel = merkle_tree::Parameters<MerkleTreeConfiguration>;

/// UTXO Accumulator Output
pub type UtxoAccumulatorOutput = merkle_tree::Root<MerkleTreeConfiguration>;

/// Merkle Tree Configuration
pub struct MerkleTreeConfiguration;

impl merkle_tree::HashConfiguration for MerkleTreeConfiguration {
    type LeafHash = LeafHash;
    type InnerHash = InnerHash;
}

impl merkle_tree::Configuration for MerkleTreeConfiguration {
    const HEIGHT: usize = 20;
}

impl MerkleTreeConfiguration {
    /// Width of the Merkle Forest
    pub const FOREST_WIDTH: usize = 256;
}

impl merkle_tree::forest::Configuration for MerkleTreeConfiguration {
    type Index = u8;

    #[inline]
    fn tree_index(leaf: &merkle_tree::Leaf<Self>) -> Self::Index {
        let mut hasher = Blake2sVar::new(1).unwrap();
        let mut buffer = Vec::new();
        leaf.0
            .serialize_unchecked(&mut buffer)
            .expect("Serializing is not allowed to fail.");
        hasher.update(&buffer);
        let mut result = [0];
        hasher
            .finalize_variable(&mut result)
            .expect("Hashing is not allowed to fail.");
        result[0]
    }
}

/* NOTE: Configuration for testing single-tree forest.
impl MerkleTreeConfiguration {
    /// Width of the Merkle Forest
    pub const FOREST_WIDTH: usize = 1;
}
impl merkle_tree::forest::Configuration for MerkleTreeConfiguration {
    type Index = merkle_tree::forest::SingleTreeIndex;
    #[inline]
    fn tree_index(leaf: &merkle_tree::Leaf<Self>) -> Self::Index {
        let _ = leaf;
        Default::default()
    }
}
*/

#[cfg(any(feature = "test", test))]
impl merkle_tree::test::HashParameterSampling for MerkleTreeConfiguration {
    type LeafHashParameterDistribution = ();
    type InnerHashParameterDistribution = ();

    #[inline]
    fn sample_leaf_hash_parameters<R>(
        distribution: Self::LeafHashParameterDistribution,
        rng: &mut R,
    ) -> merkle_tree::LeafHashParameters<Self>
    where
        R: RngCore + ?Sized,
    {
        let _ = (distribution, rng);
    }

    #[inline]
    fn sample_inner_hash_parameters<R>(
        distribution: Self::InnerHashParameterDistribution,
        rng: &mut R,
    ) -> merkle_tree::InnerHashParameters<Self>
    where
        R: RngCore + ?Sized,
    {
        rng.sample(distribution)
    }
}

/// Merkle Tree Variable Configuration
pub struct MerkleTreeConfigurationVar;

impl merkle_tree::HashConfiguration<Compiler> for MerkleTreeConfigurationVar {
    type LeafHash = LeafHashVar;
    type InnerHash = InnerHashVar;
}

impl merkle_tree::Configuration<Compiler> for MerkleTreeConfigurationVar {
    const HEIGHT: usize = <MerkleTreeConfiguration as merkle_tree::Configuration>::HEIGHT;
}

impl Constant<Compiler> for MerkleTreeConfigurationVar {
    type Type = MerkleTreeConfiguration;

    #[inline]
    fn new_constant(this: &Self::Type, compiler: &mut Compiler) -> Self {
        let _ = (this, compiler);
        Self
    }
}

impl ProofSystemInput<AssetId> for ProofSystem {
    #[inline]
    fn extend(input: &mut Self::Input, next: &AssetId) {
        input.push(next.0.into());
    }
}

impl ProofSystemInput<AssetValue> for ProofSystem {
    #[inline]
    fn extend(input: &mut Self::Input, next: &AssetValue) {
        input.push(next.0.into());
    }
}

impl ProofSystemInput<Fp<ConstraintField>> for ProofSystem {
    #[inline]
    fn extend(input: &mut Self::Input, next: &Fp<ConstraintField>) {
        input.push(next.0);
    }
}

impl ProofSystemInput<Group> for ProofSystem {
    #[inline]
    fn extend(input: &mut Self::Input, next: &Group) {
        input.append(&mut next.0.to_field_elements().unwrap());
    }
}

/// Note Plaintext Mapping
#[derive(Clone, Copy, Debug, Default, Eq, Hash, Ord, PartialEq, PartialOrd)]
pub struct NotePlaintextMapping;

impl encryption::PlaintextType for NotePlaintextMapping {
    type Plaintext = Note;
}

impl encryption::convert::plaintext::Forward for NotePlaintextMapping {
    type TargetPlaintext = Array<u8, { Note::SIZE }>;

    #[inline]
    fn as_target(source: &Self::Plaintext, _: &mut ()) -> Self::TargetPlaintext {
        let mut bytes = Vec::new();
        bytes.append(&mut field_element_as_bytes(&source.ephemeral_secret_key.0));
        bytes
            .write(&mut source.asset.into_bytes().as_slice())
            .expect("This can never fail.");
        Array::from_unchecked(bytes)
    }
}

impl encryption::DecryptedPlaintextType for NotePlaintextMapping {
    type DecryptedPlaintext = Option<Note>;
}

impl encryption::convert::plaintext::Reverse for NotePlaintextMapping {
    type TargetDecryptedPlaintext = Option<Array<u8, { Note::SIZE }>>;

    #[inline]
    fn into_source(target: Self::TargetDecryptedPlaintext, _: &mut ()) -> Self::DecryptedPlaintext {
        // TODO: Use a deserialization method to do this.
        let target = target?;
        let mut slice = target.as_ref();
        Some(Note {
            ephemeral_secret_key: Fp(EmbeddedScalarField::deserialize(&mut slice).ok()?),
            asset: Asset::from_bytes(into_array_unchecked(slice)),
        })
    }
}

/// Note Encryption KDF
pub struct NoteEncryptionKDF;

impl encryption::EncryptionKeyType for NoteEncryptionKDF {
    type EncryptionKey = Group;
}

impl encryption::DecryptionKeyType for NoteEncryptionKDF {
    type DecryptionKey = Group;
}

impl encryption::convert::key::Encryption for NoteEncryptionKDF {
    type TargetEncryptionKey = [u8; 32];

    #[inline]
    fn as_target(source: &Self::EncryptionKey, compiler: &mut ()) -> Self::TargetEncryptionKey {
        Blake2sKdf.derive(&source.as_bytes(), compiler)
    }
}
impl encryption::convert::key::Decryption for NoteEncryptionKDF {
    type TargetDecryptionKey = [u8; 32];

    #[inline]
    fn as_target(source: &Self::DecryptionKey, compiler: &mut ()) -> Self::TargetDecryptionKey {
        Blake2sKdf.derive(&source.as_bytes(), compiler)
    }
}

/// Note Symmetric Encryption Scheme
pub type NoteSymmetricEncryptionScheme = encryption::convert::key::Converter<
    encryption::convert::plaintext::Converter<
        FixedNonceAesGcm<{ Note::SIZE }, { aes::ciphertext_size(Note::SIZE) }>,
        NotePlaintextMapping,
    >,
    NoteEncryptionKDF,
>;

/// Note Encryption Scheme
pub type NoteEncryptionScheme =
    encryption::hybrid::Hybrid<KeyAgreementScheme, NoteSymmetricEncryptionScheme>;

/// Base Configuration
pub struct Config;

impl transfer::Configuration for Config {
    type SecretKey = SecretKey;
    type PublicKey = PublicKey;
    type KeyAgreementScheme = KeyAgreementScheme;
    type SecretKeyVar = SecretKeyVar;
    type PublicKeyVar = PublicKeyVar;
    type KeyAgreementSchemeVar = KeyAgreementSchemeVar;
    type Utxo = <Self::UtxoCommitmentScheme as transfer::UtxoCommitmentScheme>::Utxo;
    type UtxoCommitmentScheme = UtxoCommitmentScheme;
    type UtxoVar =
        <Self::UtxoCommitmentSchemeVar as transfer::UtxoCommitmentScheme<Self::Compiler>>::Utxo;
    type UtxoCommitmentSchemeVar = UtxoCommitmentSchemeVar;
    type VoidNumber =
        <Self::VoidNumberCommitmentScheme as transfer::VoidNumberCommitmentScheme>::VoidNumber;
    type VoidNumberCommitmentScheme = VoidNumberCommitmentScheme;
    type VoidNumberVar =
        <Self::VoidNumberCommitmentSchemeVar as transfer::VoidNumberCommitmentScheme<
            Self::Compiler,
        >>::VoidNumber;
    type VoidNumberCommitmentSchemeVar = VoidNumberCommitmentSchemeVar;
    type UtxoAccumulatorModel = UtxoAccumulatorModel;
    type UtxoAccumulatorWitnessVar = <Self::UtxoAccumulatorModelVar as accumulator::Types>::Witness;
    type UtxoAccumulatorOutputVar = <Self::UtxoAccumulatorModelVar as accumulator::Types>::Output;
    type UtxoAccumulatorModelVar = merkle_tree::Parameters<MerkleTreeConfigurationVar, Compiler>;
    type AssetIdVar = AssetIdVar;
    type AssetValueVar = AssetValueVar;
    type Compiler = Compiler;
    type ProofSystem = ProofSystem;
    type NoteEncryptionScheme = NoteSymmetricEncryptionScheme;
}

/// Transfer Parameters
pub type Parameters = transfer::Parameters<Config>;

/// Full Transfer Parameters
pub type FullParameters<'p> = transfer::FullParameters<'p, Config>;

/// Note Type
pub type Note = transfer::Note<Config>;

/// Encrypted Note Type
pub type EncryptedNote = transfer::EncryptedNote<Config>;

/// Sender Type
pub type Sender = transfer::Sender<Config>;

/// Sender Post Type
pub type SenderPost = transfer::SenderPost<Config>;

/// Receiver Type
pub type Receiver = transfer::Receiver<Config>;

/// Receiver Post Type
pub type ReceiverPost = transfer::ReceiverPost<Config>;

/// Transfer Post Type
pub type TransferPost = transfer::TransferPost<Config>;

/// Mint Transfer Type
pub type Mint = transfer::canonical::Mint<Config>;

/// Private Transfer Type
pub type PrivateTransfer = transfer::canonical::PrivateTransfer<Config>;

/// Reclaim Transfer Type
pub type Reclaim = transfer::canonical::Reclaim<Config>;

/// Proving Context Type
pub type ProvingContext = transfer::ProvingContext<Config>;

/// Verifying Context Type
pub type VerifyingContext = transfer::VerifyingContext<Config>;

/// Multi-Proving Context Type
pub type MultiProvingContext = transfer::canonical::MultiProvingContext<Config>;

/// Multi-Verifying Context Type
pub type MultiVerifyingContext = transfer::canonical::MultiVerifyingContext<Config>;

/// Transaction Type
pub type Transaction = transfer::canonical::Transaction<Config>;

/// Spending Key Type
pub type SpendingKey = transfer::SpendingKey<Config>;

/// Receiving Key Type
pub type ReceivingKey = transfer::ReceivingKey<Config>;

/// Converts a [`ReceivingKey`] into a base58-encoded string.
#[cfg(feature = "bs58")]
#[cfg_attr(doc_cfg, doc(cfg(feature = "bs58")))]
#[inline]
pub fn receiving_key_to_base58(receiving_key: &ReceivingKey) -> String {
    let mut bytes = Vec::new();
    receiving_key
        .spend
        .encode(&mut bytes)
        .expect("Encoding is not allowed to fail.");
    receiving_key
        .view
        .encode(&mut bytes)
        .expect("Encoding is not allowed to fail.");
    bs58::encode(bytes).into_string()
}

/// Converts a base58-encoded string into a [`ReceivingKey`].
#[cfg(feature = "bs58")]
#[cfg_attr(doc_cfg, doc(cfg(feature = "bs58")))]
#[inline]
pub fn receiving_key_from_base58(string: &str) -> Option<ReceivingKey> {
    let bytes = bs58::decode(string.as_bytes()).into_vec().ok()?;
    let (spend, view) = bytes.split_at(bytes.len() / 2);
    Some(ReceivingKey {
        spend: spend.to_owned().try_into().ok()?,
        view: view.to_owned().try_into().ok()?,
    })
}<|MERGE_RESOLUTION|>--- conflicted
+++ resolved
@@ -72,12 +72,7 @@
 use manta_crypto::rand::{Rand, RngCore, Sample};
 
 #[doc(inline)]
-<<<<<<< HEAD
 pub use ark_bn254 as bn_254;
-=======
-pub use ark_bls12_381 as bls12_381;
-
->>>>>>> f4f7da14
 #[doc(inline)]
 pub use ark_ed_on_bn254 as bn254_ed;
 
