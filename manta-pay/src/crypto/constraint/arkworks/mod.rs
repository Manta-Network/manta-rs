// Copyright 2019-2022 Manta Network.
// This file is part of manta-rs.
//
// manta-rs is free software: you can redistribute it and/or modify
// it under the terms of the GNU General Public License as published by
// the Free Software Foundation, either version 3 of the License, or
// (at your option) any later version.
//
// manta-rs is distributed in the hope that it will be useful,
// but WITHOUT ANY WARRANTY; without even the implied warranty of
// MERCHANTABILITY or FITNESS FOR A PARTICULAR PURPOSE.  See the
// GNU General Public License for more details.
//
// You should have received a copy of the GNU General Public License
// along with manta-rs.  If not, see <http://www.gnu.org/licenses/>.

//! Arkworks Constraint System and Proof System Implementations

use alloc::vec::Vec;
use ark_ff::{Field, FpParameters, PrimeField};
use ark_r1cs_std::{alloc::AllocVar, eq::EqGadget, select::CondSelectGadget, ToBitsGadget};
use ark_relations::{
    ns, r1cs as ark_r1cs,
    r1cs::{ConstraintSynthesizer, ConstraintSystemRef},
};
use manta_crypto::{
    algebra,
    constraint::measure::{Count, Measure},
    eclair::{
        self,
<<<<<<< HEAD
        alloc::{
            mode,
            mode::{Public, Secret},
            Constant, Variable,
        },
        bool::{Assert, AssertEq, ConditionalSwap},
        num::AssertWithinBitRange,
        ops::Add,
        Has,
=======
        measure::{Count, Measure},
        mode, Add, Assert, BitAnd, ConditionalSwap, Constant, Has, NonNative, Public, Secret,
        Variable,
>>>>>>> df6b214c
    },
    rand::{RngCore, Sample},
};
use manta_util::{
    byte_count,
    codec::{Decode, DecodeError, Encode, Read, Write},
    SizeLimit,
};

#[cfg(feature = "serde")]
use manta_util::serde::{Deserialize, Serialize, Serializer};

pub use ark_r1cs::SynthesisError;
pub use ark_r1cs_std::{bits::boolean::Boolean, fields::fp::FpVar};

pub mod codec;
pub mod pairing;

#[cfg(feature = "groth16")]
#[cfg_attr(doc_cfg, doc(cfg(feature = "groth16")))]
pub mod groth16;

/// Field Element
#[cfg_attr(
    feature = "serde",
    derive(Deserialize, Serialize),
    serde(
        bound(deserialize = "", serialize = ""),
        crate = "manta_util::serde",
        deny_unknown_fields,
        try_from = "Vec<u8>"
    )
)]
#[derive(Clone, Copy, Debug, Default, Eq, Hash, Ord, PartialEq, PartialOrd)]
pub struct Fp<F>(
    /// Field Element
    #[cfg_attr(
        feature = "serde",
        serde(serialize_with = "serialize_field_element::<F, _>")
    )]
    pub F,
)
where
    F: Field;

impl<F> Decode for Fp<F>
where
    F: Field,
{
    type Error = codec::SerializationError;

    #[inline]
    fn decode<R>(reader: R) -> Result<Self, DecodeError<R::Error, Self::Error>>
    where
        R: Read,
    {
        let mut reader = codec::ArkReader::new(reader);
        match F::deserialize(&mut reader) {
            Ok(value) => reader
                .finish()
                .map(move |_| Self(value))
                .map_err(DecodeError::Read),
            Err(err) => Err(DecodeError::Decode(err)),
        }
    }
}

impl<F> Encode for Fp<F>
where
    F: Field,
{
    #[inline]
    fn encode<W>(&self, writer: W) -> Result<(), W::Error>
    where
        W: Write,
    {
        let mut writer = codec::ArkWriter::new(writer);
        let _ = self.0.serialize(&mut writer);
        writer.finish().map(move |_| ())
    }
}

#[cfg(feature = "scale")]
#[cfg_attr(doc_cfg, doc(cfg(feature = "scale")))]
impl<F> scale_codec::Decode for Fp<F>
where
    F: Field,
{
    #[inline]
    fn decode<I>(input: &mut I) -> Result<Self, scale_codec::Error>
    where
        I: scale_codec::Input,
    {
        Ok(Self(
            F::deserialize(codec::ScaleCodecReader(input)).map_err(|_| "Deserialization Error")?,
        ))
    }
}

#[cfg(feature = "scale")]
#[cfg_attr(doc_cfg, doc(cfg(feature = "scale")))]
impl<F> scale_codec::Encode for Fp<F>
where
    F: Field,
{
    #[inline]
    fn using_encoded<R, Encoder>(&self, f: Encoder) -> R
    where
        Encoder: FnOnce(&[u8]) -> R,
    {
        f(&field_element_as_bytes::<F>(&self.0))
    }
}

#[cfg(feature = "scale")]
#[cfg_attr(doc_cfg, doc(cfg(feature = "scale")))]
impl<F> scale_codec::EncodeLike for Fp<F> where F: Field {}

#[cfg(feature = "scale")]
#[cfg_attr(doc_cfg, doc(cfg(feature = "scale")))]
impl<F> scale_codec::MaxEncodedLen for Fp<F>
where
    F: Field,
{
    #[inline]
    fn max_encoded_len() -> usize {
        byte_count(
            <<F::BasePrimeField as PrimeField>::Params as FpParameters>::MODULUS_BITS
                * (F::extension_degree() as u32),
        ) as usize
    }
}

#[cfg(feature = "scale")]
#[cfg_attr(doc_cfg, doc(cfg(feature = "scale")))]
impl<F> scale_info::TypeInfo for Fp<F>
where
    F: Field,
{
    type Identity = [u8];

    #[inline]
    fn type_info() -> scale_info::Type {
        Self::Identity::type_info()
    }
}

impl<F> Sample for Fp<F>
where
    F: Field,
{
    #[inline]
    fn sample<R>(_: (), rng: &mut R) -> Self
    where
        R: RngCore + ?Sized,
    {
        Self(F::rand(rng))
    }
}

impl<F> algebra::Scalar for Fp<F>
where
    F: Field,
{
    #[inline]
    fn add(&self, rhs: &Self, _: &mut ()) -> Self {
        Self(self.0 + rhs.0)
    }

    #[inline]
    fn mul(&self, rhs: &Self, _: &mut ()) -> Self {
        Self(self.0 * rhs.0)
    }
}

impl<F> SizeLimit for Fp<F>
where
    F: PrimeField,
{
    const SIZE: usize = byte_count(<F::Params as FpParameters>::MODULUS_BITS) as usize;
}

impl<F> TryFrom<Vec<u8>> for Fp<F>
where
    F: Field,
{
    type Error = codec::SerializationError;

    #[inline]
    fn try_from(bytes: Vec<u8>) -> Result<Self, Self::Error> {
        F::deserialize(&mut bytes.as_slice()).map(Self)
    }
}

/// Converts `element` into its canonical byte-representation.
#[inline]
pub fn field_element_as_bytes<F>(element: &F) -> Vec<u8>
where
    F: Field,
{
    let mut buffer = Vec::new();
    element
        .serialize(&mut buffer)
        .expect("Serialization is not allowed to fail.");
    buffer
}

/// Uses `serializer` to serialize `element`.
#[cfg(feature = "serde")]
#[inline]
fn serialize_field_element<F, S>(element: &F, serializer: S) -> Result<S::Ok, S::Error>
where
    F: Field,
    S: Serializer,
{
    serializer.serialize_bytes(&field_element_as_bytes(element))
}

/// Synthesis Result
pub type SynthesisResult<T = ()> = Result<T, SynthesisError>;

/// Returns an empty variable assignment for setup mode.
///
/// # Warning
///
/// This does not work for all variable assignments! For some assignemnts, the variable inherits
/// some structure from its input, like its length or number of bits, which are only known at
/// run-time. For those cases, some mocking is required and this function can not be used directly.
#[inline]
pub fn empty<T>() -> SynthesisResult<T> {
    Err(SynthesisError::AssignmentMissing)
}

/// Returns a filled variable assignment with the given `value`.
#[inline]
pub fn full<T>(value: T) -> impl FnOnce() -> SynthesisResult<T> {
    move || Ok(value)
}

/// Arkworks Rank-1 Constraint System
pub struct R1CS<F>
where
    F: PrimeField,
{
    /// Constraint System
    pub(crate) cs: ark_r1cs::ConstraintSystemRef<F>,
}

impl<F> R1CS<F>
where
    F: PrimeField,
{
    /// Constructs a new constraint system which is ready for unknown variables.
    #[inline]
    pub fn for_contexts() -> Self {
        // FIXME: This might not be the right setup for all proof systems.
        let cs = ark_r1cs::ConstraintSystem::new_ref();
        cs.set_optimization_goal(ark_r1cs::OptimizationGoal::Constraints);
        cs.set_mode(ark_r1cs::SynthesisMode::Setup);
        Self { cs }
    }

    /// Constructs a new constraint system which is ready for known variables.
    #[inline]
    pub fn for_proofs() -> Self {
        // FIXME: This might not be the right setup for all proof systems.
        let cs = ark_r1cs::ConstraintSystem::new_ref();
        cs.set_optimization_goal(ark_r1cs::OptimizationGoal::Constraints);
        Self { cs }
    }

    /// Check if all constraints are satisfied.
    #[inline]
    pub fn is_satisfied(&self) -> bool {
        self.cs
            .is_satisfied()
            .expect("is_satisfied is not allowed to fail")
    }
}

impl<F> NonNative for R1CS<F> where F: PrimeField {}

impl<F> Has<bool> for R1CS<F>
where
    F: PrimeField,
{
    type Type = Boolean<F>;
}

impl<F> Assert for R1CS<F>
where
    F: PrimeField,
{
    #[inline]
    fn assert(&mut self, b: &Boolean<F>) {
        b.enforce_equal(&Boolean::TRUE)
            .expect("Enforcing equality is not allowed to fail.");
    }
}

impl<F, const BITS: usize> AssertWithinBitRange<FpVar<F>, BITS> for R1CS<F>
where
    F: PrimeField,
{
    #[inline]
    fn assert_within_range(&mut self, value: &FpVar<F>) {
        assert!(
            BITS < F::Params::MODULUS_BITS as usize,
            "BITS must be strictly less than modulus bits of `F`."
        );
        let value_bits = value
            .to_bits_le()
            .expect("Bit decomposition is not allowed to fail.");
        for bit in &value_bits[BITS..] {
            bit.enforce_equal(&Boolean::FALSE)
                .expect("Enforcing equality is not allowed to fail.");
        }
    }
}

impl<F> Count<mode::Constant> for R1CS<F> where F: PrimeField {}

impl<F> Count<Public> for R1CS<F>
where
    F: PrimeField,
{
    #[inline]
    fn count(&self) -> Option<usize> {
        Some(self.cs.num_instance_variables())
    }
}

impl<F> Count<Secret> for R1CS<F>
where
    F: PrimeField,
{
    #[inline]
    fn count(&self) -> Option<usize> {
        Some(self.cs.num_witness_variables())
    }
}

impl<F> Measure for R1CS<F>
where
    F: PrimeField,
{
    #[inline]
    fn constraint_count(&self) -> usize {
        self.cs.num_constraints()
    }
}

impl<F> ConstraintSynthesizer<F> for R1CS<F>
where
    F: PrimeField,
{
    /// Generates constraints for `self` by copying them into `cs`. This method is necessary to hook
    /// into the proof system traits defined in `arkworks`.
    #[inline]
    fn generate_constraints(self, cs: ConstraintSystemRef<F>) -> SynthesisResult {
        let precomputed_cs = self
            .cs
            .into_inner()
            .expect("We own this constraint system so we can consume it.");
        let mut target_cs = cs
            .borrow_mut()
            .expect("This is given to us to mutate so it can't be borrowed by anyone else.");
        *target_cs = precomputed_cs;
        Ok(())
    }
}

impl<F> Constant<R1CS<F>> for Boolean<F>
where
    F: PrimeField,
{
    type Type = bool;

    #[inline]
    fn new_constant(this: &Self::Type, compiler: &mut R1CS<F>) -> Self {
        AllocVar::new_constant(ns!(compiler.cs, "boolean constant"), this)
            .expect("Variable allocation is not allowed to fail.")
    }
}

impl<F> Variable<Public, R1CS<F>> for Boolean<F>
where
    F: PrimeField,
{
    type Type = bool;

    #[inline]
    fn new_known(this: &Self::Type, compiler: &mut R1CS<F>) -> Self {
        Self::new_input(ns!(compiler.cs, "boolean public input"), full(this))
            .expect("Variable allocation is not allowed to fail.")
    }

    #[inline]
    fn new_unknown(compiler: &mut R1CS<F>) -> Self {
        Self::new_input(ns!(compiler.cs, "boolean public input"), empty::<bool>)
            .expect("Variable allocation is not allowed to fail.")
    }
}

impl<F> Variable<Secret, R1CS<F>> for Boolean<F>
where
    F: PrimeField,
{
    type Type = bool;

    #[inline]
    fn new_known(this: &Self::Type, compiler: &mut R1CS<F>) -> Self {
        Self::new_witness(ns!(compiler.cs, "boolean secret witness"), full(this))
            .expect("Variable allocation is not allowed to fail.")
    }

    #[inline]
    fn new_unknown(compiler: &mut R1CS<F>) -> Self {
        Self::new_witness(ns!(compiler.cs, "boolean secret witness"), empty::<bool>)
            .expect("Variable allocation is not allowed to fail.")
    }
}

impl<F> eclair::cmp::PartialEq<Self, R1CS<F>> for Boolean<F>
where
    F: PrimeField,
{
    #[inline]
    fn eq(&self, rhs: &Self, compiler: &mut R1CS<F>) -> Boolean<F> {
        let _ = compiler;
        self.is_eq(rhs)
            .expect("Equality checking is not allowed to fail.")
    }
}

impl<F> BitAnd<Self, R1CS<F>> for Boolean<F>
where
    F: PrimeField,
{
    type Output = Self;

    #[inline]
    fn bitand(self, rhs: Self, compiler: &mut R1CS<F>) -> Self::Output {
        let _ = compiler;
        self.and(&rhs).expect("Bitwise AND is not allowed to fail.")
    }
}

impl<F> Constant<R1CS<F>> for FpVar<F>
where
    F: PrimeField,
{
    type Type = Fp<F>;

    #[inline]
    fn new_constant(this: &Self::Type, compiler: &mut R1CS<F>) -> Self {
        AllocVar::new_constant(ns!(compiler.cs, "field constant"), this.0)
            .expect("Variable allocation is not allowed to fail.")
    }
}

impl<F> Constant<R1CS<F>> for Fp<F>
where
    F: PrimeField,
{
    type Type = Self;

    #[inline]
    fn new_constant(this: &Self::Type, compiler: &mut R1CS<F>) -> Self {
        let _ = compiler;
        *this
    }
}

impl<F> Variable<Public, R1CS<F>> for FpVar<F>
where
    F: PrimeField,
{
    type Type = Fp<F>;

    #[inline]
    fn new_known(this: &Self::Type, compiler: &mut R1CS<F>) -> Self {
        Self::new_input(ns!(compiler.cs, "field public input"), full(this.0))
            .expect("Variable allocation is not allowed to fail.")
    }

    #[inline]
    fn new_unknown(compiler: &mut R1CS<F>) -> Self {
        Self::new_input(ns!(compiler.cs, "field public input"), empty::<F>)
            .expect("Variable allocation is not allowed to fail.")
    }
}

impl<F> Variable<Secret, R1CS<F>> for FpVar<F>
where
    F: PrimeField,
{
    type Type = Fp<F>;

    #[inline]
    fn new_known(this: &Self::Type, compiler: &mut R1CS<F>) -> Self {
        Self::new_witness(ns!(compiler.cs, "field secret witness"), full(this.0))
            .expect("Variable allocation is not allowed to fail.")
    }

    #[inline]
    fn new_unknown(compiler: &mut R1CS<F>) -> Self {
        Self::new_witness(ns!(compiler.cs, "field secret witness"), empty::<F>)
            .expect("Variable allocation is not allowed to fail.")
    }
}

impl<F> eclair::cmp::PartialEq<Self, R1CS<F>> for FpVar<F>
where
    F: PrimeField,
{
    #[inline]
    fn eq(&self, rhs: &Self, compiler: &mut R1CS<F>) -> Boolean<F> {
        let _ = compiler;
        self.is_eq(rhs)
            .expect("Equality checking is not allowed to fail.")
    }
}

/// Conditionally select from `lhs` and `rhs` depending on the value of `bit`.
#[inline]
fn conditionally_select<F>(bit: &Boolean<F>, lhs: &FpVar<F>, rhs: &FpVar<F>) -> FpVar<F>
where
    F: PrimeField,
{
    FpVar::conditionally_select(bit, lhs, rhs)
        .expect("Conditionally selecting from two values is not allowed to fail.")
}

impl<F> ConditionalSwap<R1CS<F>> for FpVar<F>
where
    F: PrimeField,
{
    #[inline]
    fn swap(bit: &Boolean<F>, lhs: &Self, rhs: &Self, compiler: &mut R1CS<F>) -> (Self, Self) {
        let _ = compiler;
        (
            conditionally_select(bit, rhs, lhs),
            conditionally_select(bit, lhs, rhs),
        )
    }
}

impl<F> Add<Self, R1CS<F>> for FpVar<F>
where
    F: PrimeField,
{
    type Output = Self;

    #[inline]
    fn add(self, rhs: Self, compiler: &mut R1CS<F>) -> Self {
        let _ = compiler;
        self + rhs
    }
}

/// Testing Suite
#[cfg(test)]
mod tests {
    use super::*;
    use ark_bls12_381::Fr;
    use ark_ff::BigInteger;
    use core::iter::repeat_with;
    use manta_crypto::{
        eclair::alloc::Allocate,
        rand::{OsRng, Rand},
    };

    /// Checks if `assert_within_range` passes when `should_pass` is `true` and fails when
    /// `should_pass` is `false`.
    #[inline]
    fn check_assert_within_range<F, const BITS: usize>(value: Fp<F>, should_pass: bool)
    where
        F: PrimeField,
    {
        let mut cs = R1CS::<F>::for_proofs();
        let variable = value.as_known::<Secret, FpVar<_>>(&mut cs);
        AssertWithinBitRange::<_, BITS>::assert_within_range(&mut cs, &variable);
        let satisfied = cs.is_satisfied();
        assert_eq!(
            should_pass, satisfied,
            "on value {:?}, expect satisfied = {}, but got {}",
            value, should_pass, satisfied
        );
    }

    /// Samples a field element with fewer than `BITS`-many bits using `rng`.
    #[inline]
    fn sample_smaller_than<R, F, const BITS: usize>(rng: &mut R) -> Fp<F>
    where
        R: RngCore + ?Sized,
        F: PrimeField,
    {
        Fp(F::from_repr(F::BigInt::from_bits_le(
            &repeat_with(|| rng.gen()).take(BITS).collect::<Vec<_>>(),
        ))
        .expect("BITS should be less than modulus bits of field."))
    }

    /// Samples a field element larger than `bound` using `rng`.
    #[inline]
    fn sample_larger_than<R, F>(bound: &Fp<F>, rng: &mut R) -> Fp<F>
    where
        R: RngCore + ?Sized,
        F: PrimeField,
    {
        let mut value = rng.gen();
        while &value <= bound {
            value = rng.gen();
        }
        value
    }

    /// Checks if [`assert_within_range`] works correctly for `BITS`-many bits with `ROUNDS`-many
    /// tests for less than the range and more than the range.
    #[inline]
    fn test_assert_within_range<R, F, const BITS: usize, const ROUNDS: usize>(rng: &mut R)
    where
        R: RngCore + ?Sized,
        F: PrimeField,
    {
        let bound = Fp(F::from(2u64).pow(&[BITS as u64]));
        check_assert_within_range::<_, BITS>(Fp(F::zero()), true);
        check_assert_within_range::<_, BITS>(Fp(bound.0 - F::one()), true);
        check_assert_within_range::<_, BITS>(bound, false);
        for _ in 0..ROUNDS {
            check_assert_within_range::<_, BITS>(sample_smaller_than::<_, F, BITS>(rng), true);
            check_assert_within_range::<_, BITS>(sample_larger_than(&bound, rng), false);
        }
    }

    /// Tests if `assert_within_range` works correctly for U8, U16, U32, U64, and U128.
    #[test]
    fn assert_within_range_is_correct() {
        let mut rng = OsRng;
        test_assert_within_range::<_, Fr, 8, 32>(&mut rng);
        test_assert_within_range::<_, Fr, 16, 32>(&mut rng);
        test_assert_within_range::<_, Fr, 32, 32>(&mut rng);
        test_assert_within_range::<_, Fr, 64, 32>(&mut rng);
        test_assert_within_range::<_, Fr, 128, 32>(&mut rng);
    }
}<|MERGE_RESOLUTION|>--- conflicted
+++ resolved
@@ -28,7 +28,6 @@
     constraint::measure::{Count, Measure},
     eclair::{
         self,
-<<<<<<< HEAD
         alloc::{
             mode,
             mode::{Public, Secret},
@@ -38,11 +37,7 @@
         num::AssertWithinBitRange,
         ops::Add,
         Has,
-=======
         measure::{Count, Measure},
-        mode, Add, Assert, BitAnd, ConditionalSwap, Constant, Has, NonNative, Public, Secret,
-        Variable,
->>>>>>> df6b214c
     },
     rand::{RngCore, Sample},
 };
