// Copyright 2019-2022 Manta Network.
// This file is part of manta-rs.
//
// manta-rs is free software: you can redistribute it and/or modify
// it under the terms of the GNU General Public License as published by
// the Free Software Foundation, either version 3 of the License, or
// (at your option) any later version.
//
// manta-rs is distributed in the hope that it will be useful,
// but WITHOUT ANY WARRANTY; without even the implied warranty of
// MERCHANTABILITY or FITNESS FOR A PARTICULAR PURPOSE.  See the
// GNU General Public License for more details.
//
// You should have received a copy of the GNU General Public License
// along with manta-rs.  If not, see <http://www.gnu.org/licenses/>.

//! Arkworks Constraint System and Proof System Implementations

use alloc::vec::Vec;
use manta_crypto::{
    algebra,
<<<<<<< HEAD
=======
    arkworks::{
        ff::{Field, FpParameters, PrimeField},
        r1cs_std::{alloc::AllocVar, eq::EqGadget, select::CondSelectGadget, ToBitsGadget},
        relations::{
            ns,
            r1cs::{
                ConstraintSynthesizer, ConstraintSystem, ConstraintSystemRef, OptimizationGoal,
                SynthesisMode,
            },
        },
    },
>>>>>>> f4f7da14
    constraint::measure::{Count, Measure},
    eclair::{
        self,
        alloc::{
<<<<<<< HEAD
            mode::{self, Public, Secret},
            Constant, Variable,
        },
        bool::{Assert, Bool, ConditionalSelect, ConditionalSwap},
        num::{AssertWithinBitRange, Zero},
        ops::{Add, BitAnd, BitOr},
=======
            mode,
            mode::{Public, Secret},
            Constant, Variable,
        },
        bool::{Assert, ConditionalSwap},
        num::AssertWithinBitRange,
        ops::{Add, BitAnd},
>>>>>>> f4f7da14
        Has, NonNative,
    },
    rand::{RngCore, Sample},
};
use manta_util::{
    byte_count,
    codec::{Decode, DecodeError, Encode, Read, Write},
    SizeLimit,
};

#[cfg(feature = "serde")]
use manta_util::serde::{Deserialize, Serialize, Serializer};

pub use manta_crypto::arkworks::{
    r1cs_std::{bits::boolean::Boolean, fields::fp::FpVar},
    relations::r1cs::SynthesisError,
};

pub mod codec;
pub mod pairing;

#[cfg(feature = "groth16")]
#[cfg_attr(doc_cfg, doc(cfg(feature = "groth16")))]
pub mod groth16;

/// Field Element
#[cfg_attr(
    feature = "serde",
    derive(Deserialize, Serialize),
    serde(
        bound(deserialize = "", serialize = ""),
        crate = "manta_util::serde",
        deny_unknown_fields,
        try_from = "Vec<u8>"
    )
)]
#[derive(Clone, Copy, Debug, Default, Eq, Hash, Ord, PartialEq, PartialOrd)]
pub struct Fp<F>(
    /// Field Element
    #[cfg_attr(
        feature = "serde",
        serde(serialize_with = "serialize_field_element::<F, _>")
    )]
    pub F,
)
where
    F: Field;

impl<F> From<u128> for Fp<F>
where
    F: Field,
{
    #[inline]
    fn from(value: u128) -> Self {
        Self(value.into())
    }
}

impl<F> Decode for Fp<F>
where
    F: Field,
{
    type Error = codec::SerializationError;

    #[inline]
    fn decode<R>(reader: R) -> Result<Self, DecodeError<R::Error, Self::Error>>
    where
        R: Read,
    {
        let mut reader = codec::ArkReader::new(reader);
        match F::deserialize(&mut reader) {
            Ok(value) => reader
                .finish()
                .map(move |_| Self(value))
                .map_err(DecodeError::Read),
            Err(err) => Err(DecodeError::Decode(err)),
        }
    }
}

impl<F> Encode for Fp<F>
where
    F: Field,
{
    #[inline]
    fn encode<W>(&self, writer: W) -> Result<(), W::Error>
    where
        W: Write,
    {
        let mut writer = codec::ArkWriter::new(writer);
        let _ = self.0.serialize(&mut writer);
        writer.finish().map(move |_| ())
    }
}

#[cfg(feature = "scale")]
#[cfg_attr(doc_cfg, doc(cfg(feature = "scale")))]
impl<F> scale_codec::Decode for Fp<F>
where
    F: Field,
{
    #[inline]
    fn decode<I>(input: &mut I) -> Result<Self, scale_codec::Error>
    where
        I: scale_codec::Input,
    {
        Ok(Self(
            F::deserialize(codec::ScaleCodecReader(input)).map_err(|_| "Deserialization Error")?,
        ))
    }
}

#[cfg(feature = "scale")]
#[cfg_attr(doc_cfg, doc(cfg(feature = "scale")))]
impl<F> scale_codec::Encode for Fp<F>
where
    F: Field,
{
    #[inline]
    fn using_encoded<R, Encoder>(&self, f: Encoder) -> R
    where
        Encoder: FnOnce(&[u8]) -> R,
    {
        f(&field_element_as_bytes::<F>(&self.0))
    }
}

#[cfg(feature = "scale")]
#[cfg_attr(doc_cfg, doc(cfg(feature = "scale")))]
impl<F> scale_codec::EncodeLike for Fp<F> where F: Field {}

#[cfg(feature = "scale")]
#[cfg_attr(doc_cfg, doc(cfg(feature = "scale")))]
impl<F> scale_codec::MaxEncodedLen for Fp<F>
where
    F: Field,
{
    #[inline]
    fn max_encoded_len() -> usize {
        byte_count(
            <<F::BasePrimeField as PrimeField>::Params as FpParameters>::MODULUS_BITS
                * (F::extension_degree() as u32),
        ) as usize
    }
}

#[cfg(feature = "scale")]
#[cfg_attr(doc_cfg, doc(cfg(feature = "scale")))]
impl<F> scale_info::TypeInfo for Fp<F>
where
    F: Field,
{
    type Identity = [u8];

    #[inline]
    fn type_info() -> scale_info::Type {
        Self::Identity::type_info()
    }
}

impl<F> eclair::cmp::PartialEq<Self> for Fp<F>
where
    F: Field,
{
    #[inline]
    fn eq(&self, rhs: &Self, _: &mut ()) -> bool {
        PartialEq::eq(self, rhs)
    }
}

impl<F> eclair::num::Zero for Fp<F>
where
    F: Field,
{
    type Verification = bool;

    #[inline]
    fn zero(_: &mut ()) -> Self {
        Self(F::zero())
    }

    #[inline]
    fn is_zero(&self, _: &mut ()) -> Self::Verification {
        self.0.is_zero()
    }
}

impl<F> eclair::num::One for Fp<F>
where
    F: Field,
{
    type Verification = bool;

    #[inline]
    fn one(_: &mut ()) -> Self {
        Self(F::one())
    }

    #[inline]
    fn is_one(&self, _: &mut ()) -> Self::Verification {
        self.0.is_one()
    }
}

impl<F> ConditionalSelect for Fp<F>
where
    F: Field,
{
    #[inline]
    fn select(bit: &Bool, true_value: &Self, false_value: &Self, _: &mut ()) -> Self {
        if *bit {
            *true_value
        } else {
            *false_value
        }
    }
}

impl<F> Sample for Fp<F>
where
    F: Field,
{
    #[inline]
    fn sample<R>(_: (), rng: &mut R) -> Self
    where
        R: RngCore + ?Sized,
    {
        Self(F::rand(rng))
    }
}

impl<F> algebra::Scalar for Fp<F>
where
    F: Field,
{
    #[inline]
    fn add(&self, rhs: &Self, _: &mut ()) -> Self {
        Self(self.0 + rhs.0)
    }

    #[inline]
    fn mul(&self, rhs: &Self, _: &mut ()) -> Self {
        Self(self.0 * rhs.0)
    }
}

impl<F> SizeLimit for Fp<F>
where
    F: PrimeField,
{
    const SIZE: usize = byte_count(<F::Params as FpParameters>::MODULUS_BITS) as usize;
}

impl<F> TryFrom<Vec<u8>> for Fp<F>
where
    F: Field,
{
    type Error = codec::SerializationError;

    #[inline]
    fn try_from(bytes: Vec<u8>) -> Result<Self, Self::Error> {
        F::deserialize(&mut bytes.as_slice()).map(Self)
    }
}

/// Converts `element` into its canonical byte-representation.
#[inline]
pub fn field_element_as_bytes<F>(element: &F) -> Vec<u8>
where
    F: Field,
{
    let mut buffer = Vec::new();
    element
        .serialize(&mut buffer)
        .expect("Serialization is not allowed to fail.");
    buffer
}

/// Uses `serializer` to serialize `element`.
#[cfg(feature = "serde")]
#[inline]
fn serialize_field_element<F, S>(element: &F, serializer: S) -> Result<S::Ok, S::Error>
where
    F: Field,
    S: Serializer,
{
    serializer.serialize_bytes(&field_element_as_bytes(element))
}

/// Synthesis Result
pub type SynthesisResult<T = ()> = Result<T, SynthesisError>;

/// Returns an empty variable assignment for setup mode.
///
/// # Warning
///
/// This does not work for all variable assignments! For some assignemnts, the variable inherits
/// some structure from its input, like its length or number of bits, which are only known at
/// run-time. For those cases, some mocking is required and this function can not be used directly.
#[inline]
pub fn empty<T>() -> SynthesisResult<T> {
    Err(SynthesisError::AssignmentMissing)
}

/// Returns a filled variable assignment with the given `value`.
#[inline]
pub fn full<T>(value: T) -> impl FnOnce() -> SynthesisResult<T> {
    move || Ok(value)
}

/// Arkworks Rank-1 Constraint System
pub struct R1CS<F>
where
    F: PrimeField,
{
    /// Constraint System
    pub(crate) cs: ConstraintSystemRef<F>,
}

impl<F> R1CS<F>
where
    F: PrimeField,
{
    /// Constructs a new constraint system which is ready for unknown variables.
    #[inline]
    pub fn for_contexts() -> Self {
        // FIXME: This might not be the right setup for all proof systems.
        let cs = ConstraintSystem::new_ref();
        cs.set_optimization_goal(OptimizationGoal::Constraints);
        cs.set_mode(SynthesisMode::Setup);
        Self { cs }
    }

    /// Constructs a new constraint system which is ready for known variables.
    #[inline]
    pub fn for_proofs() -> Self {
        // FIXME: This might not be the right setup for all proof systems.
        let cs = ConstraintSystem::new_ref();
        cs.set_optimization_goal(OptimizationGoal::Constraints);
        Self { cs }
    }

    /// Check if all constraints are satisfied.
    #[inline]
    pub fn is_satisfied(&self) -> bool {
        self.cs
            .is_satisfied()
            .expect("is_satisfied is not allowed to fail")
    }
}

impl<F> NonNative for R1CS<F> where F: PrimeField {}

impl<F> Has<bool> for R1CS<F>
where
    F: PrimeField,
{
    type Type = Boolean<F>;
}

impl<F> Assert for R1CS<F>
where
    F: PrimeField,
{
    #[inline]
    fn assert(&mut self, b: &Boolean<F>) {
        b.enforce_equal(&Boolean::TRUE)
            .expect("Enforcing equality is not allowed to fail.");
    }
}

impl<F, const BITS: usize> AssertWithinBitRange<FpVar<F>, BITS> for R1CS<F>
where
    F: PrimeField,
{
    #[inline]
    fn assert_within_range(&mut self, value: &FpVar<F>) {
        assert!(
            BITS < F::Params::MODULUS_BITS as usize,
            "BITS must be strictly less than modulus bits of `F`."
        );
        let value_bits = value
            .to_bits_le()
            .expect("Bit decomposition is not allowed to fail.");
        for bit in &value_bits[BITS..] {
            bit.enforce_equal(&Boolean::FALSE)
                .expect("Enforcing equality is not allowed to fail.");
        }
    }
}

impl<F> Count<mode::Constant> for R1CS<F> where F: PrimeField {}

impl<F> Count<Public> for R1CS<F>
where
    F: PrimeField,
{
    #[inline]
    fn count(&self) -> Option<usize> {
        Some(self.cs.num_instance_variables())
    }
}

impl<F> Count<Secret> for R1CS<F>
where
    F: PrimeField,
{
    #[inline]
    fn count(&self) -> Option<usize> {
        Some(self.cs.num_witness_variables())
    }
}

impl<F> Measure for R1CS<F>
where
    F: PrimeField,
{
    #[inline]
    fn constraint_count(&self) -> usize {
        self.cs.num_constraints()
    }
}

impl<F> ConstraintSynthesizer<F> for R1CS<F>
where
    F: PrimeField,
{
    /// Generates constraints for `self` by copying them into `cs`. This method is necessary to hook
    /// into the proof system traits defined in `arkworks`.
    #[inline]
    fn generate_constraints(self, cs: ConstraintSystemRef<F>) -> SynthesisResult {
        let precomputed_cs = self
            .cs
            .into_inner()
            .expect("We own this constraint system so we can consume it.");
        let mut target_cs = cs
            .borrow_mut()
            .expect("This is given to us to mutate so it can't be borrowed by anyone else.");
        *target_cs = precomputed_cs;
        Ok(())
    }
}

impl<F> Constant<R1CS<F>> for Boolean<F>
where
    F: PrimeField,
{
    type Type = bool;

    #[inline]
    fn new_constant(this: &Self::Type, compiler: &mut R1CS<F>) -> Self {
        AllocVar::new_constant(ns!(compiler.cs, "boolean constant"), this)
            .expect("Variable allocation is not allowed to fail.")
    }
}

impl<F> Variable<Public, R1CS<F>> for Boolean<F>
where
    F: PrimeField,
{
    type Type = bool;

    #[inline]
    fn new_known(this: &Self::Type, compiler: &mut R1CS<F>) -> Self {
        Self::new_input(ns!(compiler.cs, "boolean public input"), full(this))
            .expect("Variable allocation is not allowed to fail.")
    }

    #[inline]
    fn new_unknown(compiler: &mut R1CS<F>) -> Self {
        Self::new_input(ns!(compiler.cs, "boolean public input"), empty::<bool>)
            .expect("Variable allocation is not allowed to fail.")
    }
}

impl<F> Variable<Secret, R1CS<F>> for Boolean<F>
where
    F: PrimeField,
{
    type Type = bool;

    #[inline]
    fn new_known(this: &Self::Type, compiler: &mut R1CS<F>) -> Self {
        Self::new_witness(ns!(compiler.cs, "boolean secret witness"), full(this))
            .expect("Variable allocation is not allowed to fail.")
    }

    #[inline]
    fn new_unknown(compiler: &mut R1CS<F>) -> Self {
        Self::new_witness(ns!(compiler.cs, "boolean secret witness"), empty::<bool>)
            .expect("Variable allocation is not allowed to fail.")
    }
}

impl<F> eclair::cmp::PartialEq<Self, R1CS<F>> for Boolean<F>
where
    F: PrimeField,
{
    #[inline]
    fn eq(&self, rhs: &Self, compiler: &mut R1CS<F>) -> Boolean<F> {
        let _ = compiler;
        self.is_eq(rhs)
            .expect("Equality checking is not allowed to fail.")
    }
}

impl<F> BitAnd<Self, R1CS<F>> for Boolean<F>
where
    F: PrimeField,
{
    type Output = Self;

    #[inline]
    fn bitand(self, rhs: Self, compiler: &mut R1CS<F>) -> Self::Output {
        let _ = compiler;
        self.and(&rhs).expect("Bitwise AND is not allowed to fail.")
    }
}

impl<F> BitOr<Self, R1CS<F>> for Boolean<F>
where
    F: PrimeField,
{
    type Output = Self;

    #[inline]
    fn bitor(self, rhs: Self, compiler: &mut R1CS<F>) -> Self::Output {
        let _ = compiler;
        self.or(&rhs).expect("Bitwise OR is not allowed to fail.")
    }
}

impl<F> Constant<R1CS<F>> for FpVar<F>
where
    F: PrimeField,
{
    type Type = Fp<F>;

    #[inline]
    fn new_constant(this: &Self::Type, compiler: &mut R1CS<F>) -> Self {
        AllocVar::new_constant(ns!(compiler.cs, "field constant"), this.0)
            .expect("Variable allocation is not allowed to fail.")
    }
}

impl<F> Constant<R1CS<F>> for Fp<F>
where
    F: PrimeField,
{
    type Type = Self;

    #[inline]
    fn new_constant(this: &Self::Type, compiler: &mut R1CS<F>) -> Self {
        let _ = compiler;
        *this
    }
}

impl<F> Variable<Public, R1CS<F>> for FpVar<F>
where
    F: PrimeField,
{
    type Type = Fp<F>;

    #[inline]
    fn new_known(this: &Self::Type, compiler: &mut R1CS<F>) -> Self {
        Self::new_input(ns!(compiler.cs, "field public input"), full(this.0))
            .expect("Variable allocation is not allowed to fail.")
    }

    #[inline]
    fn new_unknown(compiler: &mut R1CS<F>) -> Self {
        Self::new_input(ns!(compiler.cs, "field public input"), empty::<F>)
            .expect("Variable allocation is not allowed to fail.")
    }
}

impl<F> Variable<Secret, R1CS<F>> for FpVar<F>
where
    F: PrimeField,
{
    type Type = Fp<F>;

    #[inline]
    fn new_known(this: &Self::Type, compiler: &mut R1CS<F>) -> Self {
        Self::new_witness(ns!(compiler.cs, "field secret witness"), full(this.0))
            .expect("Variable allocation is not allowed to fail.")
    }

    #[inline]
    fn new_unknown(compiler: &mut R1CS<F>) -> Self {
        Self::new_witness(ns!(compiler.cs, "field secret witness"), empty::<F>)
            .expect("Variable allocation is not allowed to fail.")
    }
}

impl<F> eclair::cmp::PartialEq<Self, R1CS<F>> for FpVar<F>
where
    F: PrimeField,
{
    #[inline]
    fn eq(&self, rhs: &Self, compiler: &mut R1CS<F>) -> Boolean<F> {
        let _ = compiler;
        self.is_eq(rhs)
            .expect("Equality checking is not allowed to fail.")
    }
}

/// Conditionally select from `lhs` and `rhs` depending on the value of `bit`.
#[inline]
fn conditionally_select<F>(bit: &Boolean<F>, lhs: &FpVar<F>, rhs: &FpVar<F>) -> FpVar<F>
where
    F: PrimeField,
{
    FpVar::conditionally_select(bit, lhs, rhs)
        .expect("Conditionally selecting from two values is not allowed to fail.")
}

impl<F> ConditionalSelect<R1CS<F>> for FpVar<F>
where
    F: PrimeField,
{
    #[inline]
    fn select(
        bit: &Boolean<F>,
        true_value: &Self,
        false_value: &Self,
        compiler: &mut R1CS<F>,
    ) -> Self {
        conditionally_select(bit, true_value, false_value)
    }
}

impl<F> ConditionalSwap<R1CS<F>> for FpVar<F>
where
    F: PrimeField,
{
    #[inline]
    fn swap(bit: &Boolean<F>, lhs: &Self, rhs: &Self, compiler: &mut R1CS<F>) -> (Self, Self) {
        let _ = compiler;
        (
            conditionally_select(bit, rhs, lhs),
            conditionally_select(bit, lhs, rhs),
        )
    }
}

impl<F> Add<Self, R1CS<F>> for FpVar<F>
where
    F: PrimeField,
{
    type Output = Self;

    #[inline]
    fn add(self, rhs: Self, compiler: &mut R1CS<F>) -> Self {
        let _ = compiler;
        self + rhs
    }
}

impl<F> Zero<R1CS<F>> for FpVar<F>
where
    F: PrimeField,
{
    type Verification = Boolean<F>;

    #[inline]
    fn zero(compiler: &mut R1CS<F>) -> Self {
        todo!()
    }

    #[inline]
    fn is_zero(&self, compiler: &mut R1CS<F>) -> Self::Verification {
        /*
        let _ = compiler;
        self.is_zero()
        */
        todo!()
    }
}

/// Testing Suite
#[cfg(test)]
mod tests {
    use super::*;
    use ark_bls12_381::Fr;
    use core::iter::repeat_with;
    use manta_crypto::{
<<<<<<< HEAD
=======
        arkworks::ff::BigInteger,
>>>>>>> f4f7da14
        eclair::alloc::Allocate,
        rand::{OsRng, Rand},
    };

    /// Checks if `assert_within_range` passes when `should_pass` is `true` and fails when
    /// `should_pass` is `false`.
    #[inline]
    fn check_assert_within_range<F, const BITS: usize>(value: Fp<F>, should_pass: bool)
    where
        F: PrimeField,
    {
        let mut cs = R1CS::<F>::for_proofs();
        let variable = value.as_known::<Secret, FpVar<_>>(&mut cs);
        AssertWithinBitRange::<_, BITS>::assert_within_range(&mut cs, &variable);
        let satisfied = cs.is_satisfied();
        assert_eq!(
            should_pass, satisfied,
            "on value {:?}, expect satisfied = {}, but got {}",
            value, should_pass, satisfied
        );
    }

    /// Samples a field element with fewer than `BITS`-many bits using `rng`.
    #[inline]
    fn sample_smaller_than<R, F, const BITS: usize>(rng: &mut R) -> Fp<F>
    where
        R: RngCore + ?Sized,
        F: PrimeField,
    {
        Fp(F::from_repr(F::BigInt::from_bits_le(
            &repeat_with(|| rng.gen()).take(BITS).collect::<Vec<_>>(),
        ))
        .expect("BITS should be less than modulus bits of field."))
    }

    /// Samples a field element larger than `bound` using `rng`.
    #[inline]
    fn sample_larger_than<R, F>(bound: &Fp<F>, rng: &mut R) -> Fp<F>
    where
        R: RngCore + ?Sized,
        F: PrimeField,
    {
        let mut value = rng.gen();
        while &value <= bound {
            value = rng.gen();
        }
        value
    }

    /// Checks if [`assert_within_range`] works correctly for `BITS`-many bits with `ROUNDS`-many
    /// tests for less than the range and more than the range.
    #[inline]
    fn test_assert_within_range<R, F, const BITS: usize, const ROUNDS: usize>(rng: &mut R)
    where
        R: RngCore + ?Sized,
        F: PrimeField,
    {
        let bound = Fp(F::from(2u64).pow(&[BITS as u64]));
        check_assert_within_range::<_, BITS>(Fp(F::zero()), true);
        check_assert_within_range::<_, BITS>(Fp(bound.0 - F::one()), true);
        check_assert_within_range::<_, BITS>(bound, false);
        for _ in 0..ROUNDS {
            check_assert_within_range::<_, BITS>(sample_smaller_than::<_, F, BITS>(rng), true);
            check_assert_within_range::<_, BITS>(sample_larger_than(&bound, rng), false);
        }
    }

    /// Tests if `assert_within_range` works correctly for U8, U16, U32, U64, and U128.
    #[test]
    fn assert_within_range_is_correct() {
        let mut rng = OsRng;
        test_assert_within_range::<_, Fr, 8, 32>(&mut rng);
        test_assert_within_range::<_, Fr, 16, 32>(&mut rng);
        test_assert_within_range::<_, Fr, 32, 32>(&mut rng);
        test_assert_within_range::<_, Fr, 64, 32>(&mut rng);
        test_assert_within_range::<_, Fr, 128, 32>(&mut rng);
    }
}<|MERGE_RESOLUTION|>--- conflicted
+++ resolved
@@ -19,8 +19,6 @@
 use alloc::vec::Vec;
 use manta_crypto::{
     algebra,
-<<<<<<< HEAD
-=======
     arkworks::{
         ff::{Field, FpParameters, PrimeField},
         r1cs_std::{alloc::AllocVar, eq::EqGadget, select::CondSelectGadget, ToBitsGadget},
@@ -32,27 +30,16 @@
             },
         },
     },
->>>>>>> f4f7da14
     constraint::measure::{Count, Measure},
     eclair::{
         self,
         alloc::{
-<<<<<<< HEAD
             mode::{self, Public, Secret},
             Constant, Variable,
         },
         bool::{Assert, Bool, ConditionalSelect, ConditionalSwap},
         num::{AssertWithinBitRange, Zero},
         ops::{Add, BitAnd, BitOr},
-=======
-            mode,
-            mode::{Public, Secret},
-            Constant, Variable,
-        },
-        bool::{Assert, ConditionalSwap},
-        num::AssertWithinBitRange,
-        ops::{Add, BitAnd},
->>>>>>> f4f7da14
         Has, NonNative,
     },
     rand::{RngCore, Sample},
@@ -741,10 +728,7 @@
     use ark_bls12_381::Fr;
     use core::iter::repeat_with;
     use manta_crypto::{
-<<<<<<< HEAD
-=======
         arkworks::ff::BigInteger,
->>>>>>> f4f7da14
         eclair::alloc::Allocate,
         rand::{OsRng, Rand},
     };
