// Copyright 2019-2022 Manta Network.
// This file is part of manta-rs.
//
// manta-rs is free software: you can redistribute it and/or modify
// it under the terms of the GNU General Public License as published by
// the Free Software Foundation, either version 3 of the License, or
// (at your option) any later version.
//
// manta-rs is distributed in the hope that it will be useful,
// but WITHOUT ANY WARRANTY; without even the implied warranty of
// MERCHANTABILITY or FITNESS FOR A PARTICULAR PURPOSE.  See the
// GNU General Public License for more details.
//
// You should have received a copy of the GNU General Public License
// along with manta-rs.  If not, see <http://www.gnu.org/licenses/>.

//! MDS Data Generation

use crate::crypto::poseidon::{
    matrix::{Matrix, MatrixOperations, SquareMatrix},
    Field, FieldGeneration,
};
use alloc::vec;
use core::fmt::Debug;
use manta_util::vec::{Vec, VecExt};

/// MDS Matrix for both naive Poseidon Hash and optimized Poseidon Hash
/// For detailed descriptions, please refer to <https://hackmd.io/8MdoHwoKTPmQfZyIKEYWXQ>
/// Note: Naive and optimized Poseidon Hash does not change #constraints in Groth16.
#[derive(Clone, Debug, Eq, PartialEq)]
pub struct MdsMatrices<F>
where
    F: Field,
{
    /// MDS Matrix for naive Poseidon Hash.
    pub m: SquareMatrix<F>,
    /// inversion of mds matrix. Used in optimzed Poseidon Hash.
    pub m_inv: SquareMatrix<F>,
    /// m_hat matrix. Used in optimized Poseidon Hash.
    pub m_hat: SquareMatrix<F>,
    /// Inversion of m_hat matrix. Used in optimized Poseidon Hash.
    pub m_hat_inv: SquareMatrix<F>,
    /// m prime matrix. Used in optimized Poseidon Hash.
    pub m_prime: SquareMatrix<F>,
    /// m double prime matrix. Used in optimized Poseidon Hash.
    pub m_double_prime: SquareMatrix<F>,
}

impl<F> MdsMatrices<F>
where
    F: Clone + Field,
{
    fn make_v_w(m: &SquareMatrix<F>) -> (Vec<F>, Vec<F>) {
        let v = m[0][1..].to_vec();
        let w = m.rows().skip(1).map(|column| column[0].clone()).collect();
        (v, w)
    }
}

impl<F> MdsMatrices<F>
where
    F: Clone + Field,
{
    fn make_prime(m: &SquareMatrix<F>) -> SquareMatrix<F> {
        SquareMatrix::new_unchecked(Matrix::new_unchecked(
            m.rows()
                .enumerate()
                .map(|(i, row)| match i {
                    0 => {
                        let mut new_row = Vec::allocate_with(row.len(), F::zero);
                        new_row[0] = F::one();
                        new_row
                    }
                    _ => {
                        let mut new_row = Vec::allocate_with(row.len(), F::zero);
                        new_row[1..].clone_from_slice(&row[1..]);
                        new_row
                    }
                })
                .collect(),
        ))
    }
}

impl<F> MdsMatrices<F>
where
    F: Field,
{
    /// Derives MDS matrix of size `dim*dim` and relevant things.
    pub fn new(dim: usize) -> Self
    where
        F: Clone + FieldGeneration + PartialEq,
    {
        Self::derive_mds_matrices(Self::generate_mds(dim))
    }

    /// Generates the mds matrix `m` for naive Poseidon Hash
    /// mds matrix is constructed to be symmetry so that row-major or col-major
    /// representation gives the same output.
    pub fn generate_mds(t: usize) -> SquareMatrix<F>
    where
        F: FieldGeneration,
    {
        let ys: Vec<F> = (t as u64..2 * t as u64).map(F::from_u64).collect();
        SquareMatrix::new_unchecked(Matrix::new_unchecked(
            (0..t as u64)
                .map(|x| {
                    ys.iter()
                        .map(|y| {
                            F::add(&F::from_u64(x), y)
                                .inverse()
                                .expect("`x+y` is invertible.")
                        })
                        .collect()
                })
                .collect(),
        ))
    }

    fn make_double_prime(m: &SquareMatrix<F>, m_hat_inv: &SquareMatrix<F>) -> SquareMatrix<F>
    where
        F: Clone,
    {
        let (v, w) = Self::make_v_w(m);
        let w_hat = m_hat_inv
            .mul_row_vec_at_left(&w)
            .expect("The shape of `m_hat_inv` and `w` should match.");
        SquareMatrix::new_unchecked(Matrix::new_unchecked(
            m.rows()
                .enumerate()
                .map(|(i, row)| match i {
                    0 => {
                        let mut new_row = Vec::with_capacity(row.len());
                        new_row.push(row[0].clone());
                        new_row.extend(v.clone());
                        new_row
                    }
                    _ => {
                        let mut new_row = vec![F::zero(); row.len()];
                        new_row[0] = w_hat[i - 1].clone();
                        new_row[i] = F::one();
                        new_row
                    }
                })
                .collect(),
        ))
    }

    /// Derives the mds matrices for optimized Poseidon Hash. Start from mds matrix `m` in naive Poseidon Hash.
    pub fn derive_mds_matrices(m: SquareMatrix<F>) -> Self
    where
        F: Clone + PartialEq,
    {
        let m_inv = m.inverse().expect("Derived MDS matrix is not invertible");
        let m_hat = m.minor(0, 0).expect("Expect minor matrix");
        let m_hat_inv = m_hat.inverse().expect("Derived MDS matrix is not correct");
        let m_prime = Self::make_prime(&m);
        let m_double_prime = Self::make_double_prime(&m, &m_hat_inv);
        MdsMatrices {
            m,
            m_inv,
            m_hat,
            m_hat_inv,
            m_prime,
            m_double_prime,
        }
    }
}

/// A `SparseMatrix` is specifically one of the form of M''.
/// This means its first row and column are each dense, and the interior matrix
/// (minor to the element in both the row and column) is the identity.
#[derive(Debug, Clone)]
pub struct SparseMatrix<F>
where
    F: Field,
{
    /// `w_hat` is the first column of the M'' matrix. It will be directly multiplied (scalar product) with a row of state elements.
    pub w_hat: Vec<F>,
    /// `v_rest` contains all but the first (already included in `w_hat`).
    pub v_rest: Vec<F>,
}

impl<F> SparseMatrix<F>
where
    F: Field,
{
    /// Checks if `self` is square and `self[1..][1..]` is identity.
    pub fn is_sparse(m: &SquareMatrix<F>) -> bool
    where
        F: Clone + PartialEq,
    {
        match m.minor(0, 0) {
            Some(minor_matrix) => minor_matrix.is_identity(),
            None => false,
        }
    }

    /// Generates sparse matrix from m_double_prime matrix.
    pub fn new(m_double_prime: SquareMatrix<F>) -> Option<Self>
    where
        F: Clone + PartialEq,
    {
        if !Self::is_sparse(&m_double_prime) {
            return None;
        }
        let m_double_prime = Matrix::from(m_double_prime);
        let w_hat = m_double_prime.rows().map(|r| r[0].clone()).collect();
        let v_rest = m_double_prime[0][1..].to_vec();
        Some(Self { w_hat, v_rest })
    }

    /// Size of the sparse matrix.
    pub fn size(&self) -> usize {
        self.w_hat.len()
    }

    /// Generates dense-matrix representation from sparse matrix representation.
    pub fn to_matrix(self) -> Matrix<F>
// where
    //     F: Clone,
    {
        let mut matrix = Matrix::identity(self.size());
        for (j, elem) in self.w_hat.into_iter().enumerate() {
            matrix[j][0] = elem;
        }
        for (i, elem) in self.v_rest.into_iter().enumerate() {
            matrix[0][i + 1] = elem;
        }
        matrix
    }
}

/// Factorizes `base_matrix` into sparse matrices.
pub fn factor_to_sparse_matrixes<F>(
    base_matrix: SquareMatrix<F>,
    n: usize,
) -> (SquareMatrix<F>, Vec<SparseMatrix<F>>)
where
    F: Clone + Field + FieldGeneration + PartialEq,
{
    let (pre_sparse, mut sparse_matrices) = (0..n).fold(
        (base_matrix.clone(), Vec::with_capacity(n)),
        |(curr, mut acc), _| {
            let derived = MdsMatrices::derive_mds_matrices(curr);
            acc.push(derived.m_double_prime);
            let new = base_matrix
                .matmul(&derived.m_prime)
                .expect("Input matrix shapes match.");
            (new, acc)
        },
    );
    sparse_matrices.reverse();
    let sparse_matrices = sparse_matrices
        .into_iter()
        .map(|sparse_matrix| {
            SparseMatrix::new(sparse_matrix).expect("Each `sparse_matrix` should be sparse.")
        })
        .collect();
    (pre_sparse, sparse_matrices)
}

/// Testing Suite
#[cfg(test)]
mod test {
    use super::*;
<<<<<<< HEAD
    use crate::crypto::poseidon::matrix::Matrix;
    use ark_bls12_381::Fr;
    use manta_crypto::{
        arkworks::ff::{field_new, Fp, UniformRand},
=======
    use crate::crypto::{constraint::arkworks::Fp, poseidon::matrix::Matrix};
    use manta_crypto::{
        arkworks::{
            bls12_381::Fr,
            ff::{field_new, UniformRand},
        },
>>>>>>> f5118135
        rand::OsRng,
    };

    /// Checks if creating mds matrices is correct.
    #[test]
    fn mds_matrices_creation_is_correct() {
        for i in 2..5 {
            check_mds_creation_on_single_width(i);
        }
    }

    fn check_mds_creation_on_single_width(width: usize) {
        let MdsMatrices {
            m,
            m_inv,
            m_hat,
            m_prime,
            m_double_prime,
            ..
        } = MdsMatrices::<Fp<Fr>>::new(width);
        for i in 0..m_hat.num_rows() {
            for j in 0..m_hat.num_columns() {
                assert_eq!(m[i + 1][j + 1], m_hat[i][j], "MDS minor has wrong value.");
            }
        }
        assert!(m_inv
            .matmul(&m)
            .expect("Input shape matches.")
            .is_identity());
        assert_eq!(
            m,
            m_prime
                .matmul(&m_double_prime)
                .expect("Input shape matches.")
        );
    }

    /// Checks if derived mds matrices are correct.
    #[test]
    fn derived_mds_is_correct() {
        let mut rng = OsRng;
        let width = 3;
        let mds = MdsMatrices::new(width);
        let base = (0..width)
            .map(|_| Fp(Fr::rand(&mut rng)))
            .collect::<Vec<_>>();
        let x = {
            let mut x = base.clone();
            x[0] = Fp(Fr::rand(&mut rng));
            x
        };
        let y = {
            let mut y = base;
            y[0] = Fp(Fr::rand(&mut rng));
            y
        };
        let qx = mds
            .m_prime
            .mul_row_vec_at_left(&x)
            .expect("Input shape matches");
        let qy = mds
            .m_prime
            .mul_row_vec_at_left(&y)
            .expect("Input shape matches");
        assert_eq!(qx[0], x[0]);
        assert_eq!(qy[0], y[0]);
        assert_eq!(qx[1..], qy[1..]);
        let mx = mds.m.mul_col_vec(&x).expect("Input shape matches");
        let m1_m2_x = mds
            .m_prime
            .mul_col_vec(
                &mds.m_double_prime
                    .mul_col_vec(&x)
                    .expect("Input shape matches"),
            )
            .expect("Input shape matches");
        assert_eq!(mx, m1_m2_x);
        let xm = mds.m.mul_row_vec_at_left(&x).expect("Input shape matches");
        let x_m1_m2 = mds
            .m_double_prime
            .mul_row_vec_at_left(
                &mds.m_prime
                    .mul_row_vec_at_left(&x)
                    .expect("Input shape matches"),
            )
            .expect("Input shape matches");
        assert_eq!(xm, x_m1_m2);
    }

    /// Checks if `mds` matches hardcoded sage outputs.
    #[test]
    fn mds_matches_hardcoded_sage_output() {
        let test_cases = [
            (2, include!("mds_hardcoded_tests/width2")),
            (3, include!("mds_hardcoded_tests/width3")),
            (4, include!("mds_hardcoded_tests/width4")),
            (5, include!("mds_hardcoded_tests/width5")),
            (6, include!("mds_hardcoded_tests/width6")),
            (7, include!("mds_hardcoded_tests/width7")),
            (8, include!("mds_hardcoded_tests/width8")),
            (9, include!("mds_hardcoded_tests/width9")),
            (10, include!("mds_hardcoded_tests/width10")),
            (11, include!("mds_hardcoded_tests/width11")),
            (12, include!("mds_hardcoded_tests/width12")),
        ];
        for (width, matrix) in test_cases {
            assert_eq!(
                MdsMatrices::generate_mds(width),
                Matrix::new_unchecked(matrix)
            );
        }
    }

    /// Checks if mds is invertible.
    #[test]
    fn mds_is_invertible() {
        for t in 3..10 {
            assert!(MdsMatrices::<Fp<Fr>>::generate_mds(t).is_invertible());
        }
    }

    /// Checks if mds is symmetric.
    #[test]
    fn mds_is_symmetric() {
        for t in 3..10 {
            assert!(MdsMatrices::<Fp<Fr>>::generate_mds(t).is_symmetric());
        }
    }
}<|MERGE_RESOLUTION|>--- conflicted
+++ resolved
@@ -264,19 +264,11 @@
 #[cfg(test)]
 mod test {
     use super::*;
-<<<<<<< HEAD
-    use crate::crypto::poseidon::matrix::Matrix;
-    use ark_bls12_381::Fr;
-    use manta_crypto::{
-        arkworks::ff::{field_new, Fp, UniformRand},
-=======
-    use crate::crypto::{constraint::arkworks::Fp, poseidon::matrix::Matrix};
     use manta_crypto::{
         arkworks::{
             bls12_381::Fr,
-            ff::{field_new, UniformRand},
+            ff::{field_new, Fp, UniformRand},
         },
->>>>>>> f5118135
         rand::OsRng,
     };
 
