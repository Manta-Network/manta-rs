// Copyright 2019-2022 Manta Network.
// This file is part of manta-rs.
//
// manta-rs is free software: you can redistribute it and/or modify
// it under the terms of the GNU General Public License as published by
// the Free Software Foundation, either version 3 of the License, or
// (at your option) any later version.
//
// manta-rs is distributed in the hope that it will be useful,
// but WITHOUT ANY WARRANTY; without even the implied warranty of
// MERCHANTABILITY or FITNESS FOR A PARTICULAR PURPOSE.  See the
// GNU General Public License for more details.
//
// You should have received a copy of the GNU General Public License
// along with manta-rs.  If not, see <http://www.gnu.org/licenses/>.

//! Basic Linear Algebra Implementations

use crate::crypto::poseidon::Field;
use core::{
    fmt::Debug,
    ops::{Deref, Index, IndexMut},
    slice,
};
use manta_util::vec::{Vec, VecExt};

/// Allocates a matrix of shape `(num_rows, num_columns)` where `allocate_row` generates default values.
pub fn allocate_matrix<T, F>(
    num_rows: usize,
    num_columns: usize,
    mut allocate_row: F,
) -> Vec<Vec<T>>
where
    F: FnMut(usize) -> Vec<T>,
{
    Vec::allocate_with(num_rows, || allocate_row(num_columns))
}

/// Allocates a square matrix of shape `(size, size)` where `allocate_row` generates default values.
pub fn allocate_square_matrix<T, F>(size: usize, allocate_row: F) -> Vec<Vec<T>>
where
    F: FnMut(usize) -> Vec<T>,
{
    allocate_matrix(size, size, allocate_row)
}

/// Trait for matrix operations.
pub trait MatrixOperations {
    /// Scalar field.
    type Scalar;

    /// Assumes matrix is partially reduced to upper triangular. `column` is the
    /// column to eliminate from all rows. Returns `None` if either:
    ///   - no non-zero pivot can be found for `column`
    ///   - `column` is not the first
    fn eliminate(&self, column: usize, shadow: &mut Self) -> Option<Self>
    where
        Self: Sized,
        Self::Scalar: Clone + PartialEq;

    /// Returns an identity matrix of size `n*n`.
    fn identity(n: usize) -> Self;

    /// Multiplies matrix `self` with matrix `other` on the right side.
    fn matmul(&self, other: &Self) -> Option<Self>
    where
        Self: Sized,
        Self::Scalar: Clone;

    /// Elementwisely multiplies with `scalar`.
    fn mul_by_scalar(&self, scalar: Self::Scalar) -> Self;

    /// Returns row major representation of the matrix.
    fn to_row_major(self) -> Vec<Self::Scalar>;

    /// Returns the transpose of the matrix.
    fn transpose(self) -> Self;
}

/// Row Major Matrix Representation.
#[derive(Clone, Debug, Eq, PartialEq)]
pub struct Matrix<F>(Vec<Vec<F>>)
where
    F: Field;

impl<F> Matrix<F>
where
    F: Field,
{
    /// Constructs a non-empty [`Matrix`] returning `None` if `v` is empty or has the wrong shape for a matrix.
    pub fn new(v: Vec<Vec<F>>) -> Option<Self> {
        if v.is_empty() {
            return None;
        }
        let first_row_length = v[0].len();
        if first_row_length == 0 {
            return None;
        }
        for row in &v {
            if row.len() != first_row_length {
                return None;
            }
        }
        Some(Self(v))
    }

    /// Builds a new [`Matrix`] without checking `v` is a valid matrix.
    pub fn new_unchecked(v: Vec<Vec<F>>) -> Self {
        Self(v)
    }

    /// Returns an iterator over a specific column.
    pub fn column(&self, column: usize) -> impl Iterator<Item = &'_ F> {
        self.0.iter().map(move |row| &row[column])
    }

    /// Checks if the matrix is square.
    pub fn is_square(&self) -> bool {
        self.num_rows() == self.num_columns()
    }

    /// Checks if the matrix is an identity matrix.
    pub fn is_identity(&self) -> bool
    where
        F: PartialEq,
    {
        if !self.is_square() {
            return false;
        }
        for i in 0..self.num_rows() {
            for j in 0..self.num_columns() {
                if !F::eq(&self.0[i][j], &kronecker_delta(i, j)) {
                    return false;
                }
            }
        }
        true
    }

    /// Checks if the matrix is symmetric.
    pub fn is_symmetric(&self) -> bool
    where
        F: PartialEq,
    {
        if self.num_rows() != self.num_columns() {
            return false;
        }
        for i in 0..self.num_rows() {
            for j in 0..self.num_columns() {
                if !F::eq(&self.0[i][j], &self.0[j][i]) {
                    return false;
                }
            }
        }
        true
    }

    /// Returns an iterator over rows.
    pub fn rows(&self) -> slice::Iter<Vec<F>> {
        self.0.iter()
    }

    /// Returns the number of rows.
    pub fn num_rows(&self) -> usize {
        self.0.len()
    }

    /// Returns the number of columns.
    pub fn num_columns(&self) -> usize {
        self.0[0].len()
    }

    /// Multiplies matrix `self` with column vector `vec` on the-right hand side.
    pub fn mul_col_vec(&self, v: &[F]) -> Option<Vec<F>> {
        if self.num_rows() != v.len() {
            return None;
        }
        Some(
            self.rows()
                .map(|row| {
                    row.iter()
                        .zip(v)
                        .fold(F::zero(), |acc, (r, v)| F::add(&acc, &F::mul(r, v)))
                })
                .collect(),
        )
    }

    /// Multiplies matrix `self` with row vector `vec` on the left-hand side.
    pub fn mul_row_vec_at_left(&self, v: &[F]) -> Option<Vec<F>> {
        if self.num_rows() != v.len() {
            return None;
        }
        Some(
            (0..v.len())
                .map(|j| {
                    self.0
                        .iter()
                        .zip(v)
                        .fold(F::zero(), |acc, (row, v)| F::add(&acc, &F::mul(v, &row[j])))
                })
                .collect(),
        )
    }
}

impl<F> From<SquareMatrix<F>> for Matrix<F>
where
    F: Field,
{
    fn from(matrix: SquareMatrix<F>) -> Self {
        matrix.0
    }
}

impl<F> Index<usize> for Matrix<F>
where
    F: Field,
{
    type Output = Vec<F>;

    fn index(&self, index: usize) -> &Self::Output {
        &self.0[index]
    }
}

impl<F> IndexMut<usize> for Matrix<F>
where
    F: Field,
{
    fn index_mut(&mut self, index: usize) -> &mut Self::Output {
        &mut self.0[index]
    }
}

impl<F> MatrixOperations for Matrix<F>
where
    F: Field,
{
    type Scalar = F;

    fn eliminate(&self, column: usize, shadow: &mut Self) -> Option<Self>
    where
        Self::Scalar: Clone + PartialEq,
    {
        let zero = F::zero();
        let (pivot_index, pivot) = self.0.iter().enumerate().find(|(_, row)| {
            (!F::eq(&row[column], &zero)) && (0..column).all(|j| F::eq(&row[j], &zero))
        })?;
        let inv_pivot = F::inverse(&pivot[column])
            .expect("This should never fail since we have a non-zero `pivot_val` if we got here.");
        let mut result = Vec::with_capacity(self.num_rows());
        result.push(pivot.clone());
        for (i, row) in self.rows().enumerate() {
            if i == pivot_index {
                continue;
            };
            let val = &row[column];
            if F::eq(val, &zero) {
                result.push(row.to_vec());
            } else {
                let factor = F::mul(val, &inv_pivot);
                result.push(eliminate_row(row, &factor, pivot));
                shadow[i] = eliminate_row(&shadow[i], &factor, &shadow[pivot_index]);
            }
        }
        let pivot_row = shadow.0.remove(pivot_index);
        shadow.0.insert(0, pivot_row);
        Some(Self(result))
    }

    fn identity(n: usize) -> Self {
        let mut identity_matrix = allocate_square_matrix(n, |n| Vec::allocate_with(n, F::zero));
        for (i, row) in identity_matrix.iter_mut().enumerate() {
            row[i] = F::one();
        }
        Self(identity_matrix)
    }

    fn to_row_major(self) -> Vec<F> {
        let mut row_major_repr = Vec::with_capacity(self.num_rows() * self.num_columns());
        for mut row in self.0 {
            row_major_repr.append(&mut row);
        }
        row_major_repr
    }

    fn matmul(&self, other: &Self) -> Option<Self>
    where
        Self::Scalar: Clone,
    {
        if self.num_rows() != other.num_columns() {
            return None;
        };
        let other_transpose = other.clone().transpose();
        Some(Self(
            self.rows()
                .map(|input_row| {
                    other_transpose
                        .rows()
                        .map(|transposed_column| inner_product(input_row, transposed_column))
                        .collect()
                })
                .collect(),
        ))
    }

    fn mul_by_scalar(&self, scalar: F) -> Self {
        Self(
            self.0
                .iter()
                .map(|row| row.iter().map(|val| F::mul(&scalar, val)).collect())
                .collect(),
        )
    }

    fn transpose(self) -> Self {
        let mut transposed_matrix =
            allocate_matrix(self.num_columns(), self.num_rows(), Vec::with_capacity);
        for row in self.0 {
            for (j, elem) in row.into_iter().enumerate() {
                transposed_matrix[j].push(elem);
            }
        }
        Self(transposed_matrix)
    }
}

impl<F> PartialEq<SquareMatrix<F>> for Matrix<F>
where
    F: Field + PartialEq,
{
    #[inline]
    fn eq(&self, other: &SquareMatrix<F>) -> bool {
        self.eq(&other.0)
    }
}

/// Row Major Matrix Representation with Square Shape.
#[derive(Clone, Debug, Eq, PartialEq)]
pub struct SquareMatrix<F>(Matrix<F>)
where
    F: Field;

impl<F> SquareMatrix<F>
where
    F: Field,
{
    /// Returns a new [`SquareMatrix`] representation of `m` if it returns `true` to [`is_square`](Matrix::is_square).
    #[inline]
    pub fn new(m: Matrix<F>) -> Option<Self> {
<<<<<<< HEAD
        m.is_square().then_some(Self(m))
=======
        m.is_square().then_some(Self::new_unchecked(m))
>>>>>>> e61ad15a
    }

    /// Builds a new [`SquareMatrix`] without checking whether `m` is a valid square matrix.
    #[inline]
    pub fn new_unchecked(m: Matrix<F>) -> Self {
        Self(m)
    }

    /// Returns the inversion of a matrix.
    #[inline]
    pub fn inverse(&self) -> Option<Self>
    where
        F: Clone + PartialEq,
    {
        let mut shadow = Self::identity(self.num_rows());
        self.upper_triangular(&mut shadow)?
            .reduce_to_identity(&mut shadow)?;
        Some(shadow)
    }

    /// Checks if the matrix is invertible.
    #[inline]
    pub fn is_invertible(&self) -> bool
    where
        F: Clone + PartialEq,
    {
        self.inverse().is_some()
    }

    /// Generates the `(i, j)` minor matrix by removing the `i`th row and `j`th column of `self`.
    pub fn minor(&self, i: usize, j: usize) -> Option<Self>
    where
        F: Clone,
    {
        let size = self.num_rows();
        if size <= 1 {
            return None;
        }
        Some(Self(Matrix(
            self.0
                 .0
                .iter()
                .enumerate()
                .filter_map(|(ii, row)| {
                    if ii == i {
                        None
                    } else {
                        let mut row = row.clone();
                        row.remove(j);
                        Some(row)
                    }
                })
                .collect(),
        )))
    }

    /// Reduces an upper triangular matrix `self.0` to an identity matrix.
    /// Applies the same computation on `shadow` matrix as `self.0`.
    fn reduce_to_identity(&self, shadow: &mut Self) -> Option<Self>
    where
        F: Clone,
    {
        let size = self.num_rows();
        let mut result: Vec<Vec<F>> = Vec::with_capacity(size);
        let mut shadow_result: Vec<Vec<F>> = Vec::with_capacity(size);
        for i in 0..size {
            let idx = size - i - 1;
            let row = &self.0[idx];
            let inv = F::inverse(&row[idx])?;
            let mut normalized = scalar_vec_mul(&inv, row);
            let mut shadow_normalized = scalar_vec_mul(&inv, &shadow[idx]);
            for j in 0..i {
                let idx = size - j - 1;
                shadow_normalized = vec_sub(
                    &shadow_normalized,
                    &scalar_vec_mul(&normalized[idx], &shadow_result[j]),
                );
                normalized = vec_sub(&normalized, &scalar_vec_mul(&normalized[idx], &result[j]));
            }
            result.push(normalized);
            shadow_result.push(shadow_normalized);
        }
        result.reverse();
        shadow_result.reverse();
        *shadow = Self(Matrix(shadow_result));
        Some(Self(Matrix(result)))
    }

    /// Generates the upper triangular matrix such that `self[i][j]` = 0 for all `j`>`i`.
    fn upper_triangular(&self, shadow: &mut Self) -> Option<Self>
    where
        F: Clone + PartialEq,
    {
        let size = self.num_rows();
        let mut result = Vec::with_capacity(size);
        let mut shadow_result = Vec::with_capacity(size);
        let mut current = self.0.clone();
        let mut shadow_matrix = shadow.0.clone();
        for column in 0..(size - 1) {
            current = current.eliminate(column, &mut shadow_matrix)?;
            result.push(current.0.remove(0));
            shadow_result.push(shadow_matrix.0.remove(0));
        }
        result.push(current.0.take_first());
        shadow_result.push(shadow_matrix.0.take_first());
        *shadow = Self(Matrix(shadow_result));
        Some(Self(Matrix(result)))
    }
}

impl<F> AsRef<Matrix<F>> for SquareMatrix<F>
where
    F: Field,
{
    #[inline]
    fn as_ref(&self) -> &Matrix<F> {
        &self.0
    }
}

impl<F> Deref for SquareMatrix<F>
where
    F: Field,
{
    type Target = Matrix<F>;

    #[inline]
    fn deref(&self) -> &Self::Target {
        &self.0
    }
}

impl<F> PartialEq<Matrix<F>> for SquareMatrix<F>
where
    F: Field + PartialEq,
{
    #[inline]
    fn eq(&self, other: &Matrix<F>) -> bool {
        self.0.eq(other)
    }
}

impl<F> MatrixOperations for SquareMatrix<F>
where
    F: Field,
{
    type Scalar = F;

    fn eliminate(&self, column: usize, shadow: &mut Self) -> Option<Self>
    where
        Self::Scalar: Clone + PartialEq,
    {
        self.0.eliminate(column, &mut shadow.0).map(Self)
    }

    fn identity(n: usize) -> Self {
        Self(Matrix::identity(n))
    }

    fn matmul(&self, other: &Self) -> Option<Self>
    where
        Self::Scalar: Clone,
    {
        self.0.matmul(&other.0).map(Self)
    }

    fn mul_by_scalar(&self, scalar: Self::Scalar) -> Self {
        Self(self.0.mul_by_scalar(scalar))
    }

    fn to_row_major(self) -> Vec<F> {
        self.0.to_row_major()
    }

    fn transpose(self) -> Self {
        Self(self.0.transpose())
    }
}

/// Computes the inner product of vector `a` and `b`.
pub fn inner_product<F>(a: &[F], b: &[F]) -> F
where
    F: Field,
{
    a.iter()
        .zip(b)
        .fold(F::zero(), |acc, (v1, v2)| F::add(&acc, &F::mul(v1, v2)))
}

/// Adds two vectors elementwise (i.e., `out[i] = a[i] + b[i]`).
pub fn vec_add<F>(a: &[F], b: &[F]) -> Vec<F>
where
    F: Field,
{
    a.iter().zip(b).map(|(a, b)| F::add(a, b)).collect()
}

/// Subtracts two vectors elementwise (i.e., `out[i] = a[i] - b[i]`).
pub fn vec_sub<F>(a: &[F], b: &[F]) -> Vec<F>
where
    F: Field,
{
    a.iter().zip(b.iter()).map(|(a, b)| F::sub(a, b)).collect()
}

/// Multiplies a vector `v` with `scalar` elementwise (i.e., `out[i] = scalar * v[i]`).
pub fn scalar_vec_mul<F>(scalar: &F, v: &[F]) -> Vec<F>
where
    F: Field,
{
    v.iter().map(|val| F::mul(scalar, val)).collect()
}

/// Eliminates `row` with `factor` multiplied by the `pivot`.
fn eliminate_row<F>(row: &[F], factor: &F, pivot: &[F]) -> Vec<F>
where
    F: Field,
{
    vec_sub(row, &scalar_vec_mul(factor, pivot))
}

/// Returns the kronecker delta of `i` and `j`.
pub fn kronecker_delta<F>(i: usize, j: usize) -> F
where
    F: Field,
{
    if i == j {
        F::one()
    } else {
        F::zero()
    }
}

/// Testing Suite
#[cfg(test)]
mod test {
    use super::*;
    use crate::crypto::constraint::arkworks::Fp;
    use ark_bls12_381::Fr;

    /// Checks if generating minor matrix is correct.
    #[test]
    fn minor_is_correct() {
        let one = Fp(Fr::from(1u64));
        let two = Fp(Fr::from(2u64));
        let three = Fp(Fr::from(3u64));
        let four = Fp(Fr::from(4u64));
        let five = Fp(Fr::from(5u64));
        let six = Fp(Fr::from(6u64));
        let seven = Fp(Fr::from(7u64));
        let eight = Fp(Fr::from(8u64));
        let nine = Fp(Fr::from(9u64));
        let matrix = SquareMatrix::new_unchecked(Matrix::new_unchecked(vec![
            vec![one, two, three],
            vec![four, five, six],
            vec![seven, eight, nine],
        ]));
        let cases = [
            (
                0,
                0,
                Matrix::new_unchecked(vec![vec![five, six], vec![eight, nine]]),
            ),
            (
                0,
                1,
                Matrix::new_unchecked(vec![vec![four, six], vec![seven, nine]]),
            ),
            (
                0,
                2,
                Matrix::new_unchecked(vec![vec![four, five], vec![seven, eight]]),
            ),
            (
                1,
                0,
                Matrix::new_unchecked(vec![vec![two, three], vec![eight, nine]]),
            ),
            (
                1,
                1,
                Matrix::new_unchecked(vec![vec![one, three], vec![seven, nine]]),
            ),
            (
                1,
                2,
                Matrix::new_unchecked(vec![vec![one, two], vec![seven, eight]]),
            ),
            (
                2,
                0,
                Matrix::new_unchecked(vec![vec![two, three], vec![five, six]]),
            ),
            (
                2,
                1,
                Matrix::new_unchecked(vec![vec![one, three], vec![four, six]]),
            ),
            (
                2,
                2,
                Matrix::new_unchecked(vec![vec![one, two], vec![four, five]]),
            ),
        ];
        for (i, j, expected) in &cases {
            let result = matrix
                .minor(*i, *j)
                .expect("A matrix of shape 3x3 should be able to generate minor matrices.");
            assert_eq!(expected, &result);
        }
    }

    /// Checks if scalar multiplication is correct.
    #[test]
    fn scalar_mul_is_correct() {
        let zero = Fp(Fr::from(0u64));
        let one = Fp(Fr::from(1u64));
        let two = Fp(Fr::from(2u64));
        let three = Fp(Fr::from(3u64));
        let four = Fp(Fr::from(4u64));
        let six = Fp(Fr::from(6u64));
        assert_eq!(
            Matrix::new_unchecked(vec![vec![zero, two], vec![four, six]]).0,
            Matrix::new_unchecked(vec![vec![zero, one], vec![two, three]])
                .mul_by_scalar(two)
                .0
        );
    }

    /// Checks if `inner_product` is correct.
    #[test]
    fn inner_product_is_correct() {
        let one = Fp(Fr::from(1u64));
        let two = Fp(Fr::from(2u64));
        let three = Fp(Fr::from(3u64));
        let four = Fp(Fr::from(4u64));
        let five = Fp(Fr::from(5u64));
        let six = Fp(Fr::from(6u64));
        let a = vec![one, two, three];
        let b = vec![four, five, six];
        assert_eq!(inner_product(&a, &b), Fp(Fr::from(32u64)));
    }

    /// Checks if `transpose` is correct.
    #[test]
    fn transpose_is_correct() {
        let one = Fp(Fr::from(1u64));
        let two = Fp(Fr::from(2u64));
        let three = Fp(Fr::from(3u64));
        let four = Fp(Fr::from(4u64));
        let five = Fp(Fr::from(5u64));
        let six = Fp(Fr::from(6u64));
        let seven = Fp(Fr::from(7u64));
        let eight = Fp(Fr::from(8u64));
        let nine = Fp(Fr::from(9u64));
        let matrix = Matrix::new_unchecked(vec![
            vec![one, two, three],
            vec![four, five, six],
            vec![seven, eight, nine],
        ]);
        let transpose = Matrix::new_unchecked(vec![
            vec![one, four, seven],
            vec![two, five, eight],
            vec![three, six, nine],
        ]);
        assert_eq!(matrix.transpose(), transpose);
    }

    /// Checks if generating upper triangular matrix is correct.
    #[test]
    fn upper_triangular_is_correct() {
        let zero = Fp(Fr::from(0u64));
        let two = Fp(Fr::from(2u64));
        let three = Fp(Fr::from(3u64));
        let four = Fp(Fr::from(4u64));
        let five = Fp(Fr::from(5u64));
        let six = Fp(Fr::from(6u64));
        let seven = Fp(Fr::from(7u64));
        let eight = Fp(Fr::from(8u64));
        let matrix = SquareMatrix::new_unchecked(Matrix::new_unchecked(vec![
            vec![two, three, four],
            vec![four, five, six],
            vec![seven, eight, eight],
        ]));
        let upper_triangular_form = matrix
            .upper_triangular(&mut SquareMatrix::identity(matrix.num_rows()))
            .expect("The upper triangular form for `matrix` should exist.");
        assert!(upper_triangular_form[0][0] != zero);
        assert!(upper_triangular_form[0][1] != zero);
        assert!(upper_triangular_form[0][2] != zero);
        assert!(upper_triangular_form[1][0] == zero);
        assert!(upper_triangular_form[1][1] != zero);
        assert!(upper_triangular_form[1][2] != zero);
        assert!(upper_triangular_form[2][0] == zero);
        assert!(upper_triangular_form[2][1] == zero);
        assert!(upper_triangular_form[2][2] != zero);
    }

    /// Checks if `inverse` is correct.
    #[test]
    fn inverse_is_correct() {
        let zero = Fp(Fr::from(0u64));
        let one = Fp(Fr::from(1u64));
        let two = Fp(Fr::from(2u64));
        let three = Fp(Fr::from(3u64));
        let four = Fp(Fr::from(4u64));
        let five = Fp(Fr::from(5u64));
        let six = Fp(Fr::from(6u64));
        let seven = Fp(Fr::from(7u64));
        let eight = Fp(Fr::from(8u64));
        let nine = Fp(Fr::from(9u64));
        let matrix = SquareMatrix::new_unchecked(Matrix::new_unchecked(vec![
            vec![one, two, three],
            vec![four, three, six],
            vec![five, eight, seven],
        ]));
        let singular_matrix = SquareMatrix::new_unchecked(Matrix::new_unchecked(vec![
            vec![one, two, three],
            vec![four, five, six],
            vec![seven, eight, nine],
        ]));
        assert!(matrix.is_invertible());
        assert!(!singular_matrix.is_invertible());

        let matrix_inverse = matrix
            .inverse()
            .expect("This matrix is invertible in theory.");
        let computed_identity = matrix
            .matmul(&matrix_inverse)
            .expect("Shape of `matrix` and `matrix_inverse` matches.");
        assert!(computed_identity.is_identity());

        // S
        let some_vec = vec![six, five, four];
        // M^-1(S)
        let inverse_applied = matrix_inverse
            .mul_row_vec_at_left(&some_vec)
            .expect("`matrix_inverse` and `some_vec` matches on shape.");
        // M(M^-1(S))
        let m_applied_after_inverse = matrix
            .mul_row_vec_at_left(&inverse_applied)
            .expect("`matrix` and `inverse_applied` matches on shape.");
        // S = M(M^-1(S))
        assert_eq!(
            some_vec, m_applied_after_inverse,
            "M(M^-1(V))) = V did not hold."
        );

        // B
        let base_vec = vec![eight, two, five];
        // S + M(B)
        let add_after_apply = vec_add(
            &some_vec,
            &matrix
                .mul_row_vec_at_left(&base_vec)
                .expect("`matrix` and `base_vec` matches on shape."),
        );
        // M(B + M^-1(S))
        let apply_after_add = matrix
            .mul_row_vec_at_left(&vec_add(&base_vec, &inverse_applied))
            .expect("Shape matches.");
        // S + M(B) = M(B + M^-1(S))
        assert_eq!(
            add_after_apply, apply_after_add,
            "`add_after_apply` should be same as `apply_after_add` in theory."
        );

        let matrix = SquareMatrix::new_unchecked(Matrix::new_unchecked(vec![
            vec![zero, one],
            vec![one, zero],
        ]));
        let matrix_inv = matrix.inverse().expect("`matrix` is invertible in theory.");
        let computed_identity = matrix
            .matmul(&matrix_inv)
            .expect("`matrix` and `matrix_inv` match on shape.");
        assert!(computed_identity.is_identity());
        let computed_identity = matrix_inv
            .matmul(&matrix)
            .expect("`matrix` and `matrix_inv` match on shape.");
        assert!(computed_identity.is_identity());
    }

    /// Checks if `eliminate` is correct.
    #[test]
    fn eliminate_is_correct() {
        let two = Fp(Fr::from(2u64));
        let three = Fp(Fr::from(3u64));
        let four = Fp(Fr::from(4u64));
        let five = Fp(Fr::from(5u64));
        let six = Fp(Fr::from(6u64));
        let seven = Fp(Fr::from(7u64));
        let eight = Fp(Fr::from(8u64));
        let m = Matrix::new_unchecked(vec![
            vec![two, three, four],
            vec![four, five, six],
            vec![seven, eight, eight],
        ]);
        for i in 0..m.num_rows() {
            let mut shadow = Matrix::identity(m.num_columns());
            let res = m.eliminate(i, &mut shadow);
            if i > 0 {
                assert!(res.is_none());
                continue;
            } else {
                assert!(res.is_some());
            }
            assert_eq!(
                1,
                res.expect("An eliminated matrix should exist.")
                    .rows()
                    .filter(|&row| !row[i].is_zero())
                    .count()
            );
        }
    }

    /// Checks if reducing to identity matrix is correct.
    #[test]
    fn reduce_to_identity_is_correct() {
        let two = Fp(Fr::from(2u64));
        let three = Fp(Fr::from(3u64));
        let four = Fp(Fr::from(4u64));
        let five = Fp(Fr::from(5u64));
        let six = Fp(Fr::from(6u64));
        let seven = Fp(Fr::from(7u64));
        let eight = Fp(Fr::from(8u64));
        let m = SquareMatrix::new_unchecked(Matrix::new_unchecked(vec![
            vec![two, three, four],
            vec![four, five, six],
            vec![seven, eight, eight],
        ]));
        let mut shadow = SquareMatrix::identity(m.num_columns());
        let ut = m.upper_triangular(&mut shadow);
        let res = ut
            .and_then(|x: SquareMatrix<Fp<Fr>>| x.reduce_to_identity(&mut shadow))
            .expect("This should generate an identity matrix as output.");
        assert!(res.is_identity());
        assert!(m
            .matmul(&shadow)
            .expect("Matrix shape matches.")
            .is_identity());
    }
}<|MERGE_RESOLUTION|>--- conflicted
+++ resolved
@@ -349,11 +349,7 @@
     /// Returns a new [`SquareMatrix`] representation of `m` if it returns `true` to [`is_square`](Matrix::is_square).
     #[inline]
     pub fn new(m: Matrix<F>) -> Option<Self> {
-<<<<<<< HEAD
-        m.is_square().then_some(Self(m))
-=======
         m.is_square().then_some(Self::new_unchecked(m))
->>>>>>> e61ad15a
     }
 
     /// Builds a new [`SquareMatrix`] without checking whether `m` is a valid square matrix.
