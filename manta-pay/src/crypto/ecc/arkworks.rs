--- conflicted
+++ resolved
@@ -664,63 +664,46 @@
     }
 }
 
-// /// Testing Suite
-// #[cfg(test)]
-// mod test {
-//     use super::*;
-//     use crate::config::Bls12_381_Edwards;
-//     use manta_crypto::{
-//         algebra::{PrecomputedBaseTable, ScalarMul},
-//         arkworks::{algebra::scalar_bits, r1cs_std::groups::curves::twisted_edwards::AffineVar},
-//         constraint::measure::Measure,
-//         eclair::bool::AssertEq,
-//         rand::OsRng,
-//     };
-
-//     /// Checks if the fixed base multiplcation is correct.
-//     #[test]
-//     fn fixed_base_mul_is_correct() {
-//         let mut cs = Compiler::<Bls12_381_Edwards>::for_proofs();
-//         let scalar = Scalar::<Bls12_381_Edwards>::gen(&mut OsRng);
-//         let base = Group::<Bls12_381_Edwards>::sample((), &mut OsRng);
-//         const SCALAR_BITS: usize = scalar_bits::<Bls12_381_Edwards>();
-//         let precomputed_table = PrecomputedBaseTable::<_, SCALAR_BITS>::from_base(base, &mut ());
-//         let base_var =
-//             base.as_known::<Secret, GroupVar<Bls12_381_Edwards, AffineVar<_, _>>>(&mut cs);
-//         let scalar_var =
-//             scalar.as_known::<Secret, ScalarVar<Bls12_381_Edwards, AffineVar<_, _>>>(&mut cs);
-//         let ctr1 = cs.constraint_count();
-//         let expected = base_var.scalar_mul(&scalar_var, &mut cs);
-//         let ctr2 = cs.constraint_count();
-//         let actual = GroupVar::fixed_base_scalar_mul(precomputed_table, &scalar_var, &mut cs);
-//         let ctr3 = cs.constraint_count();
-//         cs.assert_eq(&expected, &actual);
-//         assert!(cs.is_satisfied());
-//         println!("variable base mul constraint: {:?}", ctr2 - ctr1);
-//         println!("fixed base mul constraint: {:?}", ctr3 - ctr2);
-//     }
-// }
-
 /// Testing Suite
 #[cfg(test)]
 mod test {
+    use super::*;
+    use crate::config::Bls12_381_Edwards;
     use core::str::FromStr;
     use manta_crypto::{
-<<<<<<< HEAD
-        arkworks::{
-            ec::{AffineCurve, ProjectiveCurve},
-            ff::{Field, UniformRand},
-            glv::GLVParameters,
-        },
-=======
-        algebra::{test::window_correctness, PrecomputedBaseTable, ScalarMul},
-        arkworks::{algebra::scalar_bits, r1cs_std::groups::curves::twisted_edwards::AffineVar},
+        algebra::{PrecomputedBaseTable, test::window_correctness, ScalarMul},
+        arkworks::{algebra::scalar_bits,ec::{AffineCurve, ProjectiveCurve},
+        ff::{Field, UniformRand},
+        glv::GLVParameters, r1cs_std::groups::curves::twisted_edwards::AffineVar},
         constraint::measure::Measure,
         eclair::bool::AssertEq,
->>>>>>> adc1c9b0
         rand::OsRng,
     };
     use num_bigint::{BigInt, BigUint};
+
+    /// Checks if the fixed base multiplcation is correct.
+    #[test]
+    fn fixed_base_mul_is_correct() {
+        let mut cs = Compiler::<Bls12_381_Edwards>::for_proofs();
+        let scalar = Scalar::<Bls12_381_Edwards>::gen(&mut OsRng);
+        let base = Group::<Bls12_381_Edwards>::sample((), &mut OsRng);
+        const SCALAR_BITS: usize = scalar_bits::<Bls12_381_Edwards>();
+        let precomputed_table = PrecomputedBaseTable::<_, SCALAR_BITS>::from_base(base, &mut ());
+        let base_var =
+            base.as_known::<Secret, GroupVar<Bls12_381_Edwards, AffineVar<_, _>>>(&mut cs);
+        let scalar_var =
+            scalar.as_known::<Secret, ScalarVar<Bls12_381_Edwards, AffineVar<_, _>>>(&mut cs);
+        let ctr1 = cs.constraint_count();
+        let expected = base_var.scalar_mul(&scalar_var, &mut cs);
+        let ctr2 = cs.constraint_count();
+        let actual = GroupVar::fixed_base_scalar_mul(precomputed_table, &scalar_var, &mut cs);
+        let ctr3 = cs.constraint_count();
+        cs.assert_eq(&expected, &actual);
+        assert!(cs.is_satisfied());
+        println!("variable base mul constraint: {:?}", ctr2 - ctr1);
+        println!("fixed base mul constraint: {:?}", ctr3 - ctr2);
+    }
+
     pub type BN = ark_bn254::G1Affine;
     pub type BLS = ark_bls12_381::G1Affine;
 
