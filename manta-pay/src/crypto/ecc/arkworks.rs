--- conflicted
+++ resolved
@@ -16,13 +16,9 @@
 
 //! Arkworks Elliptic Curve Primitives
 
-<<<<<<< HEAD
-use crate::crypto::constraint::arkworks::{self, empty, full, Boolean, Fp, R1CS};
-=======
 use crate::crypto::constraint::arkworks::{
-    self, conditionally_select, empty, full, Boolean, Fp, FpVar, R1CS,
+    self, conditionally_select, empty, full, Boolean, Fp, R1CS,
 };
->>>>>>> d653f878
 use alloc::vec::Vec;
 use core::{borrow::Borrow, iter::Extend, marker::PhantomData};
 use manta_crypto::{
@@ -30,13 +26,8 @@
     arkworks::{
         algebra::{affine_point_as_bytes, modulus_is_smaller, ScalarVar},
         ec::{AffineCurve, ProjectiveCurve},
-<<<<<<< HEAD
-        ff::{BigInteger, Field, PrimeField, ToConstraintField},
+        ff::{BigInteger, Field, PrimeField, ToConstraintField, Zero as _},
         r1cs_std::{eq::EqGadget, groups::CurveVar, ToBitsGadget},
-=======
-        ff::{BigInteger, Field, PrimeField, Zero as _},
-        r1cs_std::{groups::CurveVar, ToBitsGadget},
->>>>>>> d653f878
         relations::ns,
         serialize::{CanonicalDeserialize, CanonicalSerialize, SerializationError},
     },
@@ -48,7 +39,6 @@
             Allocate, Allocator, Constant, Variable,
         },
         bool::{Bool, ConditionalSelect},
-        cmp,
         num::Zero,
     },
     rand::{RngCore, Sample},
@@ -320,9 +310,6 @@
     }
 }
 
-<<<<<<< HEAD
-/*
-=======
 impl<C> ConditionalSelect for Group<C>
 where
     C: ProjectiveCurve,
@@ -338,6 +325,7 @@
     }
 }
 
+/*
 impl<C> cmp::PartialEq<Self> for Group<C>
 where
     C: ProjectiveCurve,
@@ -348,6 +336,7 @@
         self == rhs
     }
 }
+*/
 
 impl<C> Zero for Group<C>
 where
@@ -368,7 +357,7 @@
     }
 }
 
->>>>>>> d653f878
+/*
 /// Elliptic Curve Scalar Element Variable
 ///
 /// # Safety
