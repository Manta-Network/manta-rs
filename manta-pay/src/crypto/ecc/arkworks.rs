--- conflicted
+++ resolved
@@ -18,11 +18,8 @@
 
 use crate::crypto::constraint::arkworks::{self, empty, full, Boolean, Fp, FpVar, R1CS};
 use alloc::vec::Vec;
-<<<<<<< HEAD
 use core::{iter::Extend, marker::PhantomData};
-=======
 use core::{borrow::Borrow, marker::PhantomData};
->>>>>>> 0ab0ff2a
 use manta_crypto::{
     algebra,
     algebra::FixedBaseScalarMul,
