// Copyright 2019-2022 Manta Network.
// This file is part of manta-rs.
//
// manta-rs is free software: you can redistribute it and/or modify
// it under the terms of the GNU General Public License as published by
// the Free Software Foundation, either version 3 of the License, or
// (at your option) any later version.
//
// manta-rs is distributed in the hope that it will be useful,
// but WITHOUT ANY WARRANTY; without even the implied warranty of
// MERCHANTABILITY or FITNESS FOR A PARTICULAR PURPOSE.  See the
// GNU General Public License for more details.
//
// You should have received a copy of the GNU General Public License
// along with manta-rs.  If not, see <http://www.gnu.org/licenses/>.

//! Cryptographic Key Primitive Implementations

use blake2::{Blake2s, Digest};
use manta_crypto::{
<<<<<<< HEAD
    key::kdf::KeyDerivationFunction,
    rand::{CryptoRng, RngCore, Sample},
=======
    key::KeyDerivationFunction,
    rand::{RngCore, Sample},
>>>>>>> 844204e0
};
use manta_util::{impl_empty_codec, into_array_unchecked};

/// Blake2s KDF
#[derive(Clone, Copy, Debug, Default, Eq, Hash, Ord, PartialEq, PartialOrd)]
pub struct Blake2sKdf;

impl KeyDerivationFunction for Blake2sKdf {
    type Key = [u8];
    type Output = [u8; 32];

    #[inline]
    fn derive(&self, key: &Self::Key, _: &mut ()) -> Self::Output {
        let mut hasher = Blake2s::new();
        hasher.update(key);
        hasher.update(b"manta kdf instantiated with blake2s hash function");
        into_array_unchecked(hasher.finalize())
    }
}

impl_empty_codec! { Blake2sKdf }

impl Sample for Blake2sKdf {
    #[inline]
    fn sample<R>(distribution: (), rng: &mut R) -> Self
    where
        R: RngCore + ?Sized,
    {
        let _ = (distribution, rng);
        Self
    }
}<|MERGE_RESOLUTION|>--- conflicted
+++ resolved
@@ -18,13 +18,8 @@
 
 use blake2::{Blake2s, Digest};
 use manta_crypto::{
-<<<<<<< HEAD
     key::kdf::KeyDerivationFunction,
-    rand::{CryptoRng, RngCore, Sample},
-=======
-    key::KeyDerivationFunction,
     rand::{RngCore, Sample},
->>>>>>> 844204e0
 };
 use manta_util::{impl_empty_codec, into_array_unchecked};
 
