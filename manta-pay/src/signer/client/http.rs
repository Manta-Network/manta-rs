--- conflicted
+++ resolved
@@ -20,15 +20,9 @@
     config::{utxo::Address, Config},
     signer::{
         client::network::{Message, Network},
-<<<<<<< HEAD
-        Checkpoint, GetRequest, SignError, SignRequest, SignResponse,
-        SignWithTransactionDataResponse, SyncError, SyncRequest, SyncResponse,
+        Checkpoint, GetRequest, IdentityRequest, IdentityResponse, SignError, SignRequest,
+        SignResponse, SignWithTransactionDataResponse, SyncError, SyncRequest, SyncResponse,
         TransactionDataRequest, TransactionDataResponse,
-=======
-        Checkpoint, GetRequest, IdentityRequest, IdentityResponse, SignError, SignRequest,
-        SignResponse, SyncError, SyncRequest, SyncResponse, TransactionDataRequest,
-        TransactionDataResponse,
->>>>>>> ba5271cd
     },
 };
 use alloc::boxed::Box;
@@ -129,7 +123,6 @@
     }
 
     #[inline]
-<<<<<<< HEAD
     fn sign_with_transaction_data(
         &mut self,
         request: SignRequest,
@@ -140,7 +133,10 @@
         Box::pin(async move {
             self.base
                 .post("sign_with_transaction_data", &self.wrap_request(request))
-=======
+        })
+    }
+
+    #[inline]
     fn identity_proof(
         &mut self,
         request: IdentityRequest,
@@ -148,7 +144,6 @@
         Box::pin(async move {
             self.base
                 .post("identity", &self.wrap_request(request))
->>>>>>> ba5271cd
                 .await
         })
     }
