// Copyright 2019-2022 Manta Network.
// This file is part of manta-rs.
//
// manta-rs is free software: you can redistribute it and/or modify
// it under the terms of the GNU General Public License as published by
// the Free Software Foundation, either version 3 of the License, or
// (at your option) any later version.
//
// manta-rs is distributed in the hope that it will be useful,
// but WITHOUT ANY WARRANTY; without even the implied warranty of
// MERCHANTABILITY or FITNESS FOR A PARTICULAR PURPOSE.  See the
// GNU General Public License for more details.
//
// You should have received a copy of the GNU General Public License
// along with manta-rs.  If not, see <http://www.gnu.org/licenses/>.

//! Signer HTTP Client Implementation

use crate::{
    config::{utxo::Address, Config},
    signer::{
        client::network::{Message, Network},
<<<<<<< HEAD
        Checkpoint, GetRequest, IdentityRequest, IdentityResponse, SignError, SignRequest,
        SignResponse, SignWithTransactionDataResponse, SyncError, SyncRequest, SyncResponse,
        TransactionDataRequest, TransactionDataResponse,
=======
        AssetMetadata, Checkpoint, GetRequest, IdentityRequest, IdentityResponse, SignError,
        SignRequest, SignResponse, SyncError, SyncRequest, SyncResponse, TransactionDataRequest,
        TransactionDataResponse,
>>>>>>> 4323cacc
    },
};
use alloc::boxed::Box;
use manta_accounting::{
    transfer::TransferPost,
    wallet::{self, signer},
};
use manta_util::{
    future::LocalBoxFutureResult,
    http::reqwest::{self, IntoUrl, KnownUrlClient},
};

#[doc(inline)]
pub use reqwest::Error;

/// Wallet Associated to [`Client`]
pub type Wallet<L> = wallet::Wallet<Config, L, Client>;

/// HTTP Signer Client
pub struct Client {
    /// Base Client
    base: KnownUrlClient,

    /// Network Selector
    network: Option<Network>,
}

impl Client {
    /// Builds a new HTTP [`Client`] that connects to `server_url`.
    #[inline]
    pub fn new<U>(server_url: U) -> Result<Self, Error>
    where
        U: IntoUrl,
    {
        Ok(Self {
            base: KnownUrlClient::new(server_url)?,
            network: None,
        })
    }

    /// Sets the network that will be used to wrap HTTP requests.
    #[inline]
    pub fn set_network(&mut self, network: Option<Network>) {
        self.network = network
    }

    /// Wraps the current outgoing `request` with a `network` if it is not `None`.
    #[inline]
    pub fn wrap_request<T>(&self, request: T) -> Message<T> {
        Message {
            network: self
                .network
                .expect("Unable to wrap request, missing network."),
            message: request,
        }
    }
}

impl signer::Connection<Config> for Client {
    type AssetMetadata = AssetMetadata;
    type Checkpoint = Checkpoint;
    type Error = Error;

    #[inline]
    fn sync(
        &mut self,
        request: SyncRequest,
    ) -> LocalBoxFutureResult<Result<SyncResponse, SyncError>, Self::Error> {
        Box::pin(async move { self.base.post("sync", &self.wrap_request(request)).await })
    }

    #[inline]
    fn sign(
        &mut self,
        request: SignRequest,
    ) -> LocalBoxFutureResult<Result<SignResponse, SignError>, Self::Error> {
        Box::pin(async move { self.base.post("sign", &self.wrap_request(request)).await })
    }

    #[inline]
    fn address(&mut self) -> LocalBoxFutureResult<Address, Self::Error> {
        Box::pin(async move {
            self.base
                .post("address", &self.wrap_request(GetRequest::Get))
                .await
        })
    }

    #[inline]
    fn transaction_data(
        &mut self,
        request: TransactionDataRequest,
    ) -> LocalBoxFutureResult<TransactionDataResponse, Self::Error> {
        Box::pin(async move {
            self.base
                .post("transaction_data", &self.wrap_request(request))
                .await
        })
    }

    #[inline]
    fn sign_with_transaction_data(
        &mut self,
        request: SignRequest,
    ) -> LocalBoxFutureResult<Result<SignWithTransactionDataResponse, SignError>, Self::Error>
    where
        TransferPost<Config>: Clone,
    {
        Box::pin(async move {
            self.base
                .post("sign_with_transaction_data", &self.wrap_request(request))
                .await
        })
    }

    #[inline]
    fn identity_proof(
        &mut self,
        request: IdentityRequest,
    ) -> LocalBoxFutureResult<IdentityResponse, Self::Error> {
        Box::pin(async move {
            self.base
                .post("identity", &self.wrap_request(request))
                .await
        })
    }
}<|MERGE_RESOLUTION|>--- conflicted
+++ resolved
@@ -20,15 +20,9 @@
     config::{utxo::Address, Config},
     signer::{
         client::network::{Message, Network},
-<<<<<<< HEAD
         Checkpoint, GetRequest, IdentityRequest, IdentityResponse, SignError, SignRequest,
         SignResponse, SignWithTransactionDataResponse, SyncError, SyncRequest, SyncResponse,
         TransactionDataRequest, TransactionDataResponse,
-=======
-        AssetMetadata, Checkpoint, GetRequest, IdentityRequest, IdentityResponse, SignError,
-        SignRequest, SignResponse, SyncError, SyncRequest, SyncResponse, TransactionDataRequest,
-        TransactionDataResponse,
->>>>>>> 4323cacc
     },
 };
 use alloc::boxed::Box;
