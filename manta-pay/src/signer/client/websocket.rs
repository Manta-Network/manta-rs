--- conflicted
+++ resolved
@@ -21,15 +21,9 @@
 use crate::{
     config::{utxo::Address, Config},
     signer::{
-<<<<<<< HEAD
-        Checkpoint, GetRequest, SignError, SignRequest, SignResponse,
-        SignWithTransactionDataResponse, SyncError, SyncRequest, SyncResponse,
+        Checkpoint, GetRequest, IdentityRequest, IdentityResponse, SignError, SignRequest,
+        SignResponse, SignWithTransactionDataResponse, SyncError, SyncRequest, SyncResponse,
         TransactionDataRequest, TransactionDataResponse,
-=======
-        Checkpoint, GetRequest, IdentityRequest, IdentityResponse, SignError, SignRequest,
-        SignResponse, SyncError, SyncRequest, SyncResponse, TransactionDataRequest,
-        TransactionDataResponse,
->>>>>>> ba5271cd
     },
 };
 use alloc::boxed::Box;
@@ -170,7 +164,6 @@
     }
 
     #[inline]
-<<<<<<< HEAD
     fn sign_with_transaction_data(
         &mut self,
         request: SignRequest,
@@ -179,12 +172,13 @@
         TransferPost<Config>: Clone,
     {
         Box::pin(async move { self.send("sign_with_transaction_data", request).await })
-=======
+    }
+
+    #[inline]
     fn identity_proof(
         &mut self,
         request: IdentityRequest,
     ) -> LocalBoxFutureResult<IdentityResponse, Self::Error> {
         Box::pin(async move { self.send("identity", request).await })
->>>>>>> ba5271cd
     }
 }