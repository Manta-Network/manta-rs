--- conflicted
+++ resolved
@@ -21,15 +21,9 @@
 use crate::{
     config::{utxo::Address, Config},
     signer::{
-<<<<<<< HEAD
         Checkpoint, GetRequest, IdentityRequest, IdentityResponse, SignError, SignRequest,
         SignResponse, SignWithTransactionDataResponse, SyncError, SyncRequest, SyncResponse,
         TransactionDataRequest, TransactionDataResponse,
-=======
-        AssetMetadata, Checkpoint, GetRequest, IdentityRequest, IdentityResponse, SignError,
-        SignRequest, SignResponse, SyncError, SyncRequest, SyncResponse, TransactionDataRequest,
-        TransactionDataResponse,
->>>>>>> 4323cacc
     },
 };
 use alloc::boxed::Box;
