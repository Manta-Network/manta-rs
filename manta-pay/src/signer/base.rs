// Copyright 2019-2022 Manta Network.
// This file is part of manta-rs.
//
// manta-rs is free software: you can redistribute it and/or modify
// it under the terms of the GNU General Public License as published by
// the Free Software Foundation, either version 3 of the License, or
// (at your option) any later version.
//
// manta-rs is distributed in the hope that it will be useful,
// but WITHOUT ANY WARRANTY; without even the implied warranty of
// MERCHANTABILITY or FITNESS FOR A PARTICULAR PURPOSE.  See the
// GNU General Public License for more details.
//
// You should have received a copy of the GNU General Public License
// along with manta-rs.  If not, see <http://www.gnu.org/licenses/>.

//! Manta Pay Signer Configuration

use crate::{
<<<<<<< HEAD
    config::{Bls12_381_Edwards, Config, MerkleTreeConfiguration, SecretKey},
=======
    config::{Config, MerkleTreeConfiguration, Parameters, PublicKey, SecretKey},
    crypto::constraint::arkworks::Fp,
>>>>>>> 95294998
    key::{CoinType, KeySecret, Testnet},
    signer::Checkpoint,
};
use alloc::collections::BTreeMap;
use core::{cmp, mem};
use manta_accounting::{
    asset::HashAssetMap,
    key::{self, AccountCollection, AccountIndex, DeriveAddresses},
    wallet::{
        self,
        signer::{self, SyncData},
    },
};
use manta_crypto::{
<<<<<<< HEAD
    arkworks::{constraint::fp::Fp, ec::ProjectiveCurve, ff::PrimeField},
    key::kdf::KeyDerivationFunction,
=======
    arkworks::{
        ed_on_bls12_381::FrParameters,
        ff::{Fp256, PrimeField},
    },
    key::agreement::Derive,
>>>>>>> 95294998
    merkle_tree::{self, forest::Configuration},
    rand::{ChaCha20Rng, CryptoRng, RngCore},
};

impl<C> DeriveAddresses for KeySecret<C>
where
    C: CoinType,
{
    type Address = PublicKey;
    type Parameters = Parameters;
    #[inline]
    fn address(&self, parameters: &Self::Parameters, index: AccountIndex) -> Self::Address {
        let spending_key = self.spending_key(&index);
        parameters
            .key_agreement_scheme()
            .derive(&spending_key, &mut ())
    }
}

impl<C> key::AccountCollection for KeySecret<C>
where
    C: CoinType,
{
    type SpendingKey = SecretKey;
    #[inline]
    fn spending_key(&self, index: &AccountIndex) -> Self::SpendingKey {
        let xpr_secret_key = self.xpr_secret_key(index);
        Fp(Fp256::<FrParameters>::from_le_bytes_mod_order(
            &xpr_secret_key.to_bytes(),
        ))
    }
}

/// Samples a [`KeySecret`] from `rng`.
#[inline]
pub fn sample_key_secret<C, R>(rng: &mut R) -> KeySecret<C>
where
    C: CoinType,
    R: CryptoRng + RngCore + ?Sized,
{
    KeySecret::sample(rng)
}

/// Signer UTXO Accumulator
pub type UtxoAccumulator = merkle_tree::forest::TreeArrayMerkleForest<
    MerkleTreeConfiguration,
    merkle_tree::fork::ForkedTree<
        MerkleTreeConfiguration,
        merkle_tree::full::Full<MerkleTreeConfiguration>,
    >,
    { MerkleTreeConfiguration::FOREST_WIDTH },
>;

impl wallet::signer::Configuration for Config {
    type Checkpoint = Checkpoint;
    type Account = KeySecret<Testnet>;
    type UtxoAccumulator = UtxoAccumulator;
    type AssetMap = HashAssetMap<SecretKey>;
    type Rng = ChaCha20Rng;
}

impl signer::Checkpoint<Config> for Checkpoint {
    type UtxoAccumulator = UtxoAccumulator;

    #[inline]
    fn update_from_void_numbers(&mut self, count: usize) {
        self.sender_index += count;
    }

    #[inline]
    fn update_from_utxo_accumulator(&mut self, utxo_accumulator: &Self::UtxoAccumulator) {
        self.receiver_index = self
            .receiver_index
            .into_iter()
            .zip(utxo_accumulator.forest.as_ref())
            .map(move |(i, t)| cmp::max(i, t.len()))
            .collect();
    }

    /// Prunes the `data` by comparing `origin` and `signer_checkpoint` and checks if updating the
    /// `origin` checkpoint by viewing `data` would exceed the current `signer_checkpoint`. If not,
    /// then we can prune all the data. Otherwise, we take each entry in `data` and remove by shard
    /// index or by global void number index until we reach some pruned data that is at least newer
    /// than `signer_checkpoint`.
    #[inline]
    fn prune(data: &mut SyncData<Config>, origin: &Self, signer_checkpoint: &Self) -> bool {
        const PRUNE_PANIC_MESSAGE: &str = "ERROR: Invalid pruning conditions";
        if signer_checkpoint <= origin {
            return false;
        }
        let mut updated_origin = *origin;
        for receiver in &data.receivers {
            let key = MerkleTreeConfiguration::tree_index(&receiver.0);
            updated_origin.receiver_index[key as usize] += 1;
        }
        updated_origin.sender_index += data.senders.len();
        if signer_checkpoint > &updated_origin {
            *data = Default::default();
            return true;
        }
        let mut has_pruned = false;
        match signer_checkpoint
            .sender_index
            .checked_sub(origin.sender_index)
        {
            Some(diff) => {
                drop(data.senders.drain(0..diff));
                if diff > 0 {
                    has_pruned = true;
                }
            }
            _ => panic!(
                "{}: Sender Pruning: {:?} {:?} {:?}",
                PRUNE_PANIC_MESSAGE, data, origin, signer_checkpoint
            ),
        }
        let mut data_map = BTreeMap::<_, Vec<_>>::new();
        for receiver in mem::take(&mut data.receivers) {
            let key = MerkleTreeConfiguration::tree_index(&receiver.0);
            match data_map.get_mut(&key) {
                Some(entry) => entry.push(receiver),
                _ => {
                    data_map.insert(key, vec![receiver]);
                }
            }
        }
        for (i, (origin_index, index)) in origin
            .receiver_index
            .into_iter()
            .zip(signer_checkpoint.receiver_index)
            .enumerate()
        {
            match index.checked_sub(origin_index) {
                Some(diff) => {
                    if let Some(entries) = data_map.remove(&(i as u8)) {
                        data.receivers.extend(entries.into_iter().skip(diff));
                        if diff > 0 {
                            has_pruned = true;
                        }
                    }
                }
                _ => panic!(
                    "{}: Receiver Pruning: {:?} {:?} {:?}",
                    PRUNE_PANIC_MESSAGE, data, origin, signer_checkpoint
                ),
            }
        }
        has_pruned
    }
}

/// Signer Parameters Type
pub type SignerParameters = wallet::signer::SignerParameters<Config>;

/// Signer State Type
pub type SignerState = wallet::signer::SignerState<Config>;

/// Signer Base Type
pub type Signer = wallet::signer::Signer<Config>;<|MERGE_RESOLUTION|>--- conflicted
+++ resolved
@@ -17,12 +17,9 @@
 //! Manta Pay Signer Configuration
 
 use crate::{
-<<<<<<< HEAD
     config::{Bls12_381_Edwards, Config, MerkleTreeConfiguration, SecretKey},
-=======
     config::{Config, MerkleTreeConfiguration, Parameters, PublicKey, SecretKey},
     crypto::constraint::arkworks::Fp,
->>>>>>> 95294998
     key::{CoinType, KeySecret, Testnet},
     signer::Checkpoint,
 };
@@ -37,16 +34,13 @@
     },
 };
 use manta_crypto::{
-<<<<<<< HEAD
     arkworks::{constraint::fp::Fp, ec::ProjectiveCurve, ff::PrimeField},
     key::kdf::KeyDerivationFunction,
-=======
     arkworks::{
         ed_on_bls12_381::FrParameters,
         ff::{Fp256, PrimeField},
     },
     key::agreement::Derive,
->>>>>>> 95294998
     merkle_tree::{self, forest::Configuration},
     rand::{ChaCha20Rng, CryptoRng, RngCore},
 };
