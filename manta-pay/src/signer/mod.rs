--- conflicted
+++ resolved
@@ -60,16 +60,14 @@
 /// Transaction Data Response
 pub type TransactionDataResponse = signer::TransactionDataResponse<Config>;
 
-<<<<<<< HEAD
 /// Sign With Transaction Data Response
 pub type SignWithTransactionDataResponse = signer::SignWithTransactionDataResponse<Config>;
-=======
+
 /// Identity Verification Request
 pub type IdentityRequest = signer::IdentityRequest<Config>;
 
 /// Identity Verification Response
 pub type IdentityResponse = signer::IdentityResponse<Config>;
->>>>>>> ba5271cd
 
 /// Receiving Key Request
 #[cfg_attr(
