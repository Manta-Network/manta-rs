[package]
name = "manta-parameters"
version = "0.5.4"
edition = "2021"
authors = ["Manta Network <contact@manta.network>"]
readme = "README.md"
license-file = "LICENSE"
repository = "https://github.com/Manta-Network/manta-rs"
homepage = "https://github.com/Manta-Network"
documentation = "https://github.com/Manta-Network/manta-rs"
categories = [""]
keywords = [""]
description = "Concrete Parameters for Manta Protocols."
publish = false

[package.metadata.docs.rs]
# To build locally:
# RUSTDOCFLAGS="--cfg doc_cfg" cargo +nightly doc --all-features --open
all-features = true
rustdoc-args = ["--cfg", "doc_cfg"]

[badges]
is-it-maintained-issue-resolution = { repository = "Manta-Network/manta-rs" }
is-it-maintained-open-issues = { repository = "Manta-Network/manta-rs" }
maintenance = { status = "actively-developed" }

[features]
# Download Data from GitHub
download = ["anyhow", "attohttpc", "std"]

# Git Utilities
git = ["anyhow", "git2", "std"]

# Enable Standard Library
std = ["anyhow?/std"]

[dependencies]
anyhow = { version = "1.0.64", optional = true, default-features = false }
attohttpc = { version = "0.19.1", optional = true, default-features = false }
blake3 = { version = "1.3.1", default-features = false }
<<<<<<< HEAD
git2 = { version = "0.15.0", optional = true, default-features = false }
workspace-hack = { version = "0.1.0", path = "../workspace-hack" }
=======
>>>>>>> 0e5b93ed

[dev-dependencies]
hex = { version = "0.4.3", default-features = false, features = ["std"] }
manta-parameters = { path = ".", default-features = false, features = ["download", "git"] }
tempfile = { version = "3.3.0", default-features = false }
walkdir = { version = "2.3.2", default-features = false }

[build-dependencies]
anyhow = { version = "1.0.64", default-features = false, features = ["std"] }
blake3 = { version = "1.3.1", default-features = false, features = ["std"] }
gitignore = { version = "1.0.7", default-features = false }
hex = { version = "0.4.3", default-features = false, features = ["std"] }
walkdir = { version = "2.3.2", default-features = false }<|MERGE_RESOLUTION|>--- conflicted
+++ resolved
@@ -38,11 +38,7 @@
 anyhow = { version = "1.0.64", optional = true, default-features = false }
 attohttpc = { version = "0.19.1", optional = true, default-features = false }
 blake3 = { version = "1.3.1", default-features = false }
-<<<<<<< HEAD
 git2 = { version = "0.15.0", optional = true, default-features = false }
-workspace-hack = { version = "0.1.0", path = "../workspace-hack" }
-=======
->>>>>>> 0e5b93ed
 
 [dev-dependencies]
 hex = { version = "0.4.3", default-features = false, features = ["std"] }
