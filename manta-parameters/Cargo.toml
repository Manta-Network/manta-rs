[package]
name = "manta-parameters"
version = "0.5.4"
edition = "2021"
authors = ["Manta Network <contact@manta.network>"]
readme = "README.md"
license-file = "LICENSE"
repository = "https://github.com/Manta-Network/manta-rs"
homepage = "https://github.com/Manta-Network"
documentation = "https://github.com/Manta-Network/manta-rs"
categories = [""]
keywords = [""]
description = "Concrete Parameters for Manta Protocols."
publish = false

[package.metadata.docs.rs]
# To build locally:
# RUSTDOCFLAGS="--cfg doc_cfg" cargo +nightly doc --all-features --open
all-features = true
rustdoc-args = ["--cfg", "doc_cfg"]

[badges]
is-it-maintained-issue-resolution = { repository = "Manta-Network/manta-rs" }
is-it-maintained-open-issues = { repository = "Manta-Network/manta-rs" }
maintenance = { status = "actively-developed" }

[features]
# Download Data from GitHub
download = ["anyhow", "attohttpc", "std"]

# Git Utilities
git = ["anyhow", "git2", "std"]

# Enable Standard Library
std = ["anyhow?/std"]

[dependencies]
<<<<<<< HEAD
anyhow = { version = "1.0.64", optional = true, default-features = false }
attohttpc = { version = "0.19.1", optional = true, default-features = false }
=======
anyhow = { version = "1.0.65", optional = true, default-features = false }
attohttpc = { version = "0.22.0", optional = true }
>>>>>>> d653f878
blake3 = { version = "1.3.1", default-features = false }
git2 = { version = "0.15.0", optional = true, default-features = false }

[dev-dependencies]
hex = { version = "0.4.3", default-features = false, features = ["std"] }
manta-parameters = { path = ".", default-features = false, features = ["download", "git"] }
tempfile = { version = "3.3.0", default-features = false }
walkdir = { version = "2.3.2", default-features = false }

[build-dependencies]
<<<<<<< HEAD
anyhow = { version = "1.0.64", default-features = false, features = ["std"] }
=======
anyhow = { version = "1.0.65", default-features = false, features = ["std"] }
>>>>>>> d653f878
blake3 = { version = "1.3.1", default-features = false, features = ["std"] }
gitignore = { version = "1.0.7", default-features = false }
hex = { version = "0.4.3", default-features = false, features = ["std"] }
walkdir = { version = "2.3.2", default-features = false }<|MERGE_RESOLUTION|>--- conflicted
+++ resolved
@@ -35,13 +35,8 @@
 std = ["anyhow?/std"]
 
 [dependencies]
-<<<<<<< HEAD
-anyhow = { version = "1.0.64", optional = true, default-features = false }
-attohttpc = { version = "0.19.1", optional = true, default-features = false }
-=======
 anyhow = { version = "1.0.65", optional = true, default-features = false }
 attohttpc = { version = "0.22.0", optional = true }
->>>>>>> d653f878
 blake3 = { version = "1.3.1", default-features = false }
 git2 = { version = "0.15.0", optional = true, default-features = false }
 
@@ -52,11 +47,7 @@
 walkdir = { version = "2.3.2", default-features = false }
 
 [build-dependencies]
-<<<<<<< HEAD
-anyhow = { version = "1.0.64", default-features = false, features = ["std"] }
-=======
 anyhow = { version = "1.0.65", default-features = false, features = ["std"] }
->>>>>>> d653f878
 blake3 = { version = "1.3.1", default-features = false, features = ["std"] }
 gitignore = { version = "1.0.7", default-features = false }
 hex = { version = "0.4.3", default-features = false, features = ["std"] }
